#!/bin/bash -l

# -----------------------------------------------------------------------------
# Copyright 2013-2014, radical@rutgers.edu
# License under the MIT License
#
# This script launches a radical.pilot compute pilot.
#

# -----------------------------------------------------------------------------
# global variables
#
AUTH=
CLEANUP=
CORES=
DBNAME=
DBURL=
DEBUG=
VIRTENV=
GLOBAL_VIRTENV=
LRMS=
MPI_LAUNCH_METHOD=
PREBOOTSTRAP=
PILOTID=
PYTHON=
RUNTIME=
SCHEDULER=
SESSIONID=
TASK_LAUNCH_METHOD=
VERSION=
SANDBOX=`pwd`

# -----------------------------------------------------------------------------
# contains(string, substring)
#
# Returns 0 if the specified string contains the specified substring,
# otherwise returns 1.
contains() 
{
    string="$1"
    substring="$2"
    if test "${string#*$substring}" != "$string"
    then
        return 0    # $substring is in $string
    else
        return 1    # $substring is not in $string
    fi
}

# -----------------------------------------------------------------------------
# print out script usage help
#
usage()
{
cat << EOF >> /dev/stderr
usage: $0 options

This script launches a RADICAL-Pilot agent.

OPTIONS:
   -a      The name of project / allocation to charge.
   -b      enable agent benchmarking
   -c      Number of requested cores.
   -d      Specify debug level.
   -e      List of commands to run before bootstrapping.
   -f      Tunnel endpoint for connection forwarding.
   -g      Global shared virtualenv (create if missing)
   -h      Show this message.
   -i      The Python interpreter to use, e.g., python2.7.
           (default is '/usr/bin/python')
   -j      Task launch method.
   -k      MPI launch method.
   -l      Type of Local Resource Management System.
   -m      Address and port of the coordination service host (MongoDB).
   -n      The name of the database.
   -p      The unique identifier (uid) of the pilot.
<<<<<<< HEAD

   -q      The scheduler to be used by the agent.

=======
>>>>>>> f924ddbf
   -s      The unique identifier (uid) of the session.
   -t      Runtime in minutes.
   -u      sandbox is user defined
   -v      Version - the RADICAL-Pilot package version.
   -w      The working directory (sandbox) of the pilot.
           (default is '.')
   -x      Cleanup - delete pilot sandbox, virtualenv etc. after completion

EOF
}

# -----------------------------------------------------------------------------
# bootstrap virtualenv - we always use the latest version from GitHub
#
installvenv()
{
    # first argument is the virtenv target
    VIRTENV=$1

    # create a fresh virtualenv. we use an older 1.9.x version of 
    # virtualenv as this seems to work more reliable than newer versions.
    # If we can't download, we try to move on with the system virtualenv.
    CURL_CMD="curl -k -O https://pypi.python.org/packages/source/v/virtualenv/virtualenv-1.9.tar.gz"
    echo ""
    echo "################################################################################"
    echo "## Downloading and installing virtualenv"
    echo "## CMDLINE: $CURL_CMD"
    $CURL_CMD
    if test $? -ne 0 ; then
        echo "WARNING: Couldn't download virtualenv via curl! Using system version."
        BOOTSTRAP_CMD="virtualenv $VIRTENV"
    else :
        tar xvfz virtualenv-1.9.tar.gz
        if test $? -ne 0 ; then
            echo "Couldn't unpack virtualenv! ABORTING"
            exit 1
        fi
        
        BOOTSTRAP_CMD="$PYTHON virtualenv-1.9/virtualenv.py $VIRTENV"
    fi

    echo ""
    echo "################################################################################"
    echo "## Creating virtualenv"
    echo "## CMDLINE: $BOOTSTRAP_CMD"
    $BOOTSTRAP_CMD
    if test $? -ne 0 ; then
        echo "Couldn't bootstrap virtualenv! ABORTING"
        exit 1
    fi

    # activate the virtualenv
    source $VIRTENV/bin/activate
    
    DOWNGRADE_PIP_CMD="easy_install pip==1.2.1"
    echo ""
    echo "################################################################################"
    echo "## Downgrading pip to 1.2.1"
    echo "## CMDLINE: $DOWNGRADE_PIP_CMD"
    $DOWNGRADE_PIP_CMD
    if test $? -ne 0 ; then
        echo "Couldn't downgrade pip! Using default version (if it exists)"
    fi
    
    #UPDATE_SETUPTOOLS_CMD="pip install --upgrade setuptools"
    #echo ""
    #echo "################################################################################"
    #echo "## Updating virtualenv"
    #echo "## CMDLINE: $UPDATE_SETUPTOOLS_CMD"
    #$UPDATE_SETUPTOOLS_CMD
    #if test $? -ne 0 ; then
    #    echo "Couldn't update virtualenv! ABORTING"
    #    exit 1
    #fi
    
    # On india/fg 'pip install saga-python' does not work as pip fails to
    # install apache-libcloud (missing bz2 compression).  We thus install that
    # dependency via easy_install.
    EI_CMD="easy_install --upgrade apache-libcloud"
    echo ""
    echo "################################################################################"
    echo "## install/upgrade Apache-LibCloud"
    echo "## CMDLINE: $EI_CMD"
    $EI_CMD
    if test $? -ne 0 ; then
        echo "Couldn't install/upgrade apache-libcloud! Lets see how far we get ..."
    fi
    
    # Now pip install should work...
    PIP_CMD="pip install --upgrade saga-python"
    EA_CMD="easy_install --upgrade saga-python"
    echo ""
    echo "################################################################################"
    echo "## install/upgrade SAGA-Python"
    echo "## CMDLINE: $PIP_CMD"
    $PIP_CMD
    if test $? -ne 0 ; then
        echo "pip install failed, trying easy_install ..."
        $EI_CMD
        if test $? -ne 0 ; then
            echo "Couldn't install/upgrade SAGA-Python! Lets see how far we get ..."
        fi
    fi
    
    PIP_CMD="pip install --upgrade python-hostlist"
    EI_CMD="easy_install --upgrade python-hostlist"
    echo ""
    echo "################################################################################"
    echo "## install/upgrade python-hostlist"
    echo "## CMDLINE: $PIP_CMD"
    $PIP_CMD
    if test $? -ne 0 ; then
        echo "pip install failed, trying easy_install ..."
        $EI_CMD
        if test $? -ne 0 ; then
            echo "Easy install failed too, couldn't install python-hostlist!  Lets see how far we get..."
        fi
    fi
    
    # pymongo should be pulled by saga, via utils.  But whatever...
    PIP_CMD="pip install --upgrade pymongo"
    EI_CMD="easy_install --upgrade pymongo"
    echo ""
    echo "################################################################################"
    echo "## install/upgrade pymongo"
    echo "## CMDLINE: $PIP_CMD"
    $PIP_CMD
    if test $? -ne 0 ; then
        echo "pip install failed, trying easy_install ..."
        $EI_CMD
        if test $? -ne 0 ; then
            echo "Easy install failed too, couldn't install pymongo! Oh well..."
        fi
    fi
}

# -----------------------------------------------------------------------------
# Find available port on the remote host where we can bind to
#
find_available_port()
{
    RANGE="23000..23100"
    echo ""
    echo "################################################################################"
    echo "## Searching for available TCP port for tunnel in range $RANGE."
    host=$1
    for port in $(eval echo {$RANGE}); do

        # Try to make connection
        (bash -c "(>/dev/tcp/$host/$port)" 2>/dev/null) &
        # Wait for 1 second
        read -t1
        # Kill child
        kill $! 2>/dev/null
        # If the kill command succeeds, assume that we have found our match!
        if [ "$?" == "0" ]; then
            break
        fi

        # Reset port, so that the last port doesn't get chosen in error
        port=
    done

    # Wait for children
    wait 2>/dev/null

    # Assume the most recent port is available
    AVAILABLE_PORT=$port
}

# -----------------------------------------------------------------------------
# MAIN 
#

# Report where we are, as this is not always what you expect ;-)
echo "################################################################################"
echo "## Bootstrapper running on host: `hostname -f`."
echo "## Bootstrapper started as     : '$0 $*'"

# Print environment, useful for debugging
echo ""
echo "################################################################################"
echo "## Environment of bootstrapper process:"
printenv

# parse command line arguments
USER_SANDBOX=0
BENCHMARK=0
while getopts "a:bc:d:e:f:g:hi:j:k:l:m:n:op:q:rs:t:uv:w:x:yz" OPTION; do
    case $OPTION in
        a)
            # Passed to agent
            AUTH=$OPTARG
            ;;
        b)
            # Passed to agent
            BENCHMARK=1
            ;;
        c)
            # Passed to agent
            CORES=$OPTARG
            ;;
        d)
            # Passed to agent
            DEBUG=$OPTARG
            ;;
        e)
            PREBOOTSTRAP=$OPTARG

            # Note: Executed inline here because -e can be passed multiple times.
            echo ""
            echo "################################################################################"
            echo "## Running pre-bootstrapping command"
            echo "## CMDLINE: $PREBOOTSTRAP"
            $PREBOOTSTRAP
            if test $? -ne 0 ; then
                echo "Error running pre-boostrapping command! ABORTING"
                exit 1
            fi
            ;;
        f)
            FORWARD_TUNNEL_ENDPOINT=$OPTARG
            ;;
        g)
            GLOBAL_VIRTENV=$OPTARG
            ;;
        h)
            usage
            exit 1
            ;;
        i)
            PYTHON=$OPTARG
            ;;
        j)
            # Passed to agent
            TASK_LAUNCH_METHOD=$OPTARG
            ;;
        k)
            # Passed to agent
            MPI_LAUNCH_METHOD=$OPTARG
            ;;
        l)
            # Passed to agent
            LRMS=$OPTARG
            ;;
        m)
            # Passed to agent, possibly after rewrite for proxy
            DBURL=$OPTARG
            ;;
        n)
            # Passed to agent
            DBNAME=$OPTARG
            ;;
        p)
            # Passed to agent
            PILOTID=$OPTARG
            ;;
        q)
            # Passed to the agent
            SCHEDULER=$OPTARG
            ;;
        s)
            # Passed to agent
            SESSIONID=$OPTARG
            ;;
        t)
            # Passed to agent
            RUNTIME=$OPTARG
            ;;
        u)
            USER_SANDBOX=1
            ;;
        v)
            # Passed to agent
            VERSION=$OPTARG
            ;;
        w)
            SANDBOX=$OPTARG
            ;;
        x)
            CLEANUP=$OPTARG
            ;;
        *)
            echo "Unknown option: $OPTION=$OPTARG"
            usage
            exit
            ;;
    esac
done

# Check that mandatory arguments are set
# (Currently all that are passed through to the agent)
if [[ -z $AUTH ]] ||\
   [[ -z $CORES ]] ||\
   [[ -z $DEBUG ]] ||\
   [[ -z $DBNAME ]] ||\
   [[ -z $DBURL ]] ||\
   [[ -z $LRMS ]] ||\
   [[ -z $MPI_LAUNCH_METHOD ]] ||\
   [[ -z $PILOTID ]] ||\
   [[ -z $RUNTIME ]] ||\
   [[ -z $SCHEDULER ]] ||\
   [[ -z $SESSIONID ]] ||\
   [[ -z $TASK_LAUNCH_METHOD ]] ||\
   [[ -z $VERSION ]]; then
     echo "Missing option"
     usage
     exit 1
fi

# If the host that will run the agent is not capable of communication
# with the outside world directly, we will setup a tunnel.
if [[ $FORWARD_TUNNEL_ENDPOINT ]]; then

    echo ""
    echo "################################################################################"
    echo "## Setting up forward tunnel for MongoDB to $FORWARD_TUNNEL_ENDPOINT."

    find_available_port $FORWARD_TUNNEL_ENDPOINT
    if [ $AVAILABLE_PORT ]; then
        echo "## Found available port: $AVAILABLE_PORT"
    else
        echo "## No available port found!"
        exit 1
    fi
    DBPORT=$AVAILABLE_PORT
    BIND_ADDRESS=127.0.0.1

    # Set up tunnel
    ssh -o StrictHostKeyChecking=no -x -a -4 -T -N -L $BIND_ADDRESS:$DBPORT:$DBURL $FORWARD_TUNNEL_ENDPOINT &

    # Kill ssh process when bootstrapper dies, to prevent lingering ssh's
    trap 'jobs -p | xargs kill' EXIT

    # Overwrite DBURL
    DBURL=$BIND_ADDRESS:$DBPORT
fi

# If PYTHON was not set as an argument, detect it here.
if [[ -z $PYTHON ]]; then
    PYTHON=`which python`
fi

# Reuse existing VE if specified
if [[ $GLOBAL_VIRTENV ]]; then

    VIRTENV=$GLOBAL_VIRTENV

    # activate the virtualenv
    source $VIRTENV/bin/activate
    
    # we never clean up global virtualenvs -- remove the 'v' cleanup flag
    CLEANUP=$(echo $CLEANUP | tr -d 'v')

    # this assumes that the VE lives outside of the pilot sandbox, which MUST be
    # true, as at the point where a global VE can be specified, the pilot UID is
    # still unknown.  That only conflicts if the pilot sandbox is specified
    # explicitly, and the global VE lives therein.  This case is, at this point,
    # ignored.

else
    # bootstrap virtualenv at default location
    VIRTENV=$SANDBOX/virtualenv/

    # create/update virtualenv.  This activates it.
    installvenv $VIRTENV
fi

# check if creation succeeded
if [[ ! -d $VIRTENV || ! -f $VIRTENV/bin/activate ]]; then
    echo "Virtual Environment at $VIRTENV not found, install or upgrade failed.  Continue anyways." 
    # in the rare case that everything is already installed in system space, we
    # actually don't need a virtualenv, and thus continue here.
fi

# Export the variables related to virtualenv,
# so that we can disable the virtualenv for the cu.
export _OLD_VIRTUAL_PATH
export _OLD_VIRTUAL_PYTHONHOME
export _OLD_VIRTUAL_PS1

# -----------------------------------------------------------------------------
# launch the radical agent
#
AGENT_CMD="python radical-pilot-agent.py\
    -a $AUTH\
    -b $BENCHMARK\
    -c $CORES\
    -d $DEBUG\
    -j $TASK_LAUNCH_METHOD\
    -k $MPI_LAUNCH_METHOD\
    -l $LRMS\
    -m $DBURL\
    -n $DBNAME\
    -p $PILOTID\
    -q $SCHEDULER\
    -s $SESSIONID\
    -t $RUNTIME\
    -v $VERSION"

echo ""
echo "################################################################################"
echo "## Launching radical-pilot-agent for $CORES cores."
echo "## CMDLINE: $AGENT_CMD"
$AGENT_CMD
AGENT_EXITCODE=$?

# cleanup flags:
#   l : pilot log files
#   u : unit work dirs
#   v : virtualenv
#   e : everything
echo "CLEANUP: $CLEANUP"
contains $CLEANUP 'l' && echo "rm -r $SANDBOX/AGENT.*"
contains $CLEANUP 'u' && echo "rm -r $SANDBOX/unit-*"
contains $CLEANUP 'v' && echo "rm -r $VIRTENV/"
contains $CLEANUP 'e' && echo "rm -r $SANDBOX/"
# contains $CLEANUP 'l' && rm -r $SANDBOX/AGENT.*
# contains $CLEANUP 'u' && rm -r $SANDBOX/unit-*
# contains $CLEANUP 'v' && rm -r $VIRTENV/
# contains $CLEANUP 'e' && rm -r $SANDBOX/

# ... and exit
exit $AGENT_EXITCODE<|MERGE_RESOLUTION|>--- conflicted
+++ resolved
@@ -74,12 +74,7 @@
    -m      Address and port of the coordination service host (MongoDB).
    -n      The name of the database.
    -p      The unique identifier (uid) of the pilot.
-<<<<<<< HEAD
-
    -q      The scheduler to be used by the agent.
-
-=======
->>>>>>> f924ddbf
    -s      The unique identifier (uid) of the session.
    -t      Runtime in minutes.
    -u      sandbox is user defined
