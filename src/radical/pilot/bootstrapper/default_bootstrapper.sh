#!/bin/bash -l

# -----------------------------------------------------------------------------
# Author: Ole Weidner (ole.weidner@rutgers.edu)
# Copyright 2013-2014, radical@rutgers.edu
# License under the MIT License
#
# This script launches a radical.pilot compute pilot.
#

# -----------------------------------------------------------------------------
# global variables
#
VERSION=
PREBOOTSTRAP=
CLEANUP=
REMOTE=
CORES=
RUNTIME=
DBNAME=
PILOTID=
UNITMANAGERID=
SESSIONID=
WORKDIR=`pwd`
<<<<<<< HEAD
PYTHON=`which python`
=======
PYTHON=
LAUNCH_MODE=SSH
>>>>>>> a452ee3d
QUEUE=
ALLOCATION=

# -----------------------------------------------------------------------------
# print out script usage help
#
usage()
{
cat << EOF
usage: $0 options

This script launches a RADICAL-Pilot agent.

OPTIONS:
   -r      Address and port of the coordination service host (MongoDB)

   -d      The name of the database 

   -s      The unique identifier (uid) of the session

   -p      The unique identifier (uid) of the pilot

   -w      The working (base) directory of the pilot
           (default is '.')

   -i      The Python interpreter to use, e.g., python2.6
           (default is '/usr/bin/python')

   -e      List of commands to run before botstrapping

   -t      Runtime in minutes

   -c      Number of requested cores

   -q      The name of the queue to use

   -a      The name of project / allocation to charge

   -C      Cleanup - delete virtualenv after execution

   -V      Version - the RADICAL-Pilot package version

   -h      Show this message

EOF
}

# -----------------------------------------------------------------------------
# bootstrap virtualenv - we always use the latest version from GitHub
#
installvenv()
{
R_SYS_DIR=$WORKDIR/virtualenv/
# remove any old versionsion
if [ -d $R_SYS_DIR ] 
then
    echo "`date +"%m-%d-%Y %T"` - [run-radical-agent.sh] (INFO) - Removing previous virtualenv: $R_SYS_DIR"
    rm -r $R_SYS_DIR
fi

# create a fresh virtualenv. we use and older 1.9.x version of 
# virtualenv as this seems to work more reliable than newer versions.
CURL_CMD="curl -O https://pypi.python.org/packages/source/v/virtualenv/virtualenv-1.9.tar.gz"
echo ""
echo "################################################################################"
echo "## Downloading and installing virtualenv"
echo "## CMDLINE: $CURL_CMD"
curl -O https://pypi.python.org/packages/source/v/virtualenv/virtualenv-1.9.tar.gz
OUT=$?
if [ $OUT -ne 0 ];then
   echo "Couldn't download virtuelenv via curl! ABORTING"
   exit 1
fi

tar xvfz virtualenv-1.9.tar.gz
OUT=$?
if [ $OUT -ne 0 ];then
   echo "Couldn't unpack virtualenv! ABORTING"
   exit 1
fi

BOOTSTRAP_CMD="$PYTHON virtualenv-1.9/virtualenv.py --python=$PYTHON $R_SYS_DIR"
echo ""
echo "################################################################################"
echo "## Creating virtualenv"
echo "## CMDLINE: $BOOTSTRAP_CMD"
$BOOTSTRAP_CMD
OUT=$?
if [ $OUT -ne 0 ];then
   echo "Couldn't bootstrap virtualenv! ABORTING"
   exit 1
fi

# active the virtualenv
source $R_SYS_DIR/bin/activate

DOWNGRADE_PIP_CMD="easy_install pip==1.2.1"
echo ""
echo "################################################################################"
echo "## Downgrading pip to 1.2.1"
echo "## CMDLINE: $DOWNGRADE_PIP_CMD"
$DOWNGRADE_PIP_CMD
OUT=$?
if [ $OUT -ne 0 ];then
   echo "Couldn't downgrade pip! ABORTING"
   exit 1
fi

#UPDATE_SETUPTOOLS_CMD="pip install --upgrade setuptools"
#echo ""
#echo "################################################################################"
#echo "## Updating virtualenv"
#echo "## CMDLINE: $UPDATE_SETUPTOOLS_CMD"
#$UPDATE_SETUPTOOLS_CMD
#OUT=$?
#if [ $OUT -ne 0 ];then
#   echo "Couldn't update virtualenv! ABORTING"
#   exit 1
#fi

PIP_CMD="pip install python-hostlist"
EASY_INSTALL_CMD="easy_install python-hostlist"
echo ""
echo "################################################################################"
echo "## Installing python-hostlist"
echo "## CMDLINE: $PIP_CMD"
$PIP_CMD
OUT=$?
if [ $OUT -ne 0 ];then
    echo "pip install failed, trying easy_install ..."
    $EASY_INSTALL_CMD
    OUT=$?
    if [ $OUT -ne 0 ];then
        echo "Easy install failed too, couldn't install python-hostlist! ABORTING"
        exit 1
    fi
fi

PIP_CMD="pip install pymongo"
EASY_INSTALL_CMD="easy_install pymongo"
echo ""
echo "################################################################################"
echo "## Installing pymongo"
echo "## CMDLINE: $PIP_CMD"
$PIP_CMD
OUT=$?
if [ $OUT -ne 0 ];then
    echo "pip install failed, trying easy_install ..."
    $EASY_INSTALL_CMD
    OUT=$?
    if [ $OUT -ne 0 ];then
        echo "Easy install failed too, couldn't install pymongo! ABORTING"
        exit 1
    fi
fi
}

# -----------------------------------------------------------------------------
# launch the radical agent 
#
launchagent()
{
AGENT_CMD="python radical-pilot-agent.py -d mongodb://$REMOTE -n $DBNAME -s $SESSIONID -p $PILOTID -c $CORES -t $RUNTIME -V $VERSION"
echo ""
echo "################################################################################"
echo "## Launching radical-pilot-agent for $CORES cores."
echo "## CMDLINE: $AGENT_CMD"
           python radical-pilot-agent.py -d mongodb://$REMOTE -n $DBNAME -s $SESSIONID -p $PILOTID -c $CORES -t $RUNTIME -V $VERSION
}

# -----------------------------------------------------------------------------
# MAIN 
#
# parse command line arguments
while getopts “hr:d:s:p:w:i:e:t:c:q:a:V:C” OPTION
do
     case $OPTION in
         h)
             usage
             exit 1
             ;;
         r)
             REMOTE=$OPTARG
             ;;
         d)
             DBNAME=$OPTARG
             ;;
         s)
             SESSIONID=$OPTARG
             ;;
         p)
             PILOTID=$OPTARG
             ;;
         w)
             WORKDIR=$OPTARG
             ;;
         i)
             PYTHON=$OPTARG
             ;;
         e)
             PREBOOTSTRAP=$OPTARG
             echo ""
             echo "################################################################################"
             echo "## Running pre-bootstrapping command"
             echo "## CMDLINE: $PREBOOTSTRAP"
             $PREBOOTSTRAP
             OUT=$?
             if [ $OUT -ne 0 ];then
                echo "Error running pre-boostrapping command! ABORTING"
                exit 1
             fi
             ;;
         t)
             RUNTIME=$OPTARG
             ;;
         c)
             CORES=$OPTARG
             ;;
         q)
             QUEUE=$OPTARG
             ;;
         a)
             ALLOCATION=$OPTARG
             ;;
         C)
             CLEANUP=true
             ;;
         V)  
             VERSION=$OPTARG
             ;;
         ?)
             usage
             exit
             ;;
     esac
done

if [[ -z $REMOTE ]] || [[ -z $SESSIONID ]] || [[ -z $PILOTID ]] || [[ -z $DBNAME ]] || [[ -z $RUNTIME ]] || [[ -z $CORES ]] || [[ -z $VERSION ]]
then
     usage
     exit 1
fi

# SEMI-HACK for db access through tunnel
if [[ $ALT_REMOTE ]]; then
    REMOTE=$ALT_REMOTE
fi

# If PYTHON was not set as an argument, detect it here.
if [[ -z $PYTHON ]]
then
    PYTHON=`which python`
fi

# bootstrap virtualenv
installvenv

# launch the agent
launchagent

# cleanup
rm -rf $WORKDIR/virtualenv*
rm -rf bootstrap-and-run-agent
rm -rf radical-pilot-agent.py

if [[ $CLEANUP ]]
then
    # if cleanup is set, we delete all CU sandboxes !!
    rm -rf $WORKDIR/unit-*
fi

# ... and exit
exit 0
<|MERGE_RESOLUTION|>--- conflicted
+++ resolved
@@ -22,12 +22,7 @@
 UNITMANAGERID=
 SESSIONID=
 WORKDIR=`pwd`
-<<<<<<< HEAD
-PYTHON=`which python`
-=======
 PYTHON=
-LAUNCH_MODE=SSH
->>>>>>> a452ee3d
 QUEUE=
 ALLOCATION=
 
@@ -300,4 +295,4 @@
 fi
 
 # ... and exit
-exit 0
+exit 0