#pylint: disable=C0301, C0103, W0212

"""
.. module:: radical.pilot.scheduler.BackfillingScheduler
   :platform: Unix
   :synopsis: A multi-pilot, backfilling scheduler.

.. moduleauthor:: Mark Santcroos <mark.santcroos@rutgers.edu>
"""

__copyright__ = "Copyright 2014, http://radical.rutgers.edu"
__license__   = "MIT"

import os 
import time
import pprint
import threading

<<<<<<< HEAD
from ..states   import *
from ..utils    import logger
=======
from ...states   import *
from ...utils    import logger
>>>>>>> 841ad277

from .interface import Scheduler

# to reduce roundtrips, we can oversubscribe a pilot, and schedule more units
# than it can immediately execute.  Value is in %.
OVERSUBSCRIPTION_RATE = os.environ.get('RADICAL_PILOT_BF_OVERSUBSCRIPTION', 100)

# -----------------------------------------------------------------------------
# 
class BackfillingScheduler(Scheduler):
    """
    
    BackfillingScheduler implements a multi-pilot, backfilling scheduling
    algorithm. Only schedules CUs to Pilots that are active and have
    a free-slot.

    This scheduler is not able to handle pilots which serve more than one unit
    manager concurrently.

    """

    # -------------------------------------------------------------------------
    #
    def __init__ (self, manager, session):
        """
        """
        logger.info("Loaded scheduler: %s." % self.name)

        self.manager = manager
        self.session = session
        self.waitq   = dict()
        self.runqs   = dict()
        self.pmgrs   = list()
        self.pilots  = dict()
        self.lock    = threading.RLock ()
        self._dbs    = self.session.get_dbs()
        self.cb_hist = {}

        # make sure the UM notifies us on all unit state changes
        manager.register_callback (self._unit_state_callback)


    # -------------------------------------------------------------------------
    #
    def _dump (self, msg=None) :

        import pprint 
        print '----------------------------------------'
        if msg:
            print msg
        print 'session'
        print self.session.uid
        print 'waitq'
        pprint.pprint (self.waitq)
        for pid in self.runqs :
            print 'runq [%s]' % pid
            pprint.pprint (self.runqs[pid])
        print 'pilots'
        for pid in self.pilots :
            print "%s (%-15s: %s)" % (pid, self.pilots[pid]['state'], self.pilots[pid]['resource'])
        print '----------------------------------------'


    # -------------------------------------------------------------------------
    #
    def _unit_state_callback (self, unit, state) :
        
        try :

            with self.lock :
            
                uid = unit.uid

                logger.info("[SchedulerCallback]: Computeunit %s changed to %s" % (uid, state))

                self.cb_hist[uid].append(state)
                logger.debug("[SchedulerCallback]: unit state callback history: %s" % (self.cb_hist))

                if state == UNSCHEDULED and SCHEDULING in self.cb_hist[uid]:
                    logger.warn("[SchedulerCallback]: ComputeUnit %s with state %s already dealt with." % (uid, state))
                    return

                found_unit = False
                if  state in [NEW, UNSCHEDULED] :

                    for pid in self.runqs :

                        if  not pid :
                            logger.warning ('cannot handle final unit %s w/o pilot information' % uid)

                        if  uid in self.runqs[pid] :

                            logger.info ('reschedule NEW unit %s from %s' % (uid, pid))

                            unit       = self.runqs[pid][uid]
                            found_unit = True

                            del self.runqs[pid][uid]
                            self.waitq[uid] = unit

                          # self._dump ('before reschedule %s' % uid)
                            self._reschedule (uid=uid)
                          # self._dump ('after  reschedule %s' % uid)

                            return

              # if  not found_unit and uid not in self.waitq :
              #     # as we cannot unregister callbacks, we simply ignore this
              #     # invokation.  Its probably from a unit we handled previously.
              #     # (although this should have been final?)
              #     #
              #     # FIXME: how can I *un*register a unit callback?
              #     logger.error ("[SchedulerCallback]: cannot handle unit %s" % uid)
              #     self._dump()
              #     return

                if  state in [PENDING_OUTPUT_STAGING, STAGING_OUTPUT, DONE, FAILED, CANCELED] :
                    # the pilot which owned this CU should now have free slots available
                    # FIXME: how do I get the pilot from the CU?
                    
                    pid = unit.execution_details.get ('pilot', None)

                    if  not pid :
                        raise RuntimeError ('cannot handle final unit %s w/o pilot information' % uid)

                    if  pid not in self.pilots :
                        logger.warning ('cannot handle unit %s cb for pilot %s (pilot is gone)' % (uid, pid))

                    else :
                        if  uid in self.runqs[pid] :

                            unit = self.runqs[pid][uid]

                            del self.runqs[pid][uid]
                            self.pilots[pid]['caps'] += unit.description.cores
                            self._reschedule (target_pid=pid)
                            found_unit = True

                      #     logger.debug ('unit %s frees %s cores on (-> %s)' \
                      #                % (uid, unit.description.cores, pid, self.pilots[pid]['caps']))

                  # FIXME: this warning should not come up as frequently as it
                  #        does -- needs investigation!
                  # if not found_unit :
                  #     # TODO: pid can not be in self.pilots[]
                  #     logger.warn ('unit %s freed %s cores on %s (== %s) -- not reused'
                  #               % (uid, unit.description.cores, pid, self.pilots[pid]['caps']))

        except Exception as e :
            logger.exception ("error in unit callback for backfiller (%s) - ignored" % e)


    # -------------------------------------------------------------------------
    #
    def _pilot_state_callback (self, pilot, state) :
        
        try :

            with self.lock :

                pid = pilot.uid
    
                if  not pid in self.pilots :
                    # as we cannot unregister callbacks, we simply ignore this
                    # invokation.  Its probably from a pilot we used previously.
                    logger.warn ("[SchedulerCallback]: ComputePilot %s changed to %s (ignored)" % (pid, state))
                    return
    
    
                self.pilots[pid]['state'] = state
                logger.debug ("[SchedulerCallback]: ComputePilot %s changed to %s" % (pid, state))
    
                if  state in [PMGR_ACTIVE] :
                    # the pilot is now ready to be used
                    self._reschedule (target_pid=pid)
    
                if  state in [DONE, FAILED, CANCELED] :

                  # self._dump ('pilot is final')

                    # If the pilot state is 'DONE', 'FAILED' or 'CANCELED', we
                    # need to reschedule the units which are reschedulable --
                    # all others are marked 'FAILED' if they are already
                    # 'EXECUTING' and not restartable
                    ts = time.time()
                    self._dbs.change_compute_units (
                        filter_dict = {"pilot"       : pid, 
                                       "state"       : {"$in": [UNSCHEDULED,
                                                                SCHEDULING,
                                                                PENDING_INPUT_STAGING,
                                                                STAGING_INPUT,
                                                                AGENT_STAGING_INPUT_PENDING,
                                                                AGENT_STAGING_INPUT,
                                                                ALLOCATING_PENDING,
                                                                ALLOCATING,
                                                                EXECUTING_PENDING,
                                                                EXECUTING,
                                                                AGENT_STAGING_OUTPUT_PENDING,
                                                                AGENT_STAGING_OUTPUT,
                                                                PENDING_OUTPUT_STAGING,
                                                                STAGING_OUTPUT]}},
                        set_dict    = {"state"       : UNSCHEDULED, 
                                       "pilot"       : None},
                        push_dict   = {"statehistory": {"state"     : UNSCHEDULED, 
                                                        "timestamp" : ts}, 
                                       "log"         : {"message"   :  "reschedule unit", 
                                                        "timestamp" : ts}
                                      })

                    self._dbs.change_compute_units (
                        filter_dict = {"pilot"       : pid, 
                                       "restartable" : True, 
                                       "state"       : {"$in": [EXECUTING, 
                                                                AGENT_STAGING_OUTPUT_PENDING,
                                                                AGENT_STAGING_OUTPUT,
                                                                PENDING_OUTPUT_STAGING,
                                                                STAGING_OUTPUT]}},
                        set_dict    = {"state"       : UNSCHEDULED,
                                       "pilot"       : None},
                        push_dict   = {"statehistory": {"state"     : UNSCHEDULED,
                                                        "timestamp" : ts}, 
                                       "log"         : {"message"   :  "reschedule unit", 
                                                        "timestamp" : ts}
                                      })

                    self._dbs.change_compute_units (
                        filter_dict = {"pilot"       : pid, 
                                       "restartable" : False, 
                                       "state"       : {"$in": [EXECUTING, 
                                                                AGENT_STAGING_OUTPUT_PENDING,
                                                                AGENT_STAGING_OUTPUT,
                                                                PENDING_OUTPUT_STAGING, 
                                                                STAGING_OUTPUT]}},
                        set_dict    = {"state"       : FAILED},
                        push_dict   = {"statehistory": {"state"     : FAILED, 
                                                        "timestamp" : ts}, 
                                       "log"         : {"message"   :  "reschedule unit", 
                                                        "timestamp" : ts}
                                      })

                        # make sure that restartable units got back into the
                        # wait queue
                        #
                        # FIXME AM: fucking state management: I don't have the
                        # unit state!  New state was just pushed to the DB, but
                        # I have actually no idea for which units, and the state
                        # known to the worker (i.e. the cached state) is most
                        # likely outdated. 
                        #
                        # So we don't handle runq/waitq here.  Instead, we rely
                        # on the unit cb to get invoked as soon as the state
                        # propagated back to us, and then remove them from the
                        # runq.  This is slow, potentially very slow, but save.
                        

                    # we can't use this pilot anymore...  
                    del self.pilots[pid]
                    # FIXME: how can I *un*register a pilot callback?
                    
    
        except Exception as e :
          # import traceback
          # traceback.print_exc ()
            logger.exception ("error in pilot callback for backfiller (%s) - ignored" % e)
            raise


    # -------------------------------------------------------------------------
    #
    def pilot_added (self, pilot) :

        with self.lock :

            pid = pilot.uid

            # get initial information about the pilot capabilities
            #
            # NOTE: this assumes that the pilot manages no units, yet.  This will
            # generally be true, as the UM will call this methods before it submits
            # any units.  This will, however, work badly with pilots which are added
            # to more than one UM.  This though holds true for other parts in this
            # code as well, thus we silently ignore this issue for now, and accept
            # this as known limitation....
            self.runqs [pid] = dict()
            self.pilots[pid] = dict()
            self.pilots[pid]['cores']    = pilot.description.cores
            self.pilots[pid]['caps']     = pilot.description.cores
            self.pilots[pid]['state']    = pilot.state
            self.pilots[pid]['resource'] = pilot.resource
            self.pilots[pid]['sandbox']  = pilot.sandbox

            self.pilots[pid]['caps'] += int((100+OVERSUBSCRIPTION_RATE) \
                                            * pilot.description.cores   \
                                            / 100.0)

            # make sure we register callback only once per pmgr
            pmgr = pilot.pilot_manager
            if  pmgr not in self.pmgrs :
                self.pmgrs.append (pmgr)
                pmgr.register_callback (self._pilot_state_callback)

            # if we have any pending units, we better serve them now...
            self._reschedule (target_pid=pid)


    # -------------------------------------------------------------------------
    #
    def pilot_removed (self, pid) :

        with self.lock :
            if  not pid in self.pilots :
                raise RuntimeError ('cannot remove unknown pilot (%s)' % pid)

            # NOTE: we don't care if that pilot had any CUs active -- its up to the
            # UM what happens to those.

            del self.pilots[pid]
            # FIXME: how can I *un*register a pilot callback?

            # no need to schedule, really


    # -------------------------------------------------------------------------
    #
    def schedule (self, units) :

        with self.lock :

            # this call really just adds the incoming units to the wait queue and
            # then calls reschedule() to have them picked up.
            for unit in units :

                uid = unit.uid
                
                for pid in self.runqs :
                    if  uid in self.runqs[pid] :
                        raise RuntimeError ('Unit cannot be scheduled twice (%s)' % uid)

                if  uid in self.waitq :
                    raise RuntimeError ('Unit cannot be scheduled twice (%s)' % uid)

                if  unit.state not in [NEW, SCHEDULING, UNSCHEDULED] :
                    # FIXME: clean up, unit should actually not be in
                    #        'SCHEDULING', this is only reached here...
                    raise RuntimeError ('Unit %s not in NEW or UNSCHEDULED state (%s)' % (unit.uid, unit.state))

                self.cb_hist[uid] = []
                self.waitq[uid] = unit

            # lets see what we can do about the known units...
            self._reschedule ()

    
    # -------------------------------------------------------------------------
    #
    def unschedule (self, units) :

        with self.lock :

            # the UM revokes the control over this unit from us...
            for unit in units :

                uid = unit.uid

                for pid in self.runqs :
                    if  uid in self.runqs[pid]  :
                        raise RuntimeError ('cannot unschedule assigned unit (%s)' % uid)

                if  not uid in self.waitq :
                    raise RuntimeError ('cannot remove unknown unit (%s)' % uid)

                # NOTE: we don't care if that pilot had any CUs active -- its up to the
                # UM what happens to those.

                del self.waitq[uid]
                # FIXME: how can I *un*register a pilot callback?
                # FIXME: is this is a race condition with the unit state callback
                #        actions on the queues?


    # -------------------------------------------------------------------------
    #
    def _reschedule (self, target_pid=None, uid=None) :

        with self.lock :

            # dig through the list of waiting CUs, and try to find a pilot for each
            # of them.  This enacts first-come-first-served, but will be unbalanced
            # if the units in the queue are of different sizes.  That problem is
            # ignored at this point.
            #
            # if any units get scheduled, we push a dictionary to the UM to enact
            # the schedule:
            #   { 
            #     unit_1: [pilot_id_1, pilot_resource_name]
            #     unit_2: [pilot_id_2, pilot_resource_name]
            #     unit_4: [pilot_id_2, pilot_resource_name]
            #     ...
            #   }

            if  not len(self.pilots.keys ()) :
                # no pilots to  work on, yet.
                logger.warning ("cannot schedule -- no pilots available")
                return 

            if  target_pid and target_pid not in self.pilots :
                logger.warning ("cannot schedule -- invalid target pilot %s" % target_pid)
                raise RuntimeError ("Invalid pilot (%s)" % target_pid)
                

            schedule           = dict()
            schedule['units']  = dict()
            schedule['pilots'] = self.pilots

            logger.debug ("schedule (%s units waiting)" % len(self.waitq))


            units_to_schedule = list()
            if  uid :

                if  uid not in self.waitq :
                  # self._dump ()
                    logger.warning ("cannot schedule -- unknown unit %s" % uid)
                    raise RuntimeError ("Invalid unit (%s)" % uid)

                units_to_schedule.append (self.waitq[uid])

            else :
                # just copy the whole waitq
                for uid in self.waitq :
                    units_to_schedule.append (self.waitq[uid])


            for unit in units_to_schedule :

                uid = unit.uid
                ud  = unit.description

                # sanity check on unit state
                if  unit.state not in [NEW, SCHEDULING, UNSCHEDULED] :
                    raise RuntimeError ("scheduler requires NEW or UNSCHEDULED units (%s:%s)"\
                                    % (uid, unit.state))

              # logger.debug ("examine unit  %s (%s cores)" % (uid, ud.cores))

                for pid in self.pilots :

                  # logger.debug ("        pilot %s (%s caps, state %s)" \
                  #            % (pid, self.pilots[pid]['state'], self.pilots[pid]['caps']))

                    if  self.pilots[pid]['state'] in [PMGR_ACTIVE] :

                        if  ud.cores <= self.pilots[pid]['caps'] :
                    
                          # logger.debug ("        unit  %s fits on pilot %s" % (uid, pid))

                            self.pilots[pid]['caps'] -= ud.cores
                            schedule['units'][unit]   = pid

                            # scheduled units are removed from the waitq
                            del self.waitq[uid]
                            self.runqs[pid][uid] = unit
                            break


                    # unit was not scheduled...
                    schedule['units'][unit] = None

                # print a warning if a unit cannot possibly be scheduled, ever
                can_handle_unit = False
                for pid in self.pilots :
                    if  unit.description.cores <= self.pilots[pid]['cores'] :
                        can_handle_unit=True
                        break

                if  not can_handle_unit :
                    logger.warning ('cannot handle unit %s with current set of pilots' % uid)

          # pprint.pprint (schedule)

            # tell the UM about the schedule
            self.manager.handle_schedule (schedule)

    # --------------------------------------------------------------------------
<|MERGE_RESOLUTION|>--- conflicted
+++ resolved
@@ -16,13 +16,8 @@
 import pprint
 import threading
 
-<<<<<<< HEAD
-from ..states   import *
-from ..utils    import logger
-=======
 from ...states   import *
 from ...utils    import logger
->>>>>>> 841ad277
 
 from .interface import Scheduler
 
