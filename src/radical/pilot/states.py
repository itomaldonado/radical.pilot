--- conflicted
+++ resolved
@@ -264,7 +264,6 @@
     EXECUTING              = AGENT_EXECUTING
     PENDING_OUTPUT_STAGING = UMGR_STAGING_OUTPUT_PENDING
     STAGING_OUTPUT         = UMGR_STAGING_OUTPUT
-<<<<<<< HEAD
 
 _legacy_states = {
     'New'                        : NEW, 
@@ -288,7 +287,4 @@
 }
 
 
-=======
->>>>>>> 841ad277
-
 # -----------------------------------------------------------------------------
