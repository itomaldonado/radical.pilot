#pylint: disable=C0301, C0103, W0212

"""
.. module:: radical.pilot.session
   :platform: Unix
   :synopsis: Implementation of the Session class.

.. moduleauthor:: Ole Weidner <ole.weidner@rutgers.edu>
"""

__copyright__ = "Copyright 2013-2014, http://radical.rutgers.edu"
__license__   = "MIT"

import os 
import bson
import glob
import copy
import saga
import radical.utils       as ru

import utils as rpu

from radical.pilot.unit_manager    import UnitManager
from radical.pilot.pilot_manager   import PilotManager
from radical.pilot.utils.logger    import logger
from radical.pilot.resource_config import ResourceConfig
from radical.pilot.exceptions      import PilotException

from radical.pilot.db              import Session as dbSession


# ------------------------------------------------------------------------------
#
class Session (saga.Session):
    """A Session encapsulates a RADICAL-Pilot instance and is the *root* object
    for all other RADICAL-Pilot objects. 

    A Session holds :class:`radical.pilot.PilotManager` and :class:`radical.pilot.UnitManager`
    instances which in turn hold  :class:`radical.pilot.Pilot` and
    :class:`radical.pilot.ComputeUnit` instances.

    Each Session has a unique identifier :data:`radical.pilot.Session.uid` that can be
    used to re-connect to a RADICAL-Pilot instance in the database.

    **Example**::

        s1 = radical.pilot.Session(database_url=DBURL)
        s2 = radical.pilot.Session(database_url=DBURL, uid=s1.uid)

        # s1 and s2 are pointing to the same session
        assert s1.uid == s2.uid
    """

    #---------------------------------------------------------------------------
    #
    def __init__ (self, database_url=None, database_name="radicalpilot",
                  uid=None, name=None):
        """Creates a new session.

        If called without a uid, a new Session instance is created and 
        stored in the database. If uid is set, an existing session is 
        retrieved from the database. 

        **Arguments:**
            * **database_url** (`string`): The MongoDB URL.  If none is given,
              RP uses the environment variable RADICAL_PILOT_DBURL.  If that is
              not set, an error will be raises.

            * **database_name** (`string`): An alternative database name 
              (default: 'radicalpilot').

            * **uid** (`string`): If uid is set, we try 
              re-connect to an existing session instead of creating a new one.

            * **name** (`string`): An optional human readable name.

        **Returns:**
            * A new Session instance.

        **Raises:**
            * :class:`radical.pilot.DatabaseError`

        """

        # init the base class inits
        saga.Session.__init__ (self)
        self._valid = True

        # before doing anything else, set up the debug helper for the lifetime
        # of the session.
        self._debug_helper = ru.DebugHelper ()

        # Dictionaries holding all manager objects created during the session.
        self._pilot_manager_objects = dict()
        self._unit_manager_objects  = dict()

        # The resource configuration dictionary associated with the session.
        self._resource_configs = {}

        self._database_url  = ru.Url(database_url)

        if  not str(self._database_url) :
            self._database_url = ru.Url(os.getenv ("RADICAL_PILOT_DBURL", ""))

        if  not str(self._database_url) :
            raise PilotException ("no database URL (set RADICAL_PILOT_DBURL)")  

        if database_name:
            self._database_url.path = database_name

        logger.info("using database url  %s" % self._database_url)

        # ----------------------------------------------------------------------
        # create new session
        try:
            self._connected  = None

            if name :
                self._name = name
                self.uid   = name
              # self.uid   = ru.generate_id ('rp.session.'+name+'.%(item_counter)06d', mode=ru.ID_CUSTOM)
            else :
                self.uid   = ru.generate_id ('rp.session', mode=ru.ID_PRIVATE)
                self._name = self.uid


            self._dbs, self._created, self._connection_info = \
                    dbSession.new(sid     = self.uid,
                                  name    = self._name,
                                  db_url  = self._database_url)

            logger.info("New Session created%s." % str(self))

        except Exception, ex:
            logger.exception ('session create failed')
            raise PilotException("Couldn't create new session (database URL '%s' incorrect?): %s" \
                            % (self._database_url, ex))  

        # initialize profiling
        rpu.prof_init('%s' % self.uid, uid=self.uid)

        # Loading all "default" resource configurations
        module_path   = os.path.dirname(os.path.abspath(__file__))
        default_cfgs  = "%s/configs/*.json" % module_path
        config_files  = glob.glob(default_cfgs)

        for config_file in config_files:

            try :
                logger.info("Load resource configurations from %s" % config_file)
                rcs = ResourceConfig.from_file(config_file)
            except Exception as e :
                logger.error ("skip config file %s: %s" % (config_file, e))
                continue

            for rc in rcs:
                logger.info("Load resource configurations for %s" % rc)
                self._resource_configs[rc] = rcs[rc].as_dict() 

        user_cfgs     = "%s/.radical/pilot/configs/*.json" % os.environ.get ('HOME')
        config_files  = glob.glob(user_cfgs)

        for config_file in config_files:

            try :
                rcs = ResourceConfig.from_file(config_file)
            except Exception as e :
                logger.error ("skip config file %s: %s" % (config_file, e))
                continue

            for rc in rcs:
                logger.info("Loaded resource configurations for %s" % rc)

                if  rc in self._resource_configs :
                    # config exists -- merge user config into it
                    ru.dict_merge (self._resource_configs[rc],
                                   rcs[rc].as_dict(),
                                   policy='overwrite')
                else :
                    # new config -- add as is
                    self._resource_configs[rc] = rcs[rc].as_dict() 

        default_aliases = "%s/configs/aliases.json" % module_path
        self._resource_aliases = ru.read_json_str (default_aliases)['aliases']

        rpu.prof('configs parsed', uid=self.uid)

<<<<<<< HEAD
        _rec = os.environ.get('RADICAL_PILOT_RECORD_SESSION')
        if _rec:
            self._rec = "%s/%s" % (_rec, self.uid)
            os.system('mkdir -p %s' % self._rec)
            ru.write_json({'dburl' : self._database_url}, "%s/session.json" % self._rec)
            logger.info("recording session in %s" % self._rec)
=======
                logger.info("New Session created %s." % str(self))

                _rec = os.environ.get('RADICAL_PILOT_RECORD_SESSION')
                if _rec:
                    self._rec = "%s/%s" % (_rec, self.uid)
                    os.system('mkdir -p %s' % self._rec)
                    ru.write_json({'dburl' : str(self._database_url)}, "%s/session.json" % self._rec)
                    logger.info("recording session in %s" % self._rec)
                else:
                    self._rec = None


            except Exception, ex:
                logger.exception ('session create failed')
                raise PilotException("Couldn't create new session (database URL '%s' incorrect?): %s" \
                                % (self._database_url, ex))  

        ######################################
        ## RECONNECT TO AN EXISTING SESSION ##
        ######################################
>>>>>>> 65e5c3d0
        else:
            self._rec = None


    #---------------------------------------------------------------------------
    #
    def __del__ (self) :
        self.close ()


    #---------------------------------------------------------------------------
    #
    def _is_valid(self):
        if not self._valid:
            raise RuntimeError("instance was closed")


    #---------------------------------------------------------------------------
    #
    def close(self, cleanup=None, terminate=None, delete=None):
        """Closes the session.

        All subsequent attempts access objects attached to the session will 
        result in an error. If cleanup is set to True (default) the session
        data is removed from the database.

        **Arguments:**
            * **cleanup** (`bool`): Remove session from MongoDB (implies * terminate)
            * **terminate** (`bool`): Shut down all pilots associated with the session. 

        **Raises:**
            * :class:`radical.pilot.IncorrectState` if the session is closed
              or doesn't exist. 
        """

        logger.debug("session %s closing" % (str(self.uid)))
        rpu.prof("close", uid=self.uid)

        uid = self.uid

        if not self._valid:
            raise RuntimeError("Session object already closed.")

        # set defaults
        if cleanup   == None: cleanup   = True
        if terminate == None: terminate = True

        # we keep 'delete' for backward compatibility.  If it was set, and the
        # other flags (cleanup, terminate) are as defaulted (True), then delete
        # will supercede them.  Delete is considered deprecated though, and
        # we'll thus issue a warning.
        if delete != None:

            if  cleanup == True and terminate == True :
                cleanup   = delete
                terminate = delete
                logger.warning("'delete' flag on session is deprecated. " \
                               "Please use 'cleanup' and 'terminate' instead!")

        if  cleanup :
            # cleanup implies terminate
            terminate = True

        for pmgr_uid, pmgr in self._pilot_manager_objects.iteritems():
            logger.debug("session %s closes   pmgr   %s" % (str(self.uid), pmgr_uid))
            pmgr.close (terminate=terminate)
            logger.debug("session %s closed   pmgr   %s" % (str(self.uid), pmgr_uid))

        for umgr_uid, umgr in self._unit_manager_objects.iteritems():
            logger.debug("session %s closes   umgr   %s" % (str(self.uid), umgr._uid))
            umgr.close()
            logger.debug("session %s closed   umgr   %s" % (str(self.uid), umgr._uid))

        if  cleanup :
            rpu.prof("cleaning", uid=self.uid)
            self._destroy_db_entry()
            rpu.prof("cleaned", uid=self.uid)

        logger.debug("session %s closed" % (str(self.uid)))
        rpu.prof("closed", uid=self.uid)

        self._valid = False


    #---------------------------------------------------------------------------
    #
    def as_dict(self):
        """Returns a Python dictionary representation of the object.
        """
        object_dict = {
            "uid"           : self.uid,
            "created"       : self._created,
            "connected"     : self._connected ,
            "database_name" : self._connection_info.dbname,
            "database_auth" : self._connection_info.dbauth,
            "database_url"  : self._connection_info.dburl
        }
        return object_dict

    #---------------------------------------------------------------------------
    #
    def __str__(self):
        """Returns a string representation of the object.
        """
        return str(self.as_dict())

    #---------------------------------------------------------------------------
    #
    @property
    def name(self):
        return self._name

    #---------------------------------------------------------------------------
    #
    @property
    def created(self):
        """Returns the UTC date and time the session was created.
        """
        self._is_valid()
        return self._created

    #---------------------------------------------------------------------------
    #
    @property
    def connected (self):
        """Returns the most recent UTC date and time the session was
        reconnected to.
        """
        self._is_valid()
        return self._connected 


    #---------------------------------------------------------------------------
    #
    def _destroy_db_entry(self):
        """Terminates the session and removes it from the database.

        All subsequent attempts access objects attached to the session and 
        attempts to re-connect to the session via its uid will result in
        an error.

        **Raises:**
            * :class:`radical.pilot.IncorrectState` if the session is closed
              or doesn't exist. 
        """
        self._is_valid()

        self._dbs.delete()
        logger.info("Deleted session %s from database." % self.uid)


    #---------------------------------------------------------------------------
    #
    def list_pilot_managers(self):
        """Lists the unique identifiers of all :class:`radical.pilot.PilotManager` 
        instances associated with this session.

        **Example**::

            s = radical.pilot.Session(database_url=DBURL)
            for pm_uid in s.list_pilot_managers():
                pm = radical.pilot.PilotManager(session=s, pilot_manager_uid=pm_uid) 

        **Returns:**
            * A list of :class:`radical.pilot.PilotManager` uids (`list` oif strings`).

        **Raises:**
            * :class:`radical.pilot.IncorrectState` if the session is closed
              or doesn't exist. 
        """
        self._is_valid()
        return self._pilot_manager_objects.keys()


    # --------------------------------------------------------------------------
    #
    def get_pilot_managers(self, pilot_manager_ids=None) :
        """ Re-connects to and returns one or more existing PilotManager(s).

        **Arguments:**

            * **session** [:class:`radical.pilot.Session`]: 
              The session instance to use.

            * **pilot_manager_uid** [`string`]: 
              The unique identifier of the PilotManager we want 
              to re-connect to.

        **Returns:**

            * One or more new [:class:`radical.pilot.PilotManager`] objects.

        **Raises:**

            * :class:`radical.pilot.pilotException` if a PilotManager with 
              `pilot_manager_uid` doesn't exist in the database.
        """
        self._is_valid()

        return_scalar = False

        if pilot_manager_ids is None:
            pilot_manager_ids = self.list_pilot_managers()

        elif not isinstance(pilot_manager_ids, list):
            pilot_manager_ids = [pilot_manager_ids]
            return_scalar = True

        pilot_manager_objects = list()
        for pid in pilot_manager_ids:
            pilot_manager_objects.append (self._pilot_manager_objects[pid])

        if return_scalar is True:
            pilot_manager_objects = pilot_manager_objects[0]

        return pilot_manager_objects

    #---------------------------------------------------------------------------
    #
    def list_unit_managers(self):
        """Lists the unique identifiers of all :class:`radical.pilot.UnitManager` 
        instances associated with this session.

        **Example**::

            s = radical.pilot.Session(database_url=DBURL)
            for pm_uid in s.list_unit_managers():
                pm = radical.pilot.PilotManager(session=s, pilot_manager_uid=pm_uid) 

        **Returns:**
            * A list of :class:`radical.pilot.UnitManager` uids (`list` of `strings`).

        **Raises:**
            * :class:`radical.pilot.IncorrectState` if the session is closed
              or doesn't exist. 
        """
        self._is_valid()
        return self._unit_manager_objects.keys()

    # --------------------------------------------------------------------------
    #
    def get_unit_managers(self, unit_manager_ids=None) :
        """ Re-connects to and returns one or more existing UnitManager(s).

        **Arguments:**

            * **session** [:class:`radical.pilot.Session`]: 
              The session instance to use.

            * **pilot_manager_uid** [`string`]: 
              The unique identifier of the PilotManager we want 
              to re-connect to.

        **Returns:**

            * One or more new [:class:`radical.pilot.PilotManager`] objects.

        **Raises:**

            * :class:`radical.pilot.pilotException` if a PilotManager with 
              `pilot_manager_uid` doesn't exist in the database.
        """
        self._is_valid()

        return_scalar = False
        if unit_manager_ids is None:
            unit_manager_ids = self.list_unit_managers()

        elif not isinstance(unit_manager_ids, list):
            unit_manager_ids = [unit_manager_ids]
            return_scalar = True

        pilot_manager_objects = list()
        for uid in unit_manager_ids:
            unit_manager_objects.append (self._unit_manager_objects[pid])

        if return_scalar is True:
            unit_manager_objects = unit_manager_objects[0]

        return unit_manager_objects

    # -------------------------------------------------------------------------
    #
    def add_resource_config(self, resource_config):
        """Adds a new :class:`radical.pilot.ResourceConfig` to the PilotManager's 
           dictionary of known resources, or accept a string which points to
           a configuration file.

           For example::

                  rc = radical.pilot.ResourceConfig(label="mycluster")
                  rc.job_manager_endpoint = "ssh+pbs://mycluster
                  rc.filesystem_endpoint  = "sftp://mycluster
                  rc.default_queue        = "private"
                  rc.bootstrapper         = "default_bootstrapper.sh"

                  pm = radical.pilot.PilotManager(session=s)
                  pm.add_resource_config(rc)

                  pd = radical.pilot.ComputePilotDescription()
                  pd.resource = "mycluster"
                  pd.cores    = 16
                  pd.runtime  = 5 # minutes

                  pilot = pm.submit_pilots(pd)
        """
        if  isinstance (resource_config, basestring) :

            # let exceptions fall through
            rcs = ResourceConfig.from_file(resource_config)

            for rc in rcs:
                logger.info("Loaded resource configurations for %s" % rc)
                self._resource_configs[rc] = rcs[rc].as_dict() 

        else :
            self._resource_configs[resource_config.label] = resource_config.as_dict()

    # -------------------------------------------------------------------------
    #
    def get_resource_config (self, resource_key, schema=None):
        """Returns a dictionary of the requested resource config
        """

        if  resource_key in self._resource_aliases :
            logger.warning ("using alias '%s' for deprecated resource key '%s'" \
                         % (self._resource_aliases[resource_key], resource_key))
            resource_key = self._resource_aliases[resource_key]

        if  resource_key not in self._resource_configs:
            error_msg = "Resource key '%s' is not known." % resource_key
            raise PilotException(error_msg)

        resource_cfg = copy.deepcopy (self._resource_configs[resource_key])

        if  not schema :
            if 'schemas' in resource_cfg :
                schema = resource_cfg['schemas'][0]

        if  schema:
            if  schema not in resource_cfg :
                raise RuntimeError ("schema %s unknown for resource %s" \
                                  % (schema, resource_key))

            for key in resource_cfg[schema] :
                # merge schema specific resource keys into the
                # resource config
                resource_cfg[key] = resource_cfg[schema][key]


        return resource_cfg


    # -------------------------------------------------------------------------
    #
    def fetch_profiles (self, target=None):
        return rpu.fetch_profiles (self.uid, dburl=self._database_url, target=target)


    # -------------------------------------------------------------------------
    #
    def fetch_json (self, target=None):
        return rpu.fetch_json (self.uid, dburl=self._database_url, target=target)

<|MERGE_RESOLUTION|>--- conflicted
+++ resolved
@@ -185,35 +185,12 @@
 
         rpu.prof('configs parsed', uid=self.uid)
 
-<<<<<<< HEAD
         _rec = os.environ.get('RADICAL_PILOT_RECORD_SESSION')
         if _rec:
             self._rec = "%s/%s" % (_rec, self.uid)
             os.system('mkdir -p %s' % self._rec)
-            ru.write_json({'dburl' : self._database_url}, "%s/session.json" % self._rec)
+            ru.write_json({'dburl' : str(self._database_url)}, "%s/session.json" % self._rec)
             logger.info("recording session in %s" % self._rec)
-=======
-                logger.info("New Session created %s." % str(self))
-
-                _rec = os.environ.get('RADICAL_PILOT_RECORD_SESSION')
-                if _rec:
-                    self._rec = "%s/%s" % (_rec, self.uid)
-                    os.system('mkdir -p %s' % self._rec)
-                    ru.write_json({'dburl' : str(self._database_url)}, "%s/session.json" % self._rec)
-                    logger.info("recording session in %s" % self._rec)
-                else:
-                    self._rec = None
-
-
-            except Exception, ex:
-                logger.exception ('session create failed')
-                raise PilotException("Couldn't create new session (database URL '%s' incorrect?): %s" \
-                                % (self._database_url, ex))  
-
-        ######################################
-        ## RECONNECT TO AN EXISTING SESSION ##
-        ######################################
->>>>>>> 65e5c3d0
         else:
             self._rec = None
 
