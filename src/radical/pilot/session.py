--- conflicted
+++ resolved
@@ -129,15 +129,22 @@
         self._logdir = self._cfg['logdir']
         self._log    = self._get_logger(self._cfg['owner'], self._cfg['debug'])
 
-        if not dburl:
-            dburl = os.getenv("RADICAL_PILOT_DBURL", None)
-
-        if not dburl and _connect:
-            dburl = self._cfg.get('default_dburl')
-
-        if not dburl and _connect:
-            # we forgive missing dburl on reconnect, but not otherwise
-            raise RuntimeError("no database URL (set RADICAL_PILOT_DBURL)")  
+        if _connect:
+            # we need a dburl to connect to.
+        
+            if not dburl:
+                dburl = os.environ.get("RADICAL_PILOT_DBURL")
+
+            if not dburl:
+                dburl = self._cfg.get('default_dburl')
+
+            if not dburl:
+                dburl = self._cfg.get('dburl')
+
+            if not dburl:
+                # we forgive missing dburl on reconnect, but not otherwise
+                raise RuntimeError("no database URL (set RADICAL_PILOT_DBURL)")  
+
 
         self._dburl = ru.Url(dburl)
 
@@ -191,36 +198,9 @@
 
         # create/connect database handle
         try:
-<<<<<<< HEAD
             self._dbs = DBSession(sid=self.uid, dburl=str(self._dburl),
                                   cfg=self._cfg, logger=self._log, 
                                   connect=_connect)
-=======
-            if name :
-                uid = name
-                ru.reset_id_counters(prefix=['pmgr', 'umgr', 'pilot', 'unit', 'unit.%(counter)06d'])
-            else :
-                uid = ru.generate_id ('rp.session', mode=ru.ID_PRIVATE)
-                ru.reset_id_counters(prefix=['pmgr', 'umgr', 'pilot', 'unit', 'unit.%(counter)06d'])
-
-            # initialize profiling
-            self.prof = ru.Profiler('%s' % uid)
-            self.prof.prof('start session', uid=uid)
-
-            logger.report.info ('<<new session: ')
-            logger.report.plain('[%s]' % uid)
-            logger.report.info ('<<database   : ')
-            logger.report.plain('[%s]' % dburl)
-
-            self._dbs = dbSession(sid   = uid,
-                                  name  = name,
-                                  dburl = dburl)
-
-            # only now the session should have an uid
-            self._dburl = self._dbs._dburl
-            self._name  = name
-            self._uid   = uid
->>>>>>> d0e3573e
 
             # from here on we should be able to close the session again
             self._log.info("New Session created: %s." % self.uid)
@@ -522,11 +502,11 @@
     #
     def _get_profiler(self, name, level=None):
         """
-        This is a thin wrapper around `rpu.Profiler()` which makes sure that
+        This is a thin wrapper around `ru.Profiler()` which makes sure that
         profiles end up in a separate directory with the name of `session.uid`.
         """
 
-        return rpu.Profiler(name, path=self._logdir)
+        return ru.Profiler(name, path=self._logdir)
 
 
     # --------------------------------------------------------------------------
