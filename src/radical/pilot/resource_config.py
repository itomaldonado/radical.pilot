--- conflicted
+++ resolved
@@ -80,15 +80,13 @@
 
        [Type: `string`] [**`mandatory`**] A unique label for this configuration. 
 
-<<<<<<< HEAD
+    .. data:: enabled
+
+       [Type: `string`] [optional] enable (default) or disable a resource entry.
+
     .. data:: remote_job_manager_hop
 
        [Type: `string`] [optional] TODO
-=======
-    .. data:: enabled
-
-       [Type: `string`] [optional] enable (default) or disable a resource entry.
->>>>>>> 905aa5c6
 
     .. data:: remote_job_manager_endpoint
 
