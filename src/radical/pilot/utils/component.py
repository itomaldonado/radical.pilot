--- conflicted
+++ resolved
@@ -369,6 +369,9 @@
         # give any derived class the opportunity to perform initialization in
         # parent *and* child context
         self.initialize_common()
+
+        # initialization is done -- send alive messages
+        self._send_alive()
 
 
     # --------------------------------------------------------------------------
@@ -465,9 +468,6 @@
 
     # --------------------------------------------------------------------------
     #
-<<<<<<< HEAD
-    def _finalize_common(self):
-=======
     def _send_alive(self):
 
         # parent *or* child will send an alive message.  child will send it if
@@ -489,7 +489,11 @@
         else:
             self._log.debug('no alive sent (%s : %s : %s)', self.is_child,
                     self.has_child, self.is_parent)
->>>>>>> 63081499
+
+
+    # --------------------------------------------------------------------------
+    #
+    def _finalize_common(self):
 
         self_thread = mt.current_thread()
         assert(self_thread.name == 'MainThread')
@@ -703,11 +707,17 @@
             self._alive_q = mp.Queue()
             mp.Process.start(self)  # fork happens here
 
-<<<<<<< HEAD
-        # this is now the parent process context
-        self._is_parent = True
-        self._initialize_common()  # get logging up and stuff
-        self._initialize_parent()
+        try:
+            # this is now the parent process context
+            self._is_parent = True
+            self._initialize_common()  # get logging up and stuff
+            self._initialize_parent()
+
+        except Exception as e:
+            # FIXME we might have no self._log here
+            self._log.exception('TERM : %s except in start', self.uid)
+            ru.cancel_main_thread()
+            raise
 
         # if we spawned a child, we wait for it to come up
         if spawn:
@@ -722,17 +732,6 @@
                 raise RuntimeError('component startup: error [%s] (%s)' % (self.uid, msg))
 
             self._log.info('component startup: ok %s [%d]', self.uid, self.pid)
-=======
-        try:
-            # this is now the parent process context
-            self._initialize_common()
-            self._initialize_parent()
-        except Exception as e:
-            # FIXME we might have no self._log here
-            self._log.exception('TERM : %s except in start', self.uid)
-            ru.cancel_main_thread()
-            raise
->>>>>>> 63081499
 
 
     # --------------------------------------------------------------------------
