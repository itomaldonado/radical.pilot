import os
import sys
import glob
import saga
import tarfile

import radical.utils as ru
from   radical.pilot.states import *
from . import version_detail as rp_version_detail
from . import logger

from db_utils import *


# ------------------------------------------------------------------------------
#
def fetch_profiles (sid, dburl=None, client=None, tgt=None, access=None, 
        session=None, skip_existing=False):
    '''
    sid: session for which all profiles are fetched
    client: dir to look for client session profiles
    tgt: dir to store the profile in

    returns list of file names
    '''

    ret = list()

    if not dburl:
        dburl = os.environ['RADICAL_PILOT_DBURL']

    if not dburl:
        raise RuntimeError ('Please set RADICAL_PILOT_DBURL')

    if not client:
        client = os.getcwd()
            
    if not tgt:
        tgt = os.getcwd()
            
    if not tgt.startswith('/') and '://' not in tgt:
        tgt = "%s/%s" % (os.getcwd(), tgt)

    # we always create a session dir as real target
    tgt_url = saga.Url("%s/%s/" % (tgt, sid))

    # Turn URLs without schema://host into file://localhost,
    # so that they dont become interpreted as relative.
    if not tgt_url.schema:
        tgt_url.schema = 'file'
    if not tgt_url.host:
        tgt_url.host = 'localhost'

    # first fetch session profile
    # FIXME: should we record pwd or profile location in db session?  Or create
    #        a sandbox like dir for storing profiles and logs?
    client_profile = "%s/%s.prof" % (client, sid)

    ftgt = saga.Url('%s/%s' % (tgt_url, os.path.basename(client_profile)))
    ret.append("%s" % ftgt.path)

    if skip_existing and os.path.isfile(ftgt.path) \
            and os.stat(ftgt.path).st_size > 0:

        logger.report.info("\t- %s\n" % client_profile.split('/')[-1])

    else:

        logger.report.info("\t+ %s\n" % client_profile.split('/')[-1])
        prof_file = saga.filesystem.File(client_profile, session=session)
        prof_file.copy(ftgt, flags=saga.filesystem.CREATE_PARENTS)
        prof_file.close()

    _, db, _, _, _ = ru.mongodb_connect (dburl)

    json_docs = get_session_docs(db, sid)

    pilots = json_docs['pilot']
    num_pilots = len(pilots)
 #  print "Session: %s" % sid
 #  print "Number of pilots in session: %d" % num_pilots

    for pilot in pilots:

      # print "Processing pilot '%s'" % pilot['_id']

        sandbox_url = saga.Url(pilot['sandbox'])

        if access:
            # Allow to use a different access scheme than used for the the run.
            # Useful if you ran from the headnode, but would like to retrieve
            # the profiles to your desktop (Hello Titan).
            access_url = saga.Url(access)
            sandbox_url.schema = access_url.schema
            sandbox_url.host = access_url.host

          # print "Overriding remote sandbox: %s" % sandbox_url

        sandbox  = saga.filesystem.Directory (sandbox_url, session=session)

        # Try to fetch a tarball of profiles, so that we can get them all in one (SAGA) go!
        PROFILES_TARBALL = '%s.prof.tgz' % pilot['_id']
        tarball_available = False
        try:
            if sandbox.is_file(PROFILES_TARBALL):
                print "Profiles tarball exists!"

                ftgt = saga.Url('%s/%s' % (tgt_url, PROFILES_TARBALL))

                if skip_existing and os.path.isfile(ftgt.path) \
                        and os.stat(ftgt.path).st_size > 0:

                    print "Skipping fetching of '%s/%s' to '%s'." % (sandbox_url, PROFILES_TARBALL, tgt_url)
                    tarball_available = True
                else:

                    print "Fetching '%s%s' to '%s'." % (sandbox_url, PROFILES_TARBALL, tgt_url)
                    prof_file = saga.filesystem.File("%s%s" % (sandbox_url, PROFILES_TARBALL), session=session)
                    prof_file.copy(ftgt, flags=saga.filesystem.CREATE_PARENTS)
                    prof_file.close()

                    tarball_available = True
            else:
                print "Profiles tarball doesnt exists!"

        except saga.DoesNotExist:
            print "exception(TODO): profiles tarball doesnt exists!"

        try:
            os.mkdir("%s/%s" % (tgt_url.path, pilot['_id']))
        except OSError:
            pass

        # We now have a local tarball
        if tarball_available:
            print "Extracting tarball %s into '%s'." % (ftgt.path, tgt_url.path)
            tarball = tarfile.open(ftgt.path)
            tarball.extractall("%s/%s" % (tgt_url.path, pilot['_id']))

            profiles = glob.glob("%s/*.prof" % tgt_url.path)
            print "Tarball %s extracted to '%s/%s/'." % (ftgt.path, tgt_url.path, pilot['_id'])
            ret.extend(profiles)

            # If extract succeeded, no need to fetch individual profiles
            continue

        # If we dont have a tarball (for whichever reason), fetch individual profiles
        profiles = sandbox.list('*.prof')

        for prof in profiles:

            ftgt = saga.Url('%s/%s/%s' % (tgt_url, pilot['_id'], prof))
            ret.append("%s" % ftgt.path)

            if skip_existing and os.path.isfile(ftgt.path) \
                             and os.stat(ftgt.path).st_size > 0:

                logger.report.info("\t- %s\n" % str(prof).split('/')[-1])
                continue

            logger.report.info("\t+ %s\n" % str(prof).split('/')[-1])
            prof_file = saga.filesystem.File("%s%s" % (sandbox_url, prof), session=session)
            prof_file.copy(ftgt, flags=saga.filesystem.CREATE_PARENTS)
            prof_file.close()

    return ret


# ------------------------------------------------------------------------------
#
def get_session_frames (sids, db, cachedir=None) :

    # use like this: 
    #
    # session_frame, pilot_frame, unit_frame = rpu.get_session_frames (session, db, cachedir)
    # pandas.set_option('display.width', 1000)
    # print session_frame
    # print pilot_frame
    # print unit_frame
    #
    # u_min = unit_frame.ix[unit_frame['started'].idxmin()]['started']
    # u_max = unit_frame.ix[unit_frame['finished'].idxmax()]['finished']
    # print u_min
    # print u_max
    # print u_max - u_min

<<<<<<< HEAD
    if not dburl:
        dburl = os.environ['RADICAL_PILOT_DBURL']

    if not dburl:
        raise RuntimeError ('Please set RADICAL_PILOT_DBURL')

    mongo, db, _, _, _ = ru.mongodb_connect(dburl)


=======
>>>>>>> eeeb81e9
    if not isinstance (sids, list) :
        sids = [sids]

    session_dicts = list()
    pilot_dicts   = list()
    unit_dicts    = list()

    for sid in sids :

        docs = get_session_docs (db, sid, cachedir=cachedir)

        session       = docs['session']
        session_start = session['created']
        session_dict  = {
            'sid'       : sid,
            'started'   : session['created'],
            'finished'  : None, 
            'n_pilots'  : len(docs['pilot']),
            'n_units'   : 0
            }

        last_pilot_event = 0
        for pilot in docs['pilot'] :

            pid         = pilot['_id']
            description = pilot.get ('description', dict())
            started     = pilot.get ('started')
            finished    = pilot.get ('finished')
            
            cores = 0

            if pilot['nodes'] and pilot['cores_per_node']:
                cores = len(pilot['nodes']) * pilot['cores_per_node']

            if started  : started  -= session_start
            if finished : finished -= session_start

            pilot_dict = {
                'sid'          : sid,
                'pid'          : pid, 
                'n_units'      : len(pilot.get ('unit_ids', list())), 
                'started'      : started,
                'finished'     : finished,
                'resource'     : description.get ('resource'),
                'cores'        : cores,
                'runtime'      : description.get ('runtime'),
                NEW            : None, 
                PENDING_LAUNCH : None, 
                LAUNCHING      : None, 
                PENDING_ACTIVE : None, 
                ACTIVE         : None, 
                DONE           : None, 
                FAILED         : None, 
                CANCELED       : None
            }

            for entry in pilot.get('statehistory', list()):
                state = entry['state']
                timer = entry['timestamp'] - session_start
                pilot_dict[state] = timer
                last_pilot_event  = max(last_pilot_event, timer)

            if not pilot_dict[NEW]:
                if pilot_dict[PENDING_LAUNCH]:
                    pilot_dict[NEW] = pilot_dict[PENDING_LAUNCH]
                else:
                    pilot_dict[NEW] = pilot_dict[LAUNCHING]

            pilot_dicts.append (pilot_dict)


        for unit in docs['unit']:

            uid         = unit['_id']
            started     = unit.get ('started')
            finished    = unit.get ('finished')
            description = unit.get ('description', dict())

            if started  : started  -= session_start
            if finished : finished -= session_start

            session_dict['n_units'] += 1

            unit_dict = {
                'sid'                  : sid, 
                'pid'                  : unit.get('pilot'), 
                'uid'                  : uid, 
                'started'              : started,
                'finished'             : finished,
                'cores'                : description.get ('cores'),
                'slots'                : unit.get ('slots'),
                NEW                    : None, 
                UNSCHEDULED            : None, 
                PENDING_INPUT_STAGING  : None, 
                STAGING_INPUT          : None, 
                EXECUTING_PENDING      : None,
                SCHEDULING             : None, 
                ALLOCATING             : None, 
                EXECUTING              : None, 
                PENDING_OUTPUT_STAGING : None, 
                STAGING_OUTPUT         : None, 
                DONE                   : None, 
                FAILED                 : None, 
                CANCELED               : None
            }

            for entry in unit.get('statehistory', list()):
                state = entry['state']
                timer = entry['timestamp'] - session_start
                unit_dict[state] = timer

            # FIXME: there is more state messup afloat: some states are missing,
            # even though we know they have happened.  For one, we see data
            # being staged w/o having a record of InputStaging states.  Or we
            # find callback history entries for states which are not in the
            # history...
            #
            # We try to clean up to some extent.  The policy is like this, for
            # any [pending_state, state] pair:
            #
            # - if both are in the hist: great
            # - if one is in the hist, and the other in the cb hist, use like
            #   that, but ensure that pending_state <= state
            # - if both are in cb_hist, use them, apply same ordering assert.
            #   Use median if ordering is wrong
            # - if only on is in cb_host, use the same value for the other one
            # - if neither is anywhere, leave unset
            rec_hist = dict()
            cb_hist  = dict()

            for e in unit.get('statehistory', list()):
                state = e['state']
                timer = e['timestamp'] - session_start
                if state not in rec_hist:
                    rec_hist[state] = list()
                rec_hist[state].append(timer)

            for e in unit.get('callbackhistory', list()):
                state = e['state']
                timer = e['timestamp'] - session_start
                if state not in cb_hist:
                    cb_hist[state] = list()
                cb_hist[state].append(timer)

            statepairs = {STAGING_INPUT  : PENDING_INPUT_STAGING ,
                          STAGING_OUTPUT : PENDING_OUTPUT_STAGING}

            primary_states = [NEW                   ,
                              UNSCHEDULED           ,
                              STAGING_INPUT         ,
                              EXECUTING_PENDING     ,
                              SCHEDULING            ,
                              ALLOCATING            ,
                              EXECUTING             ,
                              STAGING_OUTPUT        ,
                              DONE                  ,
                              CANCELED              ,
                              FAILED                ]

            for state in primary_states:

                pend    = None
                t_state = None
                t_pend  = None

                ts_rec  = rec_hist.get (state) #         state time stamp from state hist
                ts_cb   = cb_hist.get  (state) #         state time stamp from cb    hist
                tp_rec  = None                 # pending state time stamp from state hist
                tp_cb   = None                 # pending state time stamp from cb    hist

                if  state in statepairs:
                    pend   = statepairs[state]
                    tp_rec = rec_hist.get (pend)
                    tp_cb  = cb_hist.get  (pend)

                # try to find a candidate for state timestamp
                if   ts_rec : t_state = ts_rec[0]
                elif ts_cb  : t_state = ts_cb [0]
                elif tp_rec : t_state = tp_rec[0]
                elif tp_cb  : t_state = tp_cb [0]

                # try to find a candidate for pending timestamp
                if   tp_rec : t_pend  = tp_rec[0]
                elif tp_cb  : t_pend  = tp_cb [0]

                # if there is no t_pend, check if there are two state times on
                # record (in the state hist), and if so, reorder
                if pend :
                    if t_state and not t_pend:
                        if ts_rec and len(ts_rec) == 2:
                            t_pend  = min (ts_rec)
                            t_state = max (ts_rec)
                        else:
                            t_pend  = t_state

                # make sure that any pending time comes before state time
                if pend:
                    if t_pend > t_state:
                      # print "%s : %s" % (uid, state)
                        t_med   = (t_pend + t_state) / 2
                        t_pend  = t_med
                        t_state = t_med

                # record the times for the data frame
                unit_dict[state] = t_state

                if pend :
                    unit_dict[pend] = t_pend


            if unit_dict[UNSCHEDULED] and unit_dict[SCHEDULING]:
                unit_dict[UNSCHEDULED] = min(unit_dict[UNSCHEDULED], unit_dict[SCHEDULING])

            if not unit_dict[NEW]:
                if unit_dict[UNSCHEDULED]:
                    unit_dict[NEW] = unit_dict[UNSCHEDULED]
                if unit_dict[SCHEDULING]:
                    unit_dict[NEW] = unit_dict[SCHEDULING]


            unit_dicts.append (unit_dict)
        
        session_dict['finished'] = last_pilot_event
        session_dicts.append (session_dict)

    import pandas 
    session_frame = pandas.DataFrame (session_dicts)
    pilot_frame   = pandas.DataFrame (pilot_dicts)
    unit_frame    = pandas.DataFrame (unit_dicts)

    mongo.close()

    return session_frame, pilot_frame, unit_frame



# ------------------------------------------------------------------------------
#
def fetch_json(sid, dburl=None, tgt=None, skip_existing=False):

    '''
    returns file name
    '''

    if not tgt:
        tgt = '.'

    if tgt.startswith('/'):
        # Assume an absolute path
        dst = os.path.join(tgt, '%s.json' % sid)
    else:
        # Assume a relative path
        dst = os.path.join(os.getcwd(), tgt, '%s.json' % sid)

    if skip_existing and os.path.isfile(dst) \
            and os.stat(dst).st_size > 0:

        print "session already in %s" % dst

    else:

        if not dburl:
            dburl = os.environ['RADICAL_PILOT_DBURL']

        if not dburl:
            raise RuntimeError ('Please set RADICAL_PILOT_DBURL')

        mongo, db, _, _, _ = ru.mongodb_connect(dburl)

        json_docs = get_session_docs(db, sid)
        ru.write_json(json_docs, dst)

        print "session written to %s" % dst

        mongo.close()

    return dst


#--------------------------------------------------------------------------
#
# Insert (experiment) metadata into an active session
# RP stack version info always get added.
#
def inject_metadata(session, metadata):

    if not isinstance(metadata, dict):
        raise Exception("Session metadata should be a dict!")

    if session is None:
        raise Exception("No session specified.")

    # Always record the radical software stack
    metadata['radical_stack'] = {
        'rp': rp_version_detail,
        'rs': saga.version_detail,
        'ru': ru.version_detail
    }

    result = session._dbs._s.update(
        {"_id": session._uid},
        {"$set" : {"metadata": metadata}}
    )<|MERGE_RESOLUTION|>--- conflicted
+++ resolved
@@ -168,7 +168,7 @@
 
 # ------------------------------------------------------------------------------
 #
-def get_session_frames (sids, db, cachedir=None) :
+def get_session_frames (sids, db=None, cachedir=None) :
 
     # use like this: 
     #
@@ -184,18 +184,16 @@
     # print u_max
     # print u_max - u_min
 
-<<<<<<< HEAD
-    if not dburl:
-        dburl = os.environ['RADICAL_PILOT_DBURL']
-
-    if not dburl:
-        raise RuntimeError ('Please set RADICAL_PILOT_DBURL')
-
-    mongo, db, _, _, _ = ru.mongodb_connect(dburl)
-
-
-=======
->>>>>>> eeeb81e9
+    mongo = None
+
+    if not db:
+        dburl = os.environ.get('RADICAL_PILOT_DBURL')
+        if not dburl:
+            raise RuntimeError ('Please set RADICAL_PILOT_DBURL')
+
+        mongo, db, _, _, _ = ru.mongodb_connect(dburl)
+
+
     if not isinstance (sids, list) :
         sids = [sids]
 
@@ -426,7 +424,8 @@
     pilot_frame   = pandas.DataFrame (pilot_dicts)
     unit_frame    = pandas.DataFrame (unit_dicts)
 
-    mongo.close()
+    if mongo:
+        mongo.close()
 
     return session_frame, pilot_frame, unit_frame
 
