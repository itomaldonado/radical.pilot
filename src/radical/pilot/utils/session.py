
import os
import sys
import glob
import saga
import tarfile

import radical.utils as ru
from   radical.pilot.states  import *

from db_utils import *


# ------------------------------------------------------------------------------
#
def fetch_profiles (sid, dburl=None, src=None, tgt=None, access=None, 
        session=None, skip_existing=False):
    '''
    sid: session for which all profiles are fetched
    src: dir to look for client session profiles ($src/$sid/*.prof)
    tgt: dir to store the profile in
         - $tgt/$sid/*.prof,
         - $tgt/$sid/$pilot_id/*.prof)

    returns list of file names
    '''

    log = ru.get_logger('radical.pilot.utils')
<<<<<<< HEAD
=======

>>>>>>> 59a3db66
    ret = list()

    if not dburl:
        dburl = os.environ['RADICAL_PILOT_DBURL']

    if not dburl:
<<<<<<< HEAD
        raise ValueError('RADICAL_PILOT_DBURL is not set')
=======
        raise RuntimeError ('Please set RADICAL_PILOT_DBURL')
>>>>>>> 59a3db66

    if not src:
        src = os.getcwd()
            
    if not tgt:
        tgt = os.getcwd()
            
    if not tgt.startswith('/') and '://' not in tgt:
        tgt = "%s/%s" % (os.getcwd(), tgt)

    # we always create a session dir as real target
    tgt_url = saga.Url("%s/%s/" % (tgt, sid))

    # Turn URLs without schema://host into file://localhost,
    # so that they dont become interpreted as relative.
    if not tgt_url.schema:
        tgt_url.schema = 'file'
    if not tgt_url.host:
        tgt_url.host = 'localhost'

    # first fetch session profile
    # FIXME: should we record pwd or profile location in db session?  Or create
    #        a sandbox like dir for storing profiles and logs?
    client_profiles = glob.glob("%s/%s/*.prof" % (src, sid))
    if not client_profiles:
        raise RuntimeError('no client profiles in %s/%s' % (src, sid))
<<<<<<< HEAD

    for client_profile in client_profiles:

=======

    for client_profile in client_profiles:

>>>>>>> 59a3db66
        ftgt = saga.Url('%s/%s' % (tgt_url, os.path.basename(client_profile)))
        ret.append("%s" % ftgt.path)

        if skip_existing and os.path.isfile(ftgt.path) \
                and os.stat(ftgt.path).st_size > 0:

<<<<<<< HEAD
            log.report.info("\t- %s\n" % client_profile.split('/')[-1])

        else:
            log.report.info("\t+ %s\n" % client_profile.split('/')[-1])
=======
            logger.report.info("\t- %s\n" % client_profile.split('/')[-1])

        else:

            logger.report.info("\t+ %s\n" % client_profile.split('/')[-1])
>>>>>>> 59a3db66
            prof_file = saga.filesystem.File(client_profile, session=session)
            prof_file.copy(ftgt, flags=saga.filesystem.CREATE_PARENTS)
            prof_file.close()

        if not os.path.isfile(client_profile):
            raise RuntimeError('client profilefile %s does not exist' % client_profile)

    _, db, _, _, _ = ru.mongodb_connect (dburl)

    json_docs = get_session_docs(db, sid)

    pilots = json_docs['pilot']
    num_pilots = len(pilots)
    log.debug("Session: %s", sid)
    log.debug("Number of pilots in session: %d", num_pilots)

    for pilot in pilots:

<<<<<<< HEAD
        if not 'uid' in pilot:
            pilot['uid'] = pilot.get('_id')

        log.report.info("+ %s [%s]\n" % (pilot['uid'], pilot['description']['resource']))
=======
        pilot['uid'] = pilot['_id']

>>>>>>> 59a3db66
        log.debug("processing pilot '%s'", pilot['uid'])

        sandbox_url = saga.Url(pilot['sandbox'])

        if access:
            # Allow to use a different access schema than used for the the run.
            # Useful if you ran from the headnode, but would like to retrieve
            # the profiles to your desktop (Hello Titan).
            access_url = saga.Url(access)
            sandbox_url.schema = access_url.schema
            sandbox_url.host = access_url.host

          # print "Overriding remote sandbox: %s" % sandbox_url

        sandbox = saga.filesystem.Directory (sandbox_url, session=session)

        # Try to fetch a tarball of profiles, so that we can get them all in one (SAGA) go!
        PROFILES_TARBALL = '%s.prof.tgz' % pilot['uid']
        tarball_available = False
        try:
            if sandbox.is_file(PROFILES_TARBALL):
                log.warn("Profiles tarball exists")

                ftgt = saga.Url('%s/%s' % (tgt_url, PROFILES_TARBALL))

                if skip_existing and os.path.isfile(ftgt.path) \
                        and os.stat(ftgt.path).st_size > 0:

                    log.info("skip fetching of '%s/%s' to '%s'.", 
                             sandbox_url, PROFILES_TARBALL, tgt_url)
                    tarball_available = True
                else:

                    log.info("fetch '%s%s' to '%s'.", sandbox_url, 
                             PROFILES_TARBALL, tgt_url)

                    prof_file = saga.filesystem.File("%s%s" % (sandbox_url, PROFILES_TARBALL), session=session)
                    prof_file.copy(ftgt, flags=saga.filesystem.CREATE_PARENTS)
                    prof_file.close()

                    tarball_available = True
            else:
                log.warn("profiles tarball doesnt exists!")

        except saga.DoesNotExist:
            log.exception("exception(TODO): profiles tarball doesnt exists!")

        try:
            os.mkdir("%s/%s" % (tgt_url.path, pilot['uid']))
        except OSError:
            pass

        # We now have a local tarball
        if tarball_available:
            log.info("Extract tarball %s to '%s'.", ftgt.path, tgt_url.path)
            try:
                tarball = tarfile.open(ftgt.path, mode='r:gz')
                tarball.extractall("%s/%s" % (tgt_url.path, pilot['uid']))

                profiles = glob.glob("%s/%s/*.prof" % (tgt_url.path, pilot['uid']))
                ret.extend(profiles)
<<<<<<< HEAD
                os.unlink(ftgt.path)
=======
>>>>>>> 59a3db66
            except Exception as e:
                log.warn('could not extract tarball %s [%s]', ftgt.path, e)
                print 'skip %s [%s]' % (ftgt.path, e)

            # If extract succeeded, no need to fetch individual profiles
            continue

        # If we dont have a tarball (for whichever reason), fetch individual profiles
        try:
            profiles = sandbox.list('*.prof')
        except Exception as e:
            log.error('cannot list profiles in %s [%s]' % (sandbox.url, e))
            profiles = []

        for prof in profiles:

<<<<<<< HEAD
            try:
=======
            ftgt = saga.Url('%s/%s/%s' % (tgt_url, pilot['uid'], prof))
            ret.append("%s" % ftgt.path)
>>>>>>> 59a3db66

                ftgt = saga.Url('%s/%s/%s' % (tgt_url, pilot['uid'], prof))

                if skip_existing and os.path.isfile(ftgt.path) \
                                 and os.stat(ftgt.path).st_size > 0:
                    log.report.info("\t- %s\n" % str(prof).split('/')[-1])

                else:
                    log.report.info("\t+ %s\n" % str(prof).split('/')[-1])
                    prof_file = saga.filesystem.File("%s%s" % (sandbox_url, prof), session=session)
                    prof_file.copy(ftgt, flags=saga.filesystem.CREATE_PARENTS)
                    prof_file.close()

                ret.append("%s" % ftgt.path)
            except Exception as e:
                log.error('skip %s [%s]' % (ftgt, e))

    return ret


# ------------------------------------------------------------------------------
#
def fetch_logfiles (sid, dburl=None, src=None, tgt=None, access=None, 
        session=None, skip_existing=False):
    '''
    sid: session for which all logfiles are fetched
    src: dir to look for client session logfiles
    tgt: dir to store the logfile in

    returns list of file names
    '''

    log = ru.get_logger('radical.pilot.utils')
    ret = list()

    if not dburl:
        dburl = os.environ['RADICAL_PILOT_DBURL']

    if not dburl:
        raise RuntimeError ('Please set RADICAL_PILOT_DBURL')

    if not src:
        src = os.getcwd()
            
    if not tgt:
        tgt = os.getcwd()
            
    if not tgt.startswith('/') and '://' not in tgt:
        tgt = "%s/%s" % (os.getcwd(), tgt)

    # we always create a session dir as real target
    tgt_url = saga.Url("%s/%s/" % (tgt, sid))

    # Turn URLs without schema://host into file://localhost,
    # so that they dont become interpreted as relative.
    if not tgt_url.schema:
        tgt_url.schema = 'file'
    if not tgt_url.host:
        tgt_url.host = 'localhost'

    # first fetch session logfile
    # FIXME: should we record pwd or logfile location in db session?  Or create
    #        a sandbox like dir for storing logfiles and logs?
    client_logfile = "%s/%s.log" % (src, sid)

    ftgt = saga.Url('%s/%s' % (tgt_url, os.path.basename(client_logfile)))
    ret.append("%s" % ftgt.path)

    if skip_existing and os.path.isfile(ftgt.path) \
            and os.stat(ftgt.path).st_size > 0:

        log.report.info("\t- %s\n" % client_logfile.split('/')[-1])

    else:

        log.report.info("\t+ %s\n" % client_logfile.split('/')[-1])
        log_file = saga.filesystem.File(client_logfile, session=session)
        log_file.copy(ftgt, flags=saga.filesystem.CREATE_PARENTS)
        log_file.close()

    _, db, _, _, _ = ru.mongodb_connect (dburl)

    json_docs = get_session_docs(db, sid)

    pilots = json_docs['pilot']
    num_pilots = len(pilots)
    log.info("Session: %s", sid)
    log.info("Number of pilots in session: %d", num_pilots)

    for pilot in pilots:

      # print "processing pilot '%s'" % pilot['uid']

        sandbox_url = saga.Url(pilot['sandbox'])

        if access:
            # Allow to use a different access schema than used for the the run.
            # Useful if you ran from the headnode, but would like to retrieve
            # the logfiles to your desktop (Hello Titan).
            access_url = saga.Url(access)
            sandbox_url.schema = access_url.schema
            sandbox_url.host = access_url.host

          # print "Overriding remote sandbox: %s" % sandbox_url

        sandbox  = saga.filesystem.Directory (sandbox_url, session=session)

        # Try to fetch a tarball of logfiles, so that we can get them all in one (SAGA) go!
        LOGILES_TARBALL = '%s.log.tgz' % pilot['uid']
        tarball_available = False
        try:
            if sandbox.is_file(LOGILES_TARBALL):

                log.info("logfiles tarball exists")
                ftgt = saga.Url('%s/%s' % (tgt_url, LOGILES_TARBALL))

                if skip_existing and os.path.isfile(ftgt.path) \
                        and os.stat(ftgt.path).st_size > 0:

                    log.info("Skip fetching of '%s/%s' to '%s'.", 
                             sandbox_url, LOGILES_TARBALL, tgt_url)
                    tarball_available = True
                else:

                    log.info("Fetching '%s%s' to '%s'.", 
                            sandbox_url, LOGILES_TARBALL, tgt_url)
                    log_file = saga.filesystem.File("%s%s" % (sandbox_url, LOGILES_TARBALL), session=session)
                    log_file.copy(ftgt, flags=saga.filesystem.CREATE_PARENTS)
                    log_file.close()

                    tarball_available = True
            else:
                log.warn("logiles tarball doesnt exists")

        except saga.DoesNotExist:
            log.warn("logfiles tarball doesnt exists")

        try:
            os.mkdir("%s/%s" % (tgt_url.path, pilot['uid']))
        except OSError:
            pass

        # We now have a local tarball
        if tarball_available:
            log.debug("Extract tarball %s to %s", ftgt.path, tgt_url.path)

            try:
                tarball = tarfile.open(ftgt.path)
                tarball.extractall("%s/%s" % (tgt_url.path, pilot['uid']))

                logfiles = glob.glob("%s/%s/*.log" % (tgt_url.path, pilot['uid']))
                log.info("tarball %s extracted to '%s/%s/'.", 
                        ftgt.path, tgt_url.path, pilot['uid'])
                ret.extend(logfiles)
            except Exception as e:
                log.warn('could not extract tarball %s [%s]', ftgt.path, e)
                print 'skip %s [%s]' % (ftgt.path, e)

            # If extract succeeded, no need to fetch individual logfiles
            continue

        # If we dont have a tarball (for whichever reason), fetch individual logfiles
        logfiles = sandbox.list('*.log')

        for log in logfiles:

            ftgt = saga.Url('%s/%s/%s' % (tgt_url, pilot['uid'], log))
            ret.append("%s" % ftgt.path)

            if skip_existing and os.path.isfile(ftgt.path) \
                             and os.stat(ftgt.path).st_size > 0:

                log.report.info("\t- %s\n" % str(log).split('/')[-1])
                continue

            log.report.info("\t+ %s\n" % str(log).split('/')[-1])
            log_file = saga.filesystem.File("%s%s" % (sandbox_url, log), session=session)
            log_file.copy(ftgt, flags=saga.filesystem.CREATE_PARENTS)
            log_file.close()

    return ret



# ------------------------------------------------------------------------------
#
def get_session_frames (sids, db=None, cachedir=None) :

    # use like this: 
    #
    # session_frame, pilot_frame, unit_frame = rpu.get_session_frames (session, db, cachedir)
    # pandas.set_option('display.width', 1000)
    # print session_frame
    # print pilot_frame
    # print unit_frame
    #
    # u_min = unit_frame.ix[unit_frame['started'].idxmin()]['started']
    # u_max = unit_frame.ix[unit_frame['finished'].idxmax()]['finished']
    # print u_min
    # print u_max
    # print u_max - u_min

    mongo = None

    if not db:
        dburl = os.environ.get('RADICAL_PILOT_DBURL')
        if not dburl:
            raise RuntimeError ('Please set RADICAL_PILOT_DBURL')

        mongo, db, _, _, _ = ru.mongodb_connect(dburl)


    if not isinstance (sids, list) :
        sids = [sids]

    session_dicts = list()
    pilot_dicts   = list()
    unit_dicts    = list()

    for sid in sids :

        docs = get_session_docs(db, sid, cachedir=cachedir)

        session       = docs['session']
        session_start = session['created']
        session_dict  = {
            'sid'       : sid,
            'started'   : session['created'],
            'finished'  : None, 
            'n_pilots'  : len(docs['pilot']),
            'n_units'   : 0
            }

        last_pilot_event = 0
        for pilot in docs['pilot'] :

            pid         = pilot['uid']
            description = pilot.get('description', dict())
            started     = pilot.get('started')
            finished    = pilot.get('finished')
            cores       = description.get('cores')

            if started  : started  -= session_start
            if finished : finished -= session_start

            pilot_dict = {
                'sid'          : sid,
                'pid'          : pid, 
                'n_units'      : len(pilot.get ('unit_ids', list())), 
                'started'      : started,
                'finished'     : finished,
                'resource'     : description.get ('resource'),
                'cores'        : cores,
                'runtime'      : description.get ('runtime'),
                NEW            : None, 
                PMGR_LAUNCHING_PENDING : None, 
                PMGR_LAUNCHING         : None, 
                PMGR_ACTIVE_PENDING    : None, 
                PMGR_ACTIVE            : None, 
                DONE           : None, 
                FAILED         : None, 
                CANCELED       : None
            }

            for entry in pilot.get('state_history', list()):
                state = entry['state']
                timer = entry['timestamp'] - session_start
                pilot_dict[state] = timer
                last_pilot_event  = max(last_pilot_event, timer)

            if not pilot_dict[NEW]:
                if pilot_dict[PENDING_LAUNCH]:
                    pilot_dict[NEW] = pilot_dict[PENDING_LAUNCH]
                else:
                    pilot_dict[NEW] = pilot_dict[LAUNCHING]

            pilot_dicts.append (pilot_dict)


        for unit in docs['unit']:

            uid         = unit['uid']
            started     = unit.get ('started')
            finished    = unit.get ('finished')
            description = unit.get ('description', dict())

            if started  : started  -= session_start
            if finished : finished -= session_start

            session_dict['n_units'] += 1

            unit_dict = {
                'sid'                  : sid, 
                'pid'                  : unit.get('pilot'), 
                'uid'                  : uid, 
                'started'              : started,
                'finished'             : finished,
                'cores'                : description.get ('cores'),
                'slots'                : unit.get ('slots'),
                NEW                    : None, 
                UNSCHEDULED            : None, 
                PENDING_INPUT_STAGING  : None, 
                STAGING_INPUT          : None, 
                EXECUTING_PENDING      : None,
                SCHEDULING             : None, 
                ALLOCATING             : None, 
                EXECUTING              : None, 
                PENDING_OUTPUT_STAGING : None, 
                STAGING_OUTPUT         : None, 
                DONE                   : None, 
                FAILED                 : None, 
                CANCELED               : None
            }

            for entry in unit.get('state_history', list()):
                state = entry['state']
                timer = entry['timestamp'] - session_start
                unit_dict[state] = timer

            # FIXME: there is more state messup afloat: some states are missing,
            # even though we know they have happened.  For one, we see data
            # being staged w/o having a record of InputStaging states.  Or we
            # find callback history entries for states which are not in the
            # history...
            #
            # We try to clean up to some extent.  The policy is like this, for
            # any [pending_state, state] pair:
            #
            # - if both are in the hist: great
            # - if one is in the hist, and the other in the cb hist, use like
            #   that, but ensure that pending_state <= state
            # - if both are in cb_hist, use them, apply same ordering assert.
            #   Use median if ordering is wrong
            # - if only on is in cb_host, use the same value for the other one
            # - if neither is anywhere, leave unset
            rec_hist = dict()
            cb_hist  = dict()

            for e in unit.get('state_history', list()):
                state = e['state']
                timer = e['timestamp'] - session_start
                if state not in rec_hist:
                    rec_hist[state] = list()
                rec_hist[state].append(timer)

            for e in unit.get('callbackhistory', list()):
                state = e['state']
                timer = e['timestamp'] - session_start
                if state not in cb_hist:
                    cb_hist[state] = list()
                cb_hist[state].append(timer)

            statepairs = {STAGING_INPUT  : PENDING_INPUT_STAGING ,
                          STAGING_OUTPUT : PENDING_OUTPUT_STAGING}

            primary_states = [NEW                   ,
                              UNSCHEDULED           ,
                              STAGING_INPUT         ,
                              EXECUTING_PENDING     ,
                              SCHEDULING            ,
                              ALLOCATING            ,
                              EXECUTING             ,
                              STAGING_OUTPUT        ,
                              DONE                  ,
                              CANCELED              ,
                              FAILED                ]

            for state in primary_states:

                pend    = None
                t_state = None
                t_pend  = None

                ts_rec  = rec_hist.get (state) #         state time stamp from state hist
                ts_cb   = cb_hist.get  (state) #         state time stamp from cb    hist
                tp_rec  = None                 # pending state time stamp from state hist
                tp_cb   = None                 # pending state time stamp from cb    hist

                if  state in statepairs:
                    pend   = statepairs[state]
                    tp_rec = rec_hist.get (pend)
                    tp_cb  = cb_hist.get  (pend)

                # try to find a candidate for state timestamp
                if   ts_rec : t_state = ts_rec[0]
                elif ts_cb  : t_state = ts_cb [0]
                elif tp_rec : t_state = tp_rec[0]
                elif tp_cb  : t_state = tp_cb [0]

                # try to find a candidate for pending timestamp
                if   tp_rec : t_pend  = tp_rec[0]
                elif tp_cb  : t_pend  = tp_cb [0]

                # if there is no t_pend, check if there are two state times on
                # record (in the state hist), and if so, reorder
                if pend :
                    if t_state and not t_pend:
                        if ts_rec and len(ts_rec) == 2:
                            t_pend  = min (ts_rec)
                            t_state = max (ts_rec)
                        else:
                            t_pend  = t_state

                # make sure that any pending time comes before state time
                if pend:
                    if t_pend > t_state:
                      # print "%s : %s" % (uid, state)
                        t_med   = (t_pend + t_state) / 2
                        t_pend  = t_med
                        t_state = t_med

                # record the times for the data frame
                unit_dict[state] = t_state

                if pend :
                    unit_dict[pend] = t_pend


            if unit_dict[UNSCHEDULED] and unit_dict[SCHEDULING]:
                unit_dict[UNSCHEDULED] = min(unit_dict[UNSCHEDULED], unit_dict[SCHEDULING])

            if not unit_dict[NEW]:
                if unit_dict[UNSCHEDULED]:
                    unit_dict[NEW] = unit_dict[UNSCHEDULED]
                if unit_dict[SCHEDULING]:
                    unit_dict[NEW] = unit_dict[SCHEDULING]


            unit_dicts.append (unit_dict)
        
        session_dict['finished'] = last_pilot_event
        session_dicts.append (session_dict)

    import pandas 
    session_frame = pandas.DataFrame (session_dicts)
    pilot_frame   = pandas.DataFrame (pilot_dicts)
    unit_frame    = pandas.DataFrame (unit_dicts)

    if mongo:
        mongo.close()

    return session_frame, pilot_frame, unit_frame



# ------------------------------------------------------------------------------
#
def fetch_json(sid, dburl=None, tgt=None, skip_existing=False):
    '''
    returns file name
    '''

    log = ru.get_logger('radical.pilot.utils')

    if not tgt:
        tgt = '.'

    if tgt.startswith('/'):
        # Assume an absolute path
        dst = os.path.join(tgt, '%s.json' % sid)
    else:
        # Assume a relative path
        dst = os.path.join(os.getcwd(), tgt, '%s.json' % sid)

    try:
        os.makedirs(os.path.dirname(tgt))
    except OSError:
        pass # dir exists

    if skip_existing and os.path.isfile(dst) \
            and os.stat(dst).st_size > 0:

        log.info("session already in %s", dst)

    else:

        if not dburl:
            dburl = os.environ.get('RADICAL_PILOT_DBURL')

        if not dburl:
            raise ValueError('RADICAL_PILOT_DBURL is not set')

        mongo, db, _, _, _ = ru.mongodb_connect(dburl)

        json_docs = get_session_docs(db, sid)
        ru.write_json(json_docs, dst)

        log.info("session written to %s", dst)

        mongo.close()

    return dst


# ------------------------------------------------------------------------------
#
def inject_metadata(session, metadata):

    if not session:
        raise ValueError("No session specified.")

    session.inject_metadata(metadata)


# ------------------------------------------------------------------------------
<|MERGE_RESOLUTION|>--- conflicted
+++ resolved
@@ -26,28 +26,20 @@
     '''
 
     log = ru.get_logger('radical.pilot.utils')
-<<<<<<< HEAD
-=======
-
->>>>>>> 59a3db66
     ret = list()
 
     if not dburl:
         dburl = os.environ['RADICAL_PILOT_DBURL']
 
     if not dburl:
-<<<<<<< HEAD
         raise ValueError('RADICAL_PILOT_DBURL is not set')
-=======
-        raise RuntimeError ('Please set RADICAL_PILOT_DBURL')
->>>>>>> 59a3db66
 
     if not src:
         src = os.getcwd()
-            
+
     if not tgt:
         tgt = os.getcwd()
-            
+
     if not tgt.startswith('/') and '://' not in tgt:
         tgt = "%s/%s" % (os.getcwd(), tgt)
 
@@ -67,33 +59,18 @@
     client_profiles = glob.glob("%s/%s/*.prof" % (src, sid))
     if not client_profiles:
         raise RuntimeError('no client profiles in %s/%s' % (src, sid))
-<<<<<<< HEAD
 
     for client_profile in client_profiles:
 
-=======
-
-    for client_profile in client_profiles:
-
->>>>>>> 59a3db66
         ftgt = saga.Url('%s/%s' % (tgt_url, os.path.basename(client_profile)))
         ret.append("%s" % ftgt.path)
 
         if skip_existing and os.path.isfile(ftgt.path) \
                 and os.stat(ftgt.path).st_size > 0:
-
-<<<<<<< HEAD
             log.report.info("\t- %s\n" % client_profile.split('/')[-1])
 
         else:
             log.report.info("\t+ %s\n" % client_profile.split('/')[-1])
-=======
-            logger.report.info("\t- %s\n" % client_profile.split('/')[-1])
-
-        else:
-
-            logger.report.info("\t+ %s\n" % client_profile.split('/')[-1])
->>>>>>> 59a3db66
             prof_file = saga.filesystem.File(client_profile, session=session)
             prof_file.copy(ftgt, flags=saga.filesystem.CREATE_PARENTS)
             prof_file.close()
@@ -112,15 +89,10 @@
 
     for pilot in pilots:
 
-<<<<<<< HEAD
         if not 'uid' in pilot:
             pilot['uid'] = pilot.get('_id')
 
         log.report.info("+ %s [%s]\n" % (pilot['uid'], pilot['description']['resource']))
-=======
-        pilot['uid'] = pilot['_id']
-
->>>>>>> 59a3db66
         log.debug("processing pilot '%s'", pilot['uid'])
 
         sandbox_url = saga.Url(pilot['sandbox'])
@@ -182,10 +154,8 @@
 
                 profiles = glob.glob("%s/%s/*.prof" % (tgt_url.path, pilot['uid']))
                 ret.extend(profiles)
-<<<<<<< HEAD
                 os.unlink(ftgt.path)
-=======
->>>>>>> 59a3db66
+
             except Exception as e:
                 log.warn('could not extract tarball %s [%s]', ftgt.path, e)
                 print 'skip %s [%s]' % (ftgt.path, e)
@@ -202,13 +172,8 @@
 
         for prof in profiles:
 
-<<<<<<< HEAD
             try:
-=======
-            ftgt = saga.Url('%s/%s/%s' % (tgt_url, pilot['uid'], prof))
-            ret.append("%s" % ftgt.path)
->>>>>>> 59a3db66
-
+                ret.append("%s" % ftgt.path)
                 ftgt = saga.Url('%s/%s/%s' % (tgt_url, pilot['uid'], prof))
 
                 if skip_existing and os.path.isfile(ftgt.path) \
@@ -221,7 +186,6 @@
                     prof_file.copy(ftgt, flags=saga.filesystem.CREATE_PARENTS)
                     prof_file.close()
 
-                ret.append("%s" % ftgt.path)
             except Exception as e:
                 log.error('skip %s [%s]' % (ftgt, e))
 
