--- conflicted
+++ resolved
@@ -104,195 +104,7 @@
 # queue where one can 'get()' messages from. A 'bridge' acts as as a message
 # forwarder.  'address' denominates a connection endpoint, and 'name' is
 # a unique identifier: if multiple instances in the current process space use
-<<<<<<< HEAD
 # the same identifier, they will get the same queue instance.
-=======
-# the same identifier, they will get the same queue instance.  Those parameters
-# are mostly useful for the zmq queue.
-#
-class _QueueRegistry(object):
-
-    __metaclass__ = ru.Singleton
-
-    def __init__(self):
-
-        # keep mapping between queue names and instances
-        self._lock     = mt.RLock()
-        self._registry = {QUEUE_THREAD  : dict(),
-                          QUEUE_PROCESS : dict()}
-
-
-    def get(self, flavor, name, ctor):
-
-        if flavor not in QUEUE_TYPES:
-            raise ValueError("no such type '%s'" % flavor)
-
-        with self._lock:
-
-            if name in self._registry[flavor]:
-                # queue instance for that name exists - return it
-              # print 'found queue for %s %s' % (flavor, name)
-                return self._registry[flavor][name]
-
-            else:
-                # queue does not yet exist: create and register
-                queue = ctor()
-                self._registry[flavor][name] = queue
-              # print 'created queue for %s %s' % (flavor, name)
-                return queue
-
-# create a registry instance
-_registry = _QueueRegistry()
-
-
-# ==============================================================================
-#
-class Queue(object):
-    """
-    This is really just the queue interface we want to implement
-    """
-    def __init__(self, flavor, qname, role, address=None):
-
-        self._flavor = flavor
-        self._qname  = qname
-        self._role   = role
-        self._addr   = address
-        self._debug  = True
-        self._name   = "queue.%s.%s" % (self._qname, self._role)
-        self._log    = ru.get_logger('rp.bridges', target="%s.log" % self._name)
-
-        if not self._addr:
-            self._addr = 'tcp://*:*'
-
-        if role in [QUEUE_INPUT, QUEUE_OUTPUT]:
-            self._log.info("create %s - %s - %s - %s", flavor, qname, role, address)
-
-    @property
-    def name(self):
-        return self._name
-
-    @property
-    def qname(self):
-        return self._qname
-
-    @property
-    def flavor(self):
-        return self._flavor
-
-    @property
-    def role(self):
-        return self._role
-
-    @property
-    def addr(self):
-        return self._addr
-
-
-    # --------------------------------------------------------------------------
-    #
-    # This class-method creates the appropriate sub-class for the Queue.
-    #
-    @classmethod
-    def create(cls, flavor, name, role, address=None):
-
-        # Make sure that we are the base-class!
-        if cls != Queue:
-            raise TypeError("Queue Factory only available to base class!")
-
-        try:
-            impl = {
-                QUEUE_THREAD  : QueueThread,
-                QUEUE_PROCESS : QueueProcess,
-                QUEUE_ZMQ     : QueueZMQ,
-            }[flavor]
-          # print 'instantiating %s' % impl
-            return impl(flavor, name, role, address)
-        except KeyError:
-            raise RuntimeError("Queue type '%s' unknown!" % flavor)
-
-
-    # --------------------------------------------------------------------------
-    #
-    def poll(self):
-        """
-        check state of endpoint or bridge
-        None: RUNNING
-        0   : DONE
-        1   : FAILED
-        """
-        return None
-
-
-    # --------------------------------------------------------------------------
-    #
-    def put(self, msg):
-        raise NotImplementedError('put() is not implemented')
-
-
-    # --------------------------------------------------------------------------
-    #
-    def get(self):
-        raise NotImplementedError('get() is not implemented')
-
-
-    # --------------------------------------------------------------------------
-    #
-    def get_nowait(self):
-        raise NotImplementedError('get_nowait() is not implemented')
-
-
-    # --------------------------------------------------------------------------
-    #
-    def stop(self):
-        raise NotImplementedError('stop() is not implemented')
-
-
-# ==============================================================================
-#
-class QueueThread(Queue):
-
-    def __init__(self, flavor, name, role, address=None):
-
-        Queue.__init__(self, flavor, name, role, address)
-        self._q = _registry.get(flavor, name, pyq.Queue)
-
-
-    # --------------------------------------------------------------------------
-    #
-    def put(self, msg):
-
-        if not self._role == QUEUE_INPUT:
-            raise RuntimeError("queue %s (%s) can't put()" % (self._qname, self._role))
-
-        self._q.put(msg)
-
-
-    # --------------------------------------------------------------------------
-    #
-    def get(self):
-
-        if not self._role == QUEUE_OUTPUT:
-            raise RuntimeError("queue %s (%s) can't get()" % (self._qname, self._role))
-
-        return self._q.get()
-
-
-    # --------------------------------------------------------------------------
-    #
-    def get_nowait(self):
-
-        if not self._role == QUEUE_OUTPUT:
-            raise RuntimeError("queue %s (%s) can't get_nowait()" % (self._qname, self._role))
-
-        try:
-            return self._q.get_nowait()
-        except pyq.Empty:
-            return None
-
-
-# ==============================================================================
->>>>>>> 3fb29640
-#
 
 
 # ==============================================================================
@@ -584,15 +396,10 @@
         if not self._role == QUEUE_INPUT:
             raise RuntimeError("queue %s (%s) can't put()" % (self._qname, self._role))
 
-<<<<<<< HEAD
       # if self._debug:
       #     self._log.debug("-> %s", pprint.pformat(msg))
         data = msgpack.packb(msg) 
         _uninterruptible(self._q.send, data)
-=======
-        self._log.debug("-> %s", pprint.pformat(msg))
-        _uninterruptible(self._q.send_json, msg)
->>>>>>> 3fb29640
 
 
     # --------------------------------------------------------------------------
@@ -604,15 +411,10 @@
 
         _uninterruptible(self._q.send, 'request')
 
-<<<<<<< HEAD
         data = _uninterruptible(self._q.recv)
         msg  = msgpack.unpackb(data) 
       # if self._debug:
       #     self._log.debug("<- %s", pprint.pformat(msg))
-=======
-        msg = _uninterruptible(self._q.recv_json)
-        self._log.debug("<- %s", pprint.pformat(msg))
->>>>>>> 3fb29640
         return msg
 
 
@@ -644,12 +446,8 @@
                 data = _uninterruptible(self._q.recv)
                 msg  = msgpack.unpackb(data) 
                 self._requested = False
-<<<<<<< HEAD
               # if self._debug:
               #     self._log.debug("<< %s", pprint.pformat(msg))
-=======
-                self._log.debug("<< %s", pprint.pformat(msg))
->>>>>>> 3fb29640
                 return msg
 
             else:
