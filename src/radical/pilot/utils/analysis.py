--- conflicted
+++ resolved
@@ -67,21 +67,12 @@
     ('usoc_get_u',      'OutputFileTransfer',     'advance',   'StagingOutput'),
     ('usoc_adv_u',      'OutputFileTransfer',     'advance',   'Done'),
 
-<<<<<<< HEAD
-    # FIXME: the names below will break for other schedulers
-    ('asc_allocated',   'SchedulerContinuous',    'schedule',  'allocated'),
-    ('asc_alloc_nok',   'SchedulerContinuous',    'schedule',  'allocation failed'),
-    ('asc_alloc_ok',    'SchedulerContinuous',    'schedule',  'allocation succeeded'),
-    ('asc_unqueue',     'SchedulerContinuous',    'unqueue',   're-allocation done'),
-    ('asc_released',    'SchedulerContinuous',    'unschedule','released'),
-=======
     ('asc_try',         'AgentScheduling',        'schedule',  'try'),
     ('asc_allocated',   'AgentScheduling',        'schedule',  'allocated'),
     ('asc_alloc_nok',   'AgentScheduling',        'schedule',  'allocation failed'),
     ('asc_alloc_ok',    'AgentScheduling',        'schedule',  'allocation succeeded'),
     ('asc_unqueue',     'AgentScheduling',        'unqueue',   're-allocation done'),
     ('asc_released',    'AgentScheduling',        'unschedule','released'),
->>>>>>> 6740640e
 
     ('aec_launch',      'AgentExecuting',         'exec',      'unit launch'),
     ('aec_spawn',       'AgentExecuting',         'spawn',     'unit spawn'),
@@ -93,15 +84,9 @@
     ('aec_end',         'AgentExecuting',         'final',     ''),
 
     ('aec_pickup',      'AgentExecuting',         'passed',    'ExecWatcher picked up unit'),
-<<<<<<< HEAD
-    ('aec_start_script','AgentStagingOutputComponent','script','start_script'),
-    ('aec_after_cd',    'AgentStagingOutputComponent','script','after_cd'),
-    ('aec_after_exec',  'AgentStagingOutputComponent','script','after_exec'),
-=======
     ('aec_start_script','AgentStagingOutput',     'script',    'start_script'),
     ('aec_after_cd',    'AgentStagingOutput',     'script',    'after_cd'),
     ('aec_after_exec',  'AgentStagingOutput',     'script',    'after_exec'),
->>>>>>> 6740640e
     ('aec_complete',    'AgentExecuting',         'exec',      'execution complete'),
 ]
 
