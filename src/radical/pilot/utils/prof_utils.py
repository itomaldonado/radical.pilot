--- conflicted
+++ resolved
@@ -424,13 +424,8 @@
     drop = cfg.get('drop', {}).get(name, {}).get(mode, 1)
 
     if drop == 0:
-<<<<<<< HEAD
       # if logger:
-      #     logger.debug('dropped nothing')
-=======
-        if logger:
-            logger.debug('dropped none')
->>>>>>> 6cb1dafe
+      #     logger.debug('dropped none')
         return units
 
     return_list = True
@@ -440,16 +435,12 @@
 
     if drop == 2:
         if logger:
-<<<<<<< HEAD
             logger.debug('dropped everything')
             for unit in units:
                 logger.debug('dropped %s', unit['_id'])
-=======
-            logger.debug('dropped all')
         if drop_cb:
             for unit in units:
                 drop_cb(unit=unit, name=name, mode=mode, prof=prof, logger=logger)
->>>>>>> 6cb1dafe
         if return_list: return []
         else          : return None
 
@@ -467,11 +458,7 @@
             if drop_cb:
                 drop_cb(unit=unit, name=name, mode=mode, prof=prof, logger=logger)
             if logger:
-<<<<<<< HEAD
                 logger.debug('dropped %s', unit['_id'])
-=======
-                logger.debug('dropped one %s', unit['_id'])
->>>>>>> 6cb1dafe
 
     if return_list: 
         return ret
