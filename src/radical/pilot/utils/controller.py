--- conflicted
+++ resolved
@@ -165,6 +165,14 @@
 
         # complete the setup with bridge and component creation
         self._start_bridges()
+
+        # immediately listen on the  control pubsub, to catch any alive messages
+        # from started components
+        addr = self._ctrl_cfg['bridges'][rpc.CONTROL_PUBSUB]['addr_out']
+        self._ctrl_sub = rpu_Pubsub(self._session, rpc.CONTROL_PUBSUB, 
+                                    rpu_PUBSUB_SUB, self._cfg, addr=addr)
+
+        # bridges are up, we listen for alives -- start components
         self._start_components()
 
 
@@ -435,10 +443,6 @@
             assert(thing.stop)
             assert(thing.join)
 
-<<<<<<< HEAD
-        # the things are assumed started at this point -- we can start
-        # monitoring them.  We may have done so before, so check
-=======
         # the things are assumed started at this point -- we just want to
         # make sure that they are up and running, and thus wait for alive
         # messages on the control pubsub, for a certain time.  If we don't hear
@@ -452,7 +456,7 @@
         # that is the case, we record the component as 'alive'.  Whenever we see
         # all current components as 'alive', we unlock the barrier.
         alive = {t.name: False for t in things}
-        while True:
+        while False: # FIXME
 
             topic, msgs = self._ctrl_sub.get_nowait(1000) # timout in ms
             self._log.debug('got msg (alive?): %s' % msgs)
@@ -527,7 +531,6 @@
 
         # things are alive -- we can start monitoring them.  We may have
         # done so before, so check
->>>>>>> 63081499
         if not self._watcher_thread:
             self._log.debug('create watcher thread')
             self._watcher_term   = mt.Event()
