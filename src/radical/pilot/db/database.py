--- conflicted
+++ resolved
@@ -15,12 +15,8 @@
 import saga
 import datetime
 import gridfs
-<<<<<<< HEAD
 import radical.utils as ru
 
-=======
-import pprint
->>>>>>> f685a077
 from pymongo import *
 from bson.objectid import ObjectId
 
