--- conflicted
+++ resolved
@@ -109,43 +109,12 @@
         # keep track of some changing metrics
         self.wait_queue_size = 0
 
-<<<<<<< HEAD
-        if _reconnect is False:
-            # Start a worker process fo this UnitManager instance. The worker
-            # process encapsulates database access et al.
-            self._worker = UnitManagerController(
-                unit_manager_uid=None, 
-                scheduler=scheduler,
-                input_transfer_workers=input_transfer_workers,
-                output_transfer_workers=output_transfer_workers, 
-                session=self._session)
-            self._worker.start()
-
-            self._uid = self._worker.unit_manager_uid
-            self._scheduler = get_scheduler(name=scheduler, 
-                                            manager=self, 
-                                            session=self._session)
-
-            # Each unit manager has a worker thread associated with it.
-            # The task of the worker thread is to check and update the state
-            # of units, fire callbacks and so on.
-            self._session._unit_manager_objects.append(self)
-            self._session._process_registry.register(self._uid, self._worker)
-
-        else:
-            # re-connect. do nothing
-            pass
-=======
-        # Start a worker process fo this UnitManager instance. The worker
-        # process encapsulates database access et al.
         self._worker = UnitManagerController(
             umgr_uid=self._uid, 
             scheduler=scheduler,
             input_transfer_workers=input_transfer_workers,
             output_transfer_workers=output_transfer_workers, 
-            session=self._session,
-            db_connection=session._dbs,
-            db_connection_info=session._connection_info)
+            session=self._session)
         self._worker.start()
 
         self._scheduler = get_scheduler(name=scheduler, 
@@ -158,7 +127,6 @@
         self._session._unit_manager_objects[self.uid] = self
 
         self._valid = True
->>>>>>> 7118f9a9
 
 
     #--------------------------------------------------------------------------
@@ -174,51 +142,6 @@
             self._worker.stop()
 
         logger.info("Closed UnitManager %s." % str(self._uid))
-<<<<<<< HEAD
-        self._uid = None
-
-    #--------------------------------------------------------------------------
-    #
-    @classmethod
-    def _reconnect(cls, session, unit_manager_id):
-        """PRIVATE: Reconnect to an existing UnitManager.
-        """
-        uid_exists = UnitManagerController.uid_exists(
-            dbs=session.get_dbs(),
-            unit_manager_uid=unit_manager_id)
-
-        if not uid_exists:
-            raise BadParameter(
-                "UnitManager with id '%s' not in database." % unit_manager_id)
-
-        # The UnitManager object
-        obj = cls(session=session, scheduler=None, _reconnect=True)
-
-        # Retrieve or start a worker process fo this PilotManager instance.
-        worker = session._process_registry.retrieve(unit_manager_id)
-        if worker is not None:
-            obj._worker = worker
-        else:
-            obj._worker = UnitManagerController(
-                unit_manager_uid=unit_manager_id,
-                session=session,
-                dbs=session.get_dbs())
-            session._process_registry.register(unit_manager_id, obj._worker)
-
-        # start the worker if it's not already running
-        if obj._worker.is_alive() is False:
-            obj._worker.start()
-
-        # Now that the worker is running (again), we can get more information
-        # about the UnitManager
-        um_data = obj._worker.get_unit_manager_data()
-
-        obj._scheduler = get_scheduler(name=um_data['scheduler'], 
-                                       manager=obj,
-                                       session=obj._session)
-        # FIXME: we need to tell the scheduler about all the pilots...
-=======
->>>>>>> 7118f9a9
 
         self._valid = False
 
