
{
    "stampede": {
        "description"                 : "The XSEDE 'Stampede' cluster at TACC (https://www.tacc.utexas.edu/stampede/).",
        "notes"                       : "Always set the ``project`` attribute in the ComputePilotDescription or the pilot will fail.",
        "schemas"                     : ["ssh", "gsissh", "go"],
        "mandatory_args"              : ["project"],
        "ssh"                         :
        {
            "job_manager_endpoint"    : "slurm+ssh://stampede.tacc.utexas.edu/",
            "filesystem_endpoint"     : "sftp://stampede.tacc.utexas.edu/"
        },
        "gsissh"                      :
        {
            "job_manager_endpoint"    : "slurm+gsissh://stampede.tacc.utexas.edu:2222/",
            "filesystem_endpoint"     : "gsisftp://stampede.tacc.utexas.edu:2222/"
        },
        "go":
        {
            "job_manager_endpoint"    : "slurm+ssh://stampede.tacc.utexas.edu/",
            "filesystem_endpoint"     : "go://xsede#stampede/"
        },
        "default_queue"               : "normal",
        "lrms"                        : "SLURM",
        "agent_type"                  : "multicore",
        "agent_scheduler"             : "CONTINUOUS",
        "agent_spawner"               : "POPEN",
        "agent_launch_method"         : "SSH",
        "task_launch_method"          : "SSH",
        "mpi_launch_method"           : "MPIRUN_RSH",
        "pre_bootstrap_1"             : ["module purge",
                                         "module load TACC",
                                         "module load intel/15.0.2",
                                         "module load python/2.7.9",
                                         "module unload xalt",
                                         # Load ICC license so we can build during bootstrap
                                         "source ~train00/ssi_sourceme",
                                         "export TACC_DELETE_FILES=TRUE"
                                        ],
        "pre_bootstrap_2"             : ["export PATH=$PATH",
                                         "export LD_LIBRARY_PATH=$LD_LIBRARY_PATH"
                                        ],
        "default_remote_workdir"      : "$WORK",
        "valid_roots"                 : ["/scratch", "$SCRATCH", "/work", "$WORK"],
        "rp_version"                  : "local",
        "virtenv"                     : "%(global_sandbox)s/ve_stampede",
        "virtenv_mode"                : "create",
        "python_dist"                 : "default"
    },

    "stampede_yarn": {
        "description"                 : "The XSEDE 'Stampede' cluster at TACC (https://www.tacc.utexas.edu/stampede/).",
        "notes"                       : "Always set the ``project`` attribute in the ComputePilotDescription or the pilot will fail.",
        "schemas"                     : ["ssh", "gsissh", "go"],
        "mandatory_args"              : ["project"],
        "ssh"                         :
        {
            "job_manager_endpoint"    : "slurm+ssh://stampede.tacc.utexas.edu/",
            "filesystem_endpoint"     : "sftp://stampede.tacc.utexas.edu/"
        },
        "gsissh"                      :
        {
            "job_manager_endpoint"    : "slurm+gsissh://stampede.tacc.utexas.edu:2222/",
            "filesystem_endpoint"     : "gsisftp://stampede.tacc.utexas.edu:2222/"
        },
        "go":
        {
            "job_manager_endpoint"    : "slurm+ssh://stampede.tacc.utexas.edu/",
            "filesystem_endpoint"     : "go://xsede#stampede/"
        },
        "default_queue"               : "normal",
        "lrms"                        : "SLURM",
        "agent_type"                  : "multicore",
        "agent_scheduler"             : "YARN",
        "agent_spawner"               : "ABDS",
        "agent_launch_method"         : "SSH",
        "task_launch_method"          : "YARN",
        "mpi_launch_method"           : "MPIRUN_RSH",
        "pre_bootstrap_1"             : ["module purge",
                                         "module load TACC",
                                         "module load intel/15.0.2",
                                         "module load python/2.7.9",
                                         "module unload xalt",
                                         # Load ICC license so we can build during bootstrap
                                         "source ~train00/ssi_sourceme",
                                         "export TACC_DELETE_FILES=TRUE"
                                        ],
        "pre_bootstrap_2"             : ["export PATH=$PATH",
                                         "export LD_LIBRARY_PATH=$LD_LIBRARY_PATH"
                                        ],
        "default_remote_workdir"      : "$WORK",
        "valid_roots"                 : ["/scratch", "$SCRATCH", "/work", "$WORK"],
        "rp_version"                  : "local",
        "virtenv"                     : "%(global_sandbox)s/ve_stampede",
        "virtenv_mode"                : "create",
        "python_dist"                 : "default"
    },

    "wrangler": {
        "description"                 : "The XSEDE 'Wrangler' cluster at TACC (https://www.tacc.utexas.edu/wrangler/).",
        "notes"                       : "Always set the ``project`` attribute in the ComputePilotDescription or the pilot will fail.",
        "schemas"                     : ["ssh", "gsissh", "go"],
        "mandatory_args"              : ["project"],
        "ssh"                         :
        {
            "job_manager_endpoint"    : "slurm+ssh://wrangler.tacc.utexas.edu/",
            "filesystem_endpoint"     : "sftp://wrangler.tacc.utexas.edu/"
        },
        "gsissh"                      :
        {
            "job_manager_endpoint"    : "slurm+gsissh://wrangler.tacc.utexas.edu:2222/",
            "filesystem_endpoint"     : "gsisftp://wrangler.tacc.utexas.edu:2222/"
        },
        "go":
        {
            "job_manager_endpoint"    : "slurm+ssh://wrangler.tacc.utexas.edu/",
            "filesystem_endpoint"     : "go://xsede#wrangler/"
        },
        "default_queue"               : "normal",
        "lrms"                        : "SLURM",
        "agent_type"                  : "multicore",
        "agent_scheduler"             : "CONTINUOUS",
        "agent_spawner"               : "POPEN",
        "agent_launch_method"         : "SSH",
        "task_launch_method"          : "SSH",
        "mpi_launch_method"           : "MPIRUN_RSH",
        "pre_bootstrap_1"             : ["module load python/2.7.9",
                                         "export TACC_DELETE_FILES=TRUE"
                                        ],
        "pre_bootstrap_2"             : ["export PATH=$PATH",
                                         "export LD_LIBRARY_PATH=$LD_LIBRARY_PATH"
                                        ],
        "default_remote_workdir"      : "$WORK",
        "valid_roots"                 : ["/work", "$WORK", "$DATA"],
        "rp_version"                  : "installed",
        "virtenv"                     : "/work/03170/tg824689/wrangler/ve_wrangler",
        "virtenv_mode"                : "use",
        "python_dist"                 : "default"
    },

    "lonestar": {
        "description"                 : "The XSEDE 'Lonestar' cluster at TACC (https://www.tacc.utexas.edu/resources/hpc/lonestar).",
        "notes"                       : "Always set the ``project`` attribute in the ComputePilotDescription or the pilot will fail.",
        "schemas"                     : ["ssh", "gsissh"],
        "ssh"                         :
        {
            "job_manager_endpoint"    : "sge+ssh://lonestar.tacc.utexas.edu/",
            "filesystem_endpoint"     : "sftp://lonestar.tacc.utexas.edu/"
        },
        "gsissh"                      :
        {
            "job_manager_endpoint"    : "sge+gsissh://lonestar.tacc.utexas.edu/",
            "filesystem_endpoint"     : "gsisftp://lonestar.tacc.utexas.edu/"
        },
        "default_queue"               : "normal",
        "lrms"                        : "SGE",
        "agent_type"                  : "multicore",
        "agent_scheduler"             : "CONTINUOUS",
        "agent_spawner"               : "POPEN",
        "agent_launch_method"         : "SSH",
        "task_launch_method"          : "SSH",
        "mpi_launch_method"           : "IBRUN",
        "spmd_variation"              : "24way",
        "pre_bootstrap_1"             : ["module purge",
                                         "module load TACC",
                                         "module load cluster",
                                         "module load mvapich2",
                                         "module load python",
                                         "export TACC_DELETE_FILES=TRUE"
                                        ],
        "valid_roots"                 : ["/home1", "/scratch", "/work"],
        "rp_version"                  : "local",
        "virtenv"                     : "%(global_sandbox)s/ve_lonestar",
        "virtenv_mode"                : "create",
        "python_dist"                 : "default"
    },

    "trestles": {
        "description"                 : "The XSEDE 'Trestles' cluster at SDSC (http://www.sdsc.edu/us/resources/trestles/).",
        "notes"                       : "Always set the ``project`` attribute in the ComputePilotDescription or the pilot will fail.",
        "schemas"                     : ["ssh", "gsissh"],
        "ssh"                         :
        {
            "job_manager_endpoint"    : "torque+ssh://trestles.sdsc.xsede.org/",
            "filesystem_endpoint"     : "sftp://trestles.sdsc.xsede.org/"
        },
        "gsissh"                      :
        {
            "job_manager_endpoint"    : "torque+gsissh://trestles.sdsc.xsede.org/",
            "filesystem_endpoint"     : "gsisftp://trestles.sdsc.xsede.org/"
        },
        "default_queue"               : "normal",
        "lrms"                        : "TORQUE",
        "agent_type"                  : "multicore",
        "agent_scheduler"             : "CONTINUOUS",
        "agent_spawner"               : "POPEN",
        "agent_launch_method"         : "SSH",
        "task_launch_method"          : "SSH",
        "mpi_launch_method"           : "MPIRUN_RSH",
        "pre_bootstrap_1"             : ["module purge", "module load python pgi mvapich2_ib gnubase"],
        "valid_roots"                 : ["/home"],
        "rp_version"                  : "local",
        "virtenv"                     : "%(global_sandbox)s/ve_trestles",
        "virtenv_mode"                : "create",
        "python_dist"                 : "default"
    },

    "gordon": {
        "description"                 : "The XSEDE 'Gordon' cluster at SDSC (http://www.sdsc.edu/us/resources/gordon/).",
        "notes"                       : "Always set the ``project`` attribute in the ComputePilotDescription or the pilot will fail.",
        "schemas"                     : ["ssh", "gsissh"],
        "ssh"                         :
        {
            "job_manager_endpoint"    : "torque+ssh://gordon.sdsc.xsede.org/",
            "filesystem_endpoint"     : "sftp://gordon.sdsc.xsede.org/"
        },
        "gsissh"                      :
        {
            "job_manager_endpoint"    : "torque+gsissh://gordon.sdsc.xsede.org/",
            "filesystem_endpoint"     : "gsisftp://gordon.sdsc.xsede.org/"
        },
        "default_queue"               : "normal",
        "lrms"                        : "TORQUE",
        "agent_type"                  : "multicore",
        "agent_scheduler"             : "CONTINUOUS",
        "agent_spawner"               : "POPEN",
        "agent_launch_method"         : "SSH",
        "task_launch_method"          : "SSH",
        "mpi_launch_method"           : "MPIRUN_RSH",
        "pre_bootstrap_1"             : ["module purge", "module load python intel mvapich2_ib gnubase"],
        "valid_roots"                 : ["/home"],
        "rp_version"                  : "debug",
        "virtenv"                     : "%(global_sandbox)s/ve_gordon",
        "virtenv_mode"                : "create",
        "python_dist"                 : "default"
    },

    "blacklight": {
        "description"                 : "The XSEDE 'Blacklight' cluster at PSC (https://www.psc.edu/index.php/computing-resources/blacklight).",
        "notes"                       : "Always set the ``project`` attribute in the ComputePilotDescription or the pilot will fail.",
        "schemas"                     : ["ssh", "gsissh"],
        "ssh"                         :
        {
            "job_manager_endpoint"    : "torque+ssh://blacklight.psc.xsede.org",
            "filesystem_endpoint"     : "sftp://blacklight.psc.xsede.org/"
        },
        "gsissh"                      :
        {
            "job_manager_endpoint"    : "torque+gsissh://blacklight.psc.xsede.org",
            "filesystem_endpoint"     : "gsisftp://blacklight.psc.xsede.org/"
        },
        "default_queue"               : "batch",
        "cores_per_node"              : "16",
        "lrms"                        : "TORQUE",
        "agent_type"                  : "multicore",
        "agent_scheduler"             : "CONTINUOUS",
        "agent_spawner"               : "POPEN",
        "agent_launch_method"         : "DPLACE",
        "task_launch_method"          : "DPLACE",
        "mpi_launch_method"           : "MPIRUN_DPLACE",
        "pre_bootstrap_1"             : ["source /usr/share/modules/init/bash",
                                         "module load python",
                                         "unset PYTHONPATH"
                                        ],
        "valid_roots"                 : ["/usr/users", "/brashear"],
        "stage_cacerts"               : "True",
        "rp_version"                  : "debug",
        "virtenv"                     : "%(global_sandbox)s/ve_blacklight",
        "virtenv_mode"                : "create",
        "python_dist"                 : "default"
    },

<<<<<<< HEAD
    "greenfield": {
        "description"                 : "The XSEDE 'Greenfield' cluster at PSC (https://www.psc.edu/index.php/computing-resources/greenfield).",
        "notes"                       : "Always set the ``project`` attribute in the ComputePilotDescription or the pilot will fail.",
        "schemas"                     : ["ssh", "gsissh"],
        "ssh"                         :
        {
            "job_manager_endpoint"    : "torque+ssh://greenfield.psc.xsede.org",
            "filesystem_endpoint"     : "sftp://greenfield.psc.xsede.org/"
        },
        "gsissh"                      :
        {
            "job_manager_endpoint"    : "torque+gsissh://greenfield.psc.xsede.org",
            "filesystem_endpoint"     : "gsisftp://greenfield.psc.xsede.org/"
        },
        "default_queue"               : "batch",
        "cores_per_node"              : "15",
        "lrms"                        : "TORQUE",
        "agent_type"                  : "multicore",
        "agent_scheduler"             : "CONTINUOUS",
        "agent_spawner"               : "POPEN",
        "agent_launch_method"         : "FORK",
        "task_launch_method"          : "FORK",
        "mpi_launch_method"           : "MPIEXEC",
        "pre_bootstrap_1"             : ["source /usr/share/Modules/init/bash",
                                         "module load python",
                                         "unset PYTHONPATH"
                                        ],
        "valid_roots"                 : ["/home", "/crucible", "/arc"],
        "stage_cacerts"               : "True",
        "rp_version"                  : "debug",
        "virtenv"                     : "%(global_sandbox)s/ve_greenfield",
        "virtenv_mode"                : "create",
        "python_dist"                 : "default"
    },

    "comet": {
=======
    "comet_ssh": {
>>>>>>> 156a227d
        "description"                 : "The Comet HPC resource at SDSC 'HPC for the 99%' (http://www.sdsc.edu/services/hpc/hpc_systems.html#comet).",
        "notes"                       : "Always set the ``project`` attribute in the ComputePilotDescription or the pilot will fail.",
        "schemas"                     : ["ssh", "gsissh"],
        "mandatory_args"              : ["project"],
        "ssh"                         :
        {
            "job_manager_endpoint"    : "slurm+ssh://comet.sdsc.xsede.org/",
            "filesystem_endpoint"     : "sftp://comet.sdsc.xsede.org/"
        },
        "gsissh"                      :
        {
            "job_manager_endpoint"    : "slurm+gsissh://comet.sdsc.xsede.org/",
            "filesystem_endpoint"     : "gsisftp://comet.sdsc.xsede.org/"
        },
        "default_queue"               : "compute",
        "cores_per_node"              : "24",
        "lrms"                        : "SLURM",
        "agent_type"                  : "multicore",
        "agent_scheduler"             : "CONTINUOUS",
        "agent_spawner"               : "POPEN",
        "agent_launch_method"         : "SSH",
        "task_launch_method"          : "SSH",
        "mpi_launch_method"           : "MPIRUN_RSH",
        "pre_bootstrap_1"             : ["module load python"],
        "pre_bootstrap_2"             : [
            "export PATH=$PATH",
            "export LD_LIBRARY_PATH=$LD_LIBRARY_PATH"
        ],
        #"default_remote_workdir"      : "/oasis/scratch/comet/$USER/temp_project",
        #"valid_roots"                 : ["/oasis/scratch/comet"],
        "valid_roots"                 : ["/home"],
        "rp_version"                  : "local",
        "virtenv"                     : "%(global_sandbox)s/ve_comet",
        "virtenv_mode"                : "create",
        "python_dist"                 : "default"
    },

    "comet": {
        "description"                 : "The Comet HPC resource at SDSC 'HPC for the 99%' (http://www.sdsc.edu/services/hpc/hpc_systems.html#comet).",
        "notes"                       : "Always set the ``project`` attribute in the ComputePilotDescription or the pilot will fail.",
        "schemas"                     : ["ssh", "gsissh"],
        "mandatory_args"              : ["project"],
        "ssh"                         :
        {
            "job_manager_endpoint"    : "slurm+ssh://comet.sdsc.xsede.org/",
            "filesystem_endpoint"     : "sftp://comet.sdsc.xsede.org/"
        },
        "gsissh"                      :
        {
            "job_manager_endpoint"    : "slurm+gsissh://comet.sdsc.xsede.org/",
            "filesystem_endpoint"     : "gsisftp://comet.sdsc.xsede.org/"
        },
        "default_queue"               : "compute",
        "cores_per_node"              : "24",
        "lrms"                        : "SLURM",
        "agent_type"                  : "multicore",
        "agent_config"                : "default",
        "agent_scheduler"             : "CONTINUOUS",
        "agent_spawner"               : "POPEN",
        "agent_launch_method"         : "ORTE",
        "task_launch_method"          : "ORTE",
        "mpi_launch_method"           : "ORTE",
        "pre_bootstrap_1"             : [
            "module use --append /home/marksant/privatemodules",
            "module load python",
            "module load openmpi",
            "module load mpi4py"
        ],
        "pre_bootstrap_2"             : [
            "export PATH=$PATH",
            "export LD_LIBRARY_PATH=$LD_LIBRARY_PATH"
        ],
        "valid_roots"                 : ["/home"],
        "rp_version"                  : "local",
        "virtenv"                     : "%(global_sandbox)s/ve_comet",
        "virtenv_mode"                : "create",
        "python_dist"                 : "default"
    },

    "supermic": {
        "description"                 : "SuperMIC (pronounced 'Super Mick') is Louisiana State University's (LSU) newest supercomputer funded by the National Science Foundation's (NSF) Major Research Instrumentation (MRI) award to the Center for Computation & Technology. (https://portal.xsede.org/lsu-supermic)",
        "notes"                       : "Partially allocated through XSEDE. Primary access through GSISSH. Allows SSH key authentication too.",
        "schemas"                     : ["ssh", "gsissh"],
        "ssh"                         : {
            "job_manager_endpoint"    : "torque+ssh://supermic.cct-lsu.xsede.org",
            "filesystem_endpoint"     : "sftp://supermic.cct-lsu.xsede.org/"
        },
        "gsissh"                      : {
            "job_manager_endpoint"    : "torque+gsissh://supermic.cct-lsu.xsede.org",
            "filesystem_endpoint"     : "gsisftp://supermic.cct-lsu.xsede.org/"
        },
        "default_queue"               : "workq",
        "cores_per_node"              : "20",
        "lrms"                        : "TORQUE",
        "agent_type"                  : "multicore",
        "agent_scheduler"             : "CONTINUOUS",
        "agent_spawner"               : "POPEN",
        "agent_launch_method"         : "SSH",
        "task_launch_method"          : "SSH",
        "mpi_launch_method"           : "MPIEXEC",
        "pre_bootstrap_1"             : ["module load python"],
        "default_remote_workdir"      : "/work/$USER",
        "valid_roots"                 : ["/work"],
        "rp_version"                  : "local",
        "virtenv"                     : "%(global_sandbox)s/ve_supermic",
        "virtenv_mode"                : "create",
        "python_dist"                 : "default"
    }
}
<|MERGE_RESOLUTION|>--- conflicted
+++ resolved
@@ -270,7 +270,6 @@
         "python_dist"                 : "default"
     },
 
-<<<<<<< HEAD
     "greenfield": {
         "description"                 : "The XSEDE 'Greenfield' cluster at PSC (https://www.psc.edu/index.php/computing-resources/greenfield).",
         "notes"                       : "Always set the ``project`` attribute in the ComputePilotDescription or the pilot will fail.",
@@ -306,10 +305,7 @@
         "python_dist"                 : "default"
     },
 
-    "comet": {
-=======
     "comet_ssh": {
->>>>>>> 156a227d
         "description"                 : "The Comet HPC resource at SDSC 'HPC for the 99%' (http://www.sdsc.edu/services/hpc/hpc_systems.html#comet).",
         "notes"                       : "Always set the ``project`` attribute in the ComputePilotDescription or the pilot will fail.",
         "schemas"                     : ["ssh", "gsissh"],
