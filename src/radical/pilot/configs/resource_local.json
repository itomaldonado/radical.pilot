
{
    "localhost": {
        "description"                 : "Your local machine.",
        "notes"                       : "To use the ssh schema, make sure that ssh access to localhost is enabled.",
        "schemas"                     : ["local", "ssh"],
        "ssh"                         :
        {
            "job_manager_endpoint"    : "ssh://localhost/",
            "filesystem_endpoint"     : "sftp://localhost/"
        },
        "local"                       :
        {
            "job_manager_endpoint"    : "fork://localhost/",
            "filesystem_endpoint"     : "file://localhost/"
        },
        "default_remote_workdir"      : "$HOME",
        "lrms"                        : "FORK",
        "agent_scheduler"             : "CONTINUOUS",
        "agent_spawner"               : "POPEN",
        "agent_launch_method"         : "FORK",
        "task_launch_method"          : "FORK",
        "mpi_launch_method"           : "MPIEXEC",
        "rp_version"                  : "local",
        "virtenv"                     : "%(global_sandbox)s/ve_localhost",
        "virtenv_mode"                : "create",
        "python_dist"                 : "default"
    },

    "localhost_yarn": {
        "description"                 : "Your local machine.",
        "notes"                       : "To use the ssh schema, make sure that ssh access to localhost is enabled.",
        "schemas"                     : ["local", "ssh"],
        "ssh"                         :
        {
            "job_manager_endpoint"    : "ssh://localhost/",
            "filesystem_endpoint"     : "sftp://localhost/"
        },
        "local"                       :
        {
            "job_manager_endpoint"    : "fork://localhost/",
            "filesystem_endpoint"     : "file://localhost/"
        },
        "default_remote_workdir"      : "$HOME",
        "lrms"                        : "YARN",
        "agent_scheduler"             : "YARN",
        "agent_spawner"               : "ABDS",
        "agent_launch_method"         : "FORK",
        "task_launch_method"          : "YARN",
        "mpi_launch_method"           : "MPIEXEC",
        "rp_version"                  : "local",
        "virtenv"                     : "%(global_sandbox)s/ve_localhost",
        "virtenv_mode"                : "create",
        "python_dist"                 : "default"
    },

    "localhost_anaconda": {
        "description"                 : "Your local machine.",
        "notes"                       : "To use the ssh schema, make sure that ssh access to localhost is enabled.",
        "schemas"                     : ["local", "ssh"],
        "ssh"                         :
        {
            "job_manager_endpoint"    : "ssh://localhost/",
            "filesystem_endpoint"     : "sftp://localhost/"
        },
        "local"                       :
        {
            "job_manager_endpoint"    : "fork://localhost/",
            "filesystem_endpoint"     : "file://localhost/"
        },
        "default_remote_workdir"      : "$HOME",
        "lrms"                        : "FORK",
        "agent_scheduler"             : "CONTINUOUS",
        "agent_spawner"               : "POPEN",
        "agent_launch_method"         : "FORK",
        "task_launch_method"          : "FORK",
        "mpi_launch_method"           : "MPIEXEC",
        "rp_version"                  : "local",
        "virtenv"                     : "%(global_sandbox)s/ve_localhost",
        "virtenv_mode"                : "create",
        "python_dist"                 : "anaconda"
    },

    "localhost_spark": {
        "description"                 : "Your local machine gets spark.",
        "notes"                       : "To use the ssh schema, make sure that ssh access to localhost is enabled.",
        "schemas"                     : ["local", "ssh"],
        "ssh"                         :
        {
            "job_manager_endpoint"    : "ssh://localhost/",
            "filesystem_endpoint"     : "sftp://localhost/"
        },
        "local"                       :
        {
            "job_manager_endpoint"    : "fork://localhost/",
            "filesystem_endpoint"     : "file://localhost/"
        },
        "default_remote_workdir"      : "$HOME",
        "lrms"                        : "FORK",
        "agent_type"                  : "multicore",
        "agent_scheduler"             : "CONTINUOUS",
        "agent_spawner"               : "POPEN",
        "agent_launch_method"         : "FORK",
        "task_launch_method"          : "SPARK",
        "mpi_launch_method"           : "MPIEXEC",
        "rp_version"                  : "local",
        "virtenv"                     : "%(global_sandbox)s/ve_localhost",
        "virtenv_mode"                : "create",
        "python_dist"                 : "default"
    },

    "localhost_spark_ana": {
        "description"                 : "Your local machine gets spark.",
        "notes"                       : "To use the ssh schema, make sure that ssh access to localhost is enabled.",
        "schemas"                     : ["local", "ssh"],
        "ssh"                         :
        {
            "job_manager_endpoint"    : "ssh://localhost/",
            "filesystem_endpoint"     : "sftp://localhost/"
        },
        "local"                       :
        {
            "job_manager_endpoint"    : "fork://localhost/",
            "filesystem_endpoint"     : "file://localhost/"
        },
        "default_remote_workdir"      : "$HOME",
        "lrms"                        : "FORK",
        "agent_type"                  : "multicore",
        "agent_scheduler"             : "CONTINUOUS",
        "agent_spawner"               : "POPEN",
        "agent_launch_method"         : "FORK",
        "task_launch_method"          : "SPARK",
        "mpi_launch_method"           : "MPIEXEC",
        "rp_version"                  : "local",
        "virtenv"                     : "%(global_sandbox)s/ve_localhost",
        "virtenv_mode"                : "create",
        "python_dist"                 : "anaconda"
    },
<<<<<<< HEAD
<<<<<<< HEAD

    "localhost_streaming": {
        "description"                 : "Your local machine gets spark.",
        "notes"                       : "To use the ssh schema, make sure that ssh access to localhost is enabled.",
        "schemas"                     : ["local", "ssh"],
        "ssh"                         :
        {
            "job_manager_endpoint"    : "ssh://localhost/",
            "filesystem_endpoint"     : "sftp://localhost/"
        },
        "local"                       :
        {
            "job_manager_endpoint"    : "fork://localhost/",
            "filesystem_endpoint"     : "file://localhost/"
        },
        "default_remote_workdir"      : "$HOME",
        "lrms"                        : "FORK",
        "agent_type"                  : "multicore",
        "agent_scheduler"             : "CONTINUOUS",
        "agent_spawner"               : "POPEN",
        "agent_launch_method"         : "FORK",
        "task_launch_method"          : "KAFKA",
        "mpi_launch_method"           : "MPIEXEC",
        "rp_version"                  : "debug",
        "virtenv"                     : "%(global_sandbox)s/ve_localhost",
        "virtenv_mode"                : "create",
        "python_dist"                 : "default"
    },
=======
>>>>>>> 841ad277

    "localhost_orte": {
        "description"                 : "Your local machine.",
        "notes"                       : "To use the ssh schema, make sure that ssh access to localhost is enabled.",
        "schemas"                     : ["local", "ssh"],
        "ssh"                         :
        {
            "job_manager_endpoint"    : "ssh://localhost/",
            "filesystem_endpoint"     : "sftp://localhost/"
        },
        "local"                       :
        {
            "job_manager_endpoint"    : "fork://localhost/",
            "filesystem_endpoint"     : "file://localhost/"
        },
        "default_remote_workdir"      : "$HOME",
        "lrms"                        : "FORK",
        "agent_type"                  : "multicore",
        "agent_scheduler"             : "CONTINUOUS",
        "agent_spawner"               : "POPEN",
        "agent_launch_method"         : "ORTE",
        "task_launch_method"          : "ORTE",
        "mpi_launch_method"           : "ORTE",
        "rp_version"                  : "debug",
        "virtenv"                     : "%(global_sandbox)s/ve_localhost",
        "virtenv_mode"                : "create",
        "python_dist"                 : "default"
    },

    "localhost_ortelib": {
        "description"                 : "Your local machine.",
        "notes"                       : "To use the ssh schema, make sure that ssh access to localhost is enabled.",
        "schemas"                     : ["local", "ssh"],
        "ssh"                         :
        {
           "job_manager_endpoint"    : "ssh://localhost/",
           "filesystem_endpoint"     : "sftp://localhost/"
        },
        "local"                       :
        {
           "job_manager_endpoint"    : "fork://localhost/",
           "filesystem_endpoint"     : "file://localhost/"
        },
        "default_remote_workdir"      : "$HOME",
        "lrms"                        : "FORK",
        "agent_type"                  : "multicore",
        "agent_scheduler"             : "CONTINUOUS",
        "agent_spawner"               : "ORTE",
        "agent_launch_method"         : "ORTE",
        "task_launch_method"          : "ORTE_LIB",
        "mpi_launch_method"           : "ORTE_LIB",
        "rp_version"                  : "debug",
        "virtenv"                     : "%(global_sandbox)s/ve_localhost",
        "virtenv_mode"                : "create",
        "python_dist"                 : "default"
  }
}<|MERGE_RESOLUTION|>--- conflicted
+++ resolved
@@ -136,8 +136,6 @@
         "virtenv_mode"                : "create",
         "python_dist"                 : "anaconda"
     },
-<<<<<<< HEAD
-<<<<<<< HEAD
 
     "localhost_streaming": {
         "description"                 : "Your local machine gets spark.",
@@ -166,8 +164,6 @@
         "virtenv_mode"                : "create",
         "python_dist"                 : "default"
     },
-=======
->>>>>>> 841ad277
 
     "localhost_orte": {
         "description"                 : "Your local machine.",
@@ -224,4 +220,4 @@
         "virtenv_mode"                : "create",
         "python_dist"                 : "default"
   }
-}+}
