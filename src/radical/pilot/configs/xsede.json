{
    "stampede": {
        "description"                 : "The XSEDE 'Stampede' cluster at TACC (https://www.tacc.utexas.edu/stampede/).",
        "notes"                       : "Always set the ``project`` attribute in the ComputePilotDescription or the pilot will fail.",
        "schemas"                     : ["ssh", "gsissh"],
        "mandatory_args"              : ["project"],
        "ssh"                         :
        {
            "job_manager_endpoint"    : "slurm+ssh://stampede.tacc.utexas.edu/",
            "filesystem_endpoint"     : "sftp://stampede.tacc.utexas.edu/"
        },
        "gsissh"                      :
        {
            "job_manager_endpoint"    : "slurm+gsissh://stampede.tacc.utexas.edu/",
            "filesystem_endpoint"     : "gsisftp://stampede.tacc.utexas.edu/"
        },
        "default_queue"               : "normal",
        "lrms"                        : "SLURM",
        "task_launch_method"          : "SSH",
        "mpi_launch_method"           : "IBRUN",
        "agent_scheduler"             : "CONTINUOUS",
        "python_interpreter"          : "/opt/apps/python/epd/7.3.2/bin/python",
        "pre_bootstrap"               : ["module purge",
                                         "module load TACC",
                                         "module load cluster",
                                         "module load Linux",
                                         "module load mvapich2",
                                         "module load python/2.7.3-epd-7.3.2",
                                         "module unload xalt",
                                         "export TACC_DELETE_FILES=TRUE"
                                        ],
        "default_remote_workdir"      : "$WORK",
        "valid_roots"                 : ["/scratch", "$SCRATCH", "/work", "$WORK"],
        "pilot_agent"                 : "radical-pilot-agent-multicore.py"
    },

    "lonestar": {
        "description"                 : "The XSEDE 'Lonestar' cluster at TACC (https://www.tacc.utexas.edu/resources/hpc/lonestar).",
        "notes"                       : "Always set the ``project`` attribute in the ComputePilotDescription or the pilot will fail.",
        "schemas"                     : ["ssh", "gsissh"],
        "ssh"                         :
        {
            "job_manager_endpoint"    : "sge+ssh://lonestar.tacc.utexas.edu/",
            "filesystem_endpoint"     : "sftp://lonestar.tacc.utexas.edu/"
        },
        "gsissh"                      :
        {
            "job_manager_endpoint"    : "sge+gsissh://lonestar.tacc.utexas.edu/",
            "filesystem_endpoint"     : "gsisftp://lonestar.tacc.utexas.edu/"
        },
        "default_queue"               : "normal",
        "lrms"                        : "SGE",
        "task_launch_method"          : "SSH",
        "mpi_launch_method"           : "IBRUN",
        "spmd_variation"              : "24way",
        "python_interpreter"          : "/opt/apps/python/epd/7.2.2/bin/python",
        "pre_bootstrap"               : ["module purge",
                                         "module load TACC",
                                         "module load cluster",
                                         "module load mvapich2",
                                         "module load python/2.7.2-epd",
                                         "export TACC_DELETE_FILES=TRUE"
                                        ],
        "valid_roots"                 : ["/home1", "/scratch", "/work"],
        "pilot_agent"                 : "radical-pilot-agent-multicore.py"
    },

    "trestles": {
        "description"                 : "The XSEDE 'Trestles' cluster at SDSC (http://www.sdsc.edu/us/resources/trestles/).",
        "notes"                       : "Always set the ``project`` attribute in the ComputePilotDescription or the pilot will fail.",
        "schemas"                     : ["ssh", "gsissh"],
        "ssh"                         :
        {
            "job_manager_endpoint"    : "pbs+ssh://trestles.sdsc.xsede.org/",
            "filesystem_endpoint"     : "sftp://trestles.sdsc.xsede.org/"
        },
        "gsissh"                      :
        {
            "job_manager_endpoint"    : "pbs+gsissh://trestles.sdsc.xsede.org/",
            "filesystem_endpoint"     : "gsisftp://trestles.sdsc.xsede.org/"
        },
        "default_queue"               : "normal",
        "lrms"                        : "TORQUE",
        "task_launch_method"          : "SSH",
        "mpi_launch_method"           : "MPIRUN_RSH",
        "agent_scheduler"             : "CONTINUOUS",
        "pre_bootstrap"               : ["module purge", "module load python pgi mvapich2_ib gnubase"],
        "valid_roots"                 : ["/home"],
        "pilot_agent"                 : "radical-pilot-agent-multicore.py"
    },

    "gordon": {
        "description"                 : "The XSEDE 'Gordon' cluster at SDSC (http://www.sdsc.edu/us/resources/gordon/).",
        "notes"                       : "Always set the ``project`` attribute in the ComputePilotDescription or the pilot will fail.",
        "schemas"                     : ["ssh", "gsissh"],
        "ssh"                         :
        {
            "job_manager_endpoint"    : "pbs+ssh://gordon.sdsc.xsede.org/",
            "filesystem_endpoint"     : "sftp://gordon.sdsc.xsede.org/"
        },
        "gsissh"                      :
        {
            "job_manager_endpoint"    : "pbs+gsissh://gordon.sdsc.xsede.org/",
            "filesystem_endpoint"     : "gsisftp://gordon.sdsc.xsede.org/"
        },
        "default_queue"               : "normal",
        "lrms"                        : "TORQUE",
        "task_launch_method"          : "SSH",
        "mpi_launch_method"           : "MPIRUN_RSH",
        "agent_scheduler"             : "CONTINUOUS",
        "pre_bootstrap"               : ["module purge", "module load python intel mvapich2_ib gnubase"],
        "valid_roots"                 : ["/home"],
        "pilot_agent"                 : "radical-pilot-agent-multicore.py"
    },

    "blacklight": {
        "description"                 : "The XSEDE 'Blacklight' cluster at PSC (https://www.psc.edu/index.php/computing-resources/blacklight).",
        "notes"                       : "Always set the ``project`` attribute in the ComputePilotDescription or the pilot will fail.",
        "schemas"                     : ["ssh", "gsissh"],
        "ssh"                         :
        {
<<<<<<< HEAD
            "job_manager_endpoint"    : "pbs+ssh://blacklight.psc.xsede.org/",
=======
            "job_manager_endpoint"    : "pbs+ssh://blacklight.psc.xsede.org/?ppn=16",
>>>>>>> 89d45977
            "filesystem_endpoint"     : "sftp://blacklight.psc.xsede.org/"
        },
        "gsissh"                      :
        {
<<<<<<< HEAD
            "job_manager_endpoint"    : "pbs+gsissh://blacklight.psc.xsede.org/",
=======
            "job_manager_endpoint"    : "pbs+gsissh://blacklight.psc.xsede.org/?ppn=16",
>>>>>>> 89d45977
            "filesystem_endpoint"     : "gsisftp://blacklight.psc.xsede.org/"
        },
        "default_queue"               : "batch",
        "lrms"                        : "TORQUE",
        "task_launch_method"          : "DPLACE",
        "mpi_launch_method"           : "MPIRUN_DPLACE",
        "agent_scheduler"             : "CONTINUOUS",
        "pre_bootstrap"               : ["source /usr/share/modules/init/bash",
                                         "module load python"
                                        ],
        "valid_roots"                 : ["/usr/users", "/brashear"],
        "pilot_agent"                 : "radical-pilot-agent-multicore.py"
    }
}<|MERGE_RESOLUTION|>--- conflicted
+++ resolved
@@ -119,20 +119,12 @@
         "schemas"                     : ["ssh", "gsissh"],
         "ssh"                         :
         {
-<<<<<<< HEAD
-            "job_manager_endpoint"    : "pbs+ssh://blacklight.psc.xsede.org/",
-=======
             "job_manager_endpoint"    : "pbs+ssh://blacklight.psc.xsede.org/?ppn=16",
->>>>>>> 89d45977
             "filesystem_endpoint"     : "sftp://blacklight.psc.xsede.org/"
         },
         "gsissh"                      :
         {
-<<<<<<< HEAD
-            "job_manager_endpoint"    : "pbs+gsissh://blacklight.psc.xsede.org/",
-=======
             "job_manager_endpoint"    : "pbs+gsissh://blacklight.psc.xsede.org/?ppn=16",
->>>>>>> 89d45977
             "filesystem_endpoint"     : "gsisftp://blacklight.psc.xsede.org/"
         },
         "default_queue"               : "batch",
