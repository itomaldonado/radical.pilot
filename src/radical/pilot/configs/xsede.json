--- conflicted
+++ resolved
@@ -78,15 +78,17 @@
     "blacklight.psc.xsede.org": {
         "description"                 : "The XSEDE 'Blacklight' cluster at PSC (https://www.psc.edu/index.php/computing-resources/blacklight).",
         "notes"                       : "Always set the ``project`` attribute in the ComputePilotDescription or the pilot will fail.",
-<<<<<<< HEAD
+
+      # gsissh version
         "remote_job_manager_endpoint" : "pbs+gsissh://blacklight.psc.xsede.org/?ppn=16",
         "remote_filesystem_endpoint"  : "gsisftp://blacklight.psc.xsede.org/",
         "local_job_manager_endpoint"  : "pbs://localhost/?ppn=16",
-=======
-        "remote_job_manager_endpoint" : "pbs+ssh://blacklight.psc.xsede.org",
-        "remote_filesystem_endpoint"  : "sftp://blacklight.psc.xsede.org/",
-        "local_job_manager_endpoint"   : "pbs://localhost",
->>>>>>> 1bfc664b
+
+      # ssh version
+      # "remote_job_manager_endpoint" : "pbs+ssh://blacklight.psc.xsede.org/?ppn=16",
+      # "remote_filesystem_endpoint"  : "sftp://blacklight.psc.xsede.org/",
+      # "local_job_manager_endpoint"  : "pbs://localhost/?ppn=16",
+
         "local_filesystem_endpoint"   : "file://localhost/",
         "default_queue"               : "batch",
         "lrms"                        : "TORQUE",
