--- conflicted
+++ resolved
@@ -3,14 +3,6 @@
         "description"                 : "The SuperMUC petascale HPC cluster at LRZ, Munich (http://www.lrz.de/services/compute/supermuc/).",
         "notes"                       : "Default authentication to SuperMUC uses X509 and is firewalled, make sure you can gsissh into the machine from your registered IP address. Because of outgoing traffic restrictions your MongoDB needs to run on a port in the range 20000 to 25000.",
         "schemas"                     : ["gsissh", "ssh"],
-<<<<<<< HEAD
-        "ssh"                         :
-        {
-            "job_manager_endpoint"    : "loadl+gsissh://supermuc.lrz.de/?energy_policy_tag=radical_pilot&island_count=1&node_usage=not_shared&network_mpi=sn_all,not_shared,us",
-            "filesystem_endpoint"     : "gsisftp://supermuc.lrz.de/"
-        },
-=======
->>>>>>> 89d45977
         "gsissh"                      :
         {
             "job_manager_endpoint"    : "loadl+gsissh://supermuc.lrz.de:2222/?energy_policy_tag=radical_pilot&island_count=1&node_usage=not_shared&network_mpi=sn_all,not_shared,us",
