"""
.. module:: radical.pilot.controller.pilot_launcher_worker
.. moduleauthor:: Ole Weidner <ole.weidner@rutgers.edu>
"""

__copyright__ = "Copyright 2013-2014, http://radical.rutgers.edu"
__license__ = "MIT"

import os
import time
import saga
import bson
import pprint
import traceback
import thread
import threading

import weakref
from multiprocessing import Pool

import radical.utils as ru

from ..states       import *
from ..utils        import logger
from ..utils        import timestamp
from ..db.database  import COMMAND_CANCEL_PILOT

from .pilot_launcher_worker import PilotLauncherWorker

import saga.utils.pty_shell as sup

IDLE_TIME  = 1.0  # seconds to sleep after idle cycles


# ----------------------------------------------------------------------------
#
class PilotManagerController(threading.Thread):
    """PilotManagerController is a threading worker that handles backend
       interaction for the PilotManager and Pilot classes.
    """

    # ------------------------------------------------------------------------
    #
    def __init__(self, pmgr_uid, pilot_manager_data, 
        session, pilot_launcher_workers=1):
        """Le constructeur.
        """
        self._session = session

        # The MongoDB database handle.
        self._dbs = self._session.get_dbs()

        # Multithreading stuff
        threading.Thread.__init__(self)

        # Stop event can be set to terminate the main loop
        self._terminate = threading.Event()
        self._terminate.clear()

        # Initialized is set, once the run loop has pulled status
        # at least once. Other functions use it as a guard.
        self._initialized = threading.Event()
        self._initialized.clear()

        # Startup results contains a list of asynchronous startup results.
        self.startup_results = list()
        self.startup_results_lock = threading.Lock()

        # The shard_data_manager handles data exchange between the worker
        # process and the API objects. The communication is unidirectional:
        # workers WRITE to _shared_data and API methods READ from _shared_data.
        # The strucuture of _shared_data is as follows:
        #
        #  self._shared_data[pilot_uid] = {
        #      'data':          pilot_json,
        #      'callbacks':     []
        #      'facade_object': None
        #  }
        #  self._shared_worker_data = {
        #      'job_services':  {url: saga.job.Service}    # dict of job services
        #      'job_ids'     :  {pilot_id : (job_id, url)} # dict of pilot job handles 
        #  }
        #
        self._shared_data = dict()
        self._shared_worker_data = {'job_services' : dict(), 
                                    'job_ids'      : dict()}

        # The manager-level callbacks.
        self._manager_callbacks = list()

        # The different command queues hold pending operations
        # that are passed to the worker. Command queues are inspected during
        # runtime in the run() loop and the worker acts upon them accordingly.
        #
        # Try to register the PilotManager with the database.
        self._pm_id = self._dbs.insert_pilot_manager(
            pmgr_uid=pmgr_uid,
            pilot_manager_data=pilot_manager_data,
            pilot_launcher_workers=pilot_launcher_workers
        )
        self._num_pilot_launcher_workers = pilot_launcher_workers

        # The pilot launcher worker(s) are autonomous processes that
        # execute pilot bootstrap / launcher requests concurrently.
        self._pilot_launcher_worker_pool = []
        for worker_number in range(1, self._num_pilot_launcher_workers+1):
            worker = PilotLauncherWorker(
                session=self._session,
                pilot_manager_id=self._pm_id,
                shared_worker_data=self._shared_worker_data,
                number=worker_number
            )
            self._pilot_launcher_worker_pool.append(worker)
            worker.start()

        self._callback_histories = dict()

    # ------------------------------------------------------------------------
    #
    @classmethod
    def uid_exists(cls, db_connection, pilot_manager_uid):
        """Checks wether a pilot unit manager UID exists.
        """
        exists = False

        if pilot_manager_uid in db_connection.list_pilot_manager_uids():
            exists = True

        return exists

    # ------------------------------------------------------------------------
    #
    @property
    def pilot_manager_uid(self):
        """Returns the uid of the associated PilotMangager
        """
        return self._pm_id

    # ------------------------------------------------------------------------
    #
    def list_pilots(self):
        """List all known pilots.
        """
        return self._dbs.list_pilot_uids(self._pm_id)

    # ------------------------------------------------------------------------
    #
    def get_compute_pilot_data(self, pilot_ids=None):
        """Returns the raw data (json dicts) of one or more ComputePilots
           registered with this Worker / PilotManager
        """
        # Wait for the initialized event to assert proper operation.
        self._initialized.wait()

        try:
            if  pilot_ids is None:
                pilot_ids = self._shared_data.keys ()

            return_list_type = True
            if not isinstance(pilot_ids, list):
                return_list_type = False
                pilot_ids = [pilot_ids]

            data = list()
            for pilot_id in pilot_ids:
                data.append(self._shared_data[pilot_id]['data'])

            if  return_list_type :
                return data
            else :
                return data[0]

        except KeyError as e:
            logger.exception ("Unknown Pilot ID %s : %s" % (pilot_id, e))
            raise

    # ------------------------------------------------------------------------
    #
    def disable_launcher(self):
        """disable pilot launching
        """
        for worker in self._pilot_launcher_worker_pool:
            logger.debug("pworker %s disables launcher %s" % (self.name, worker.name))
            worker.disable ()
            logger.debug("pworker %s disabled launcher %s" % (self.name, worker.name))


    # ------------------------------------------------------------------------
    #
    def cancel_launcher(self):
        """cancel the launcher threads
        """
        for worker in self._pilot_launcher_worker_pool:
            logger.debug("pworker %s stops   launcher %s" % (self.name, worker.name))
            worker.stop ()
            worker.join ()
            logger.debug("pworker %s stopped launcher %s" % (self.name, worker.name))


    # ------------------------------------------------------------------------
    #
    def stop(self):
        """stop() signals the process to finish up and terminate.
        """
        logger.debug("pworker %s stopping" % (self.name))
        self._terminate.set()
        self.join()
        logger.debug("pworker %s stopped" % (self.name))

      # logger.debug("Worker thread (ID: %s[%s]) for PilotManager %s stopped." %
      #             (self.name, self.ident, self._pm_id))

    # ------------------------------------------------------------------------
    #
    def call_callbacks(self, pilot_id, new_state):
        """Wrapper function to call all all relevant callbacks, on pilot-level
        as well as manager-level.
        """

        # this is the point where, at the earliest, the application could have
        # been notified about pilot state changes.  So we record that event.
        if  not pilot_id in self._callback_histories :
            self._callback_histories[pilot_id] = list()
        self._callback_histories[pilot_id].append (
                {'timestamp' : timestamp(), 
                 'state'     : new_state})

        for [cb, cb_data] in self._shared_data[pilot_id]['callbacks']:
            try:
                if  self._shared_data[pilot_id]['facade_object'] :
                    if  cb_data :
                        cb (self._shared_data[pilot_id]['facade_object'](), new_state, cb_data)
                    else :
                        cb (self._shared_data[pilot_id]['facade_object'](), new_state)
                else :
                    logger.error("Couldn't call callback (no pilot instance)")
            except Exception as e:
                logger.exception("Couldn't call callback function %s" % e)
                raise

        # If we have any manager-level callbacks registered, we
        # call those as well!
        for [cb, cb_data] in self._manager_callbacks:
            try:
                if  self._shared_data[pilot_id]['facade_object'] :
                    if  cb_data :
                        cb(self._shared_data[pilot_id]['facade_object'](), new_state, cb_data)
                    else :
                        cb(self._shared_data[pilot_id]['facade_object'](), new_state)
                else :
                    logger.error("Couldn't call manager callback (no pilot instance)")
            except Exception as e:
                logger.exception(
                    "Couldn't call callback function %s" % e)
                raise

        # if we meet a final state, we record the object's callback history for
        # later evalutation
        if  new_state in (DONE, FAILED, CANCELED) :
            self._dbs.publish_compute_pilot_callback_history (pilot_id, self._callback_histories[pilot_id])
      # print 'publishing Callback history for %s' % pilot_id


    # ------------------------------------------------------------------------
    #
    def run(self):
        """run() is called when the process is started via
           PilotManagerController.start().
        """

        # make sure to catch sys.exit (which raises SystemExit)
        try :

            logger.debug("Worker thread (ID: %s[%s]) for PilotManager %s started." %
                        (self.name, self.ident, self._pm_id))

            while not self._terminate.is_set():

                # Check and update pilots. This needs to be optimized at
                # some point, i.e., state pulling should be conditional
                # or triggered by a tailable MongoDB cursor, etc.
                pilot_list = self._dbs.get_pilots(pilot_manager_id=self._pm_id)
                action = False

                for pilot in pilot_list:
                    pilot_id = str(pilot["_id"])

                    new_state = pilot["state"]
                    if pilot_id in self._shared_data:
                        old_state = self._shared_data[pilot_id]["data"]["state"]
                    else:
                        old_state = None
                        self._shared_data[pilot_id] = {
                            'data':          pilot,
                            'callbacks':     [],
                            'facade_object': None
                        }

                    self._shared_data[pilot_id]['data'] = pilot

                    # FIXME: *groan* what a hack...  The Canceling state is by
                    # the nature of it not recorded in the database, but only in
                    # the local cache.  So if we see it as old state, we have to
                    # avoid state transitions into non-final states in the cache
                    # at all cost -- so we catch this here specifically
                    no_cb = False
                    if  old_state == CANCELING :
                        if  new_state not in [DONE, FAILED, CANCELED] :
                            # restore old state, making the cache explicitly
                            # different than the DB recorded state
                            self._shared_data[pilot_id]["data"]["state"] = old_state 

                            # do not tr igger a state cb!
                            no_cb = True

                    if new_state != old_state :
                        action = True

                        if not no_cb :
                            # On a state change, we fire zee callbacks.
                            logger.info("ComputePilot '%s' state changed from '%s' to '%s'." \
                                            % (pilot_id, old_state, new_state))

                            # The state of the pilot has changed, We call all
                            # pilot-level callbacks to propagate this.  This also
                            # includes communication to the unit scheduler which
                            # may, or may not, cancel the pilot's units.
                            self.call_callbacks(pilot_id, new_state)

                    # If the state is 'DONE', 'FAILED' or 'CANCELED', we also
                    # set the state of the compute unit accordingly (but only
                    # for non-final units)
                    if new_state in [FAILED, DONE, CANCELED]:
                        unit_ids = self._dbs.pilot_list_compute_units(pilot_uid=pilot_id)
                        self._dbs.set_compute_unit_state (
                            unit_ids=unit_ids, 
                            state=CANCELED,
                            src_states=[ PENDING_INPUT_STAGING,
                                         STAGING_INPUT,
                                         PENDING_EXECUTION,
                                         SCHEDULING,
                                         EXECUTING,
                                         PENDING_OUTPUT_STAGING,
                                         STAGING_OUTPUT
                                       ],
                            log="Pilot '%s' has terminated with state '%s'. CU canceled." % (pilot_id, new_state))

                # After the first iteration, we are officially initialized!
                if not self._initialized.is_set():
                    self._initialized.set()

                # sleep a little if this cycle was idle
                if  not action :
                    time.sleep(IDLE_TIME)

        except SystemExit as e :
            logger.exception ("pilot manager controller thread caught system exit -- forcing application shutdown")
            thread.interrupt_main ()

        finally :
            # shut down the autonomous pilot launcher worker(s).  
            # This uses terminate=True, so that on loop errors we'll terminate
            # all pilots.  Note however that this instance had
            # a 'close(terminate=True)' called before, then the stop below is
            # a NOOP, and pilots will continue running.
            for worker in self._pilot_launcher_worker_pool:
                logger.debug("pworker %s stops   launcher %s" % (self.name, worker.name))
                worker.stop ()
                logger.debug("pworker %s stopped launcher %s" % (self.name, worker.name))



    # ------------------------------------------------------------------------
    #
    def register_start_pilot_request(self, pilot, resource_config):
        """Register a new pilot start request with the worker.
        """

        # create a new UID for the pilot
        pilot_uid = ru.generate_id ('pilot')

        # switch endpoint type
        fs_url = saga.Url(resource_config['filesystem_endpoint'])

        # Get the sandbox from either the pilot_desc or resource conf
        if pilot.description.sandbox:
            workdir_raw = pilot.description.sandbox
        else:
            workdir_raw = resource_config.get('default_remote_workdir', "$PWD")

        # If the sandbox contains expandables, we need to resolve those remotely.
        # TODO: Note that this will only work for (gsi)ssh or shell based access mechanisms
        if '$' in workdir_raw or '`' in workdir_raw:
            js_url = saga.Url(resource_config['job_manager_endpoint'])

            # The PTYShell will swallow in the job part of the scheme
            if js_url.scheme.endswith('+ssh'):
<<<<<<< HEAD
                # For remote adaptor usage over ssh, us that here
=======
                # For remote adaptor usage over shh, use that here
>>>>>>> 5e4fcf2a
                js_url.scheme = 'ssh'
            elif js_url.scheme.endswith('+gsissh'):
                # For remote adaptor usage over gsissh, use that here
                js_url.scheme = 'gsissh'
            elif js_url.scheme in ['fork', 'ssh', 'gsissh']:
                # Use the scheme as is for non-queuing adaptor mechanisms
                pass
            elif '+' not in js_url.scheme:
                # For local access to queueing systems use fork
                js_url.scheme = 'fork'
            else:
                raise Exception("Are there more flavours we need to support?! (%s)" % js_url.scheme)

            # TODO: Why is this 'translation' required?
            if js_url.port is not None:
                url = "%s://%s:%d/" % (js_url.schema, js_url.host, js_url.port)
            else:
                url = "%s://%s/" % (js_url.schema, js_url.host)

            logger.debug("saga.utils.PTYShell ('%s')" % url)
            shell = sup.PTYShell(url, self._session)

            ret, out, err = shell.run_sync(' echo "WORKDIR: %s"' % workdir_raw)
            if ret == 0 and 'WORKDIR:' in out :
                workdir_expanded = out.split(":")[1].strip()
                logger.debug("Determined remote working directory for %s: '%s'" % (url, workdir_expanded))
            else :
                error_msg = "Couldn't determine remote working directory."
                logger.error(error_msg)
                raise Exception(error_msg)
        else:
            workdir_expanded = workdir_raw

        # At this point we have determined the remote 'pwd'
        fs_url.path = "%s/radical.pilot.sandbox" % workdir_expanded

        # This is the base URL / 'sandbox' for the pilot!
        agent_dir_url = saga.Url("%s/%s-%s/" % (str(fs_url), self._session.uid, pilot_uid))

        # Create a database entry for the new pilot.
        pilot_uid, pilot_json = self._dbs.insert_pilot(
            pilot_uid=pilot_uid,
            pilot_manager_uid=self._pm_id,
            pilot_description=pilot.description,
            pilot_sandbox=str(agent_dir_url), 
            global_sandbox=str(fs_url.path)
            )

        # Create a shared data store entry
        self._shared_data[pilot_uid] = {
            'data':          pilot_json,
            'callbacks':     [],
            'facade_object': weakref.ref(pilot)
        }

        return pilot_uid

    # ------------------------------------------------------------------------
    #
    def register_pilot_callback(self, pilot, callback_func, callback_data=None):
        """Registers a callback function.
        """
        pilot_uid = pilot.uid
        self._shared_data[pilot_uid]['callbacks'].append([callback_func, callback_data])

        # Add the facade object if missing, e.g., after a re-connect.
        if  self._shared_data[pilot_uid]['facade_object'] is None:
            self._shared_data[pilot_uid]['facade_object'] = weakref.ref(pilot)

        # Callbacks can only be registered when the ComputeAlready has a
        # state. To partially address this shortcomming we call the callback
        # with the current ComputePilot state as soon as it is registered.
        self.call_callbacks(
            pilot.uid,
            self._shared_data[pilot_uid]["data"]["state"]
        )

    # ------------------------------------------------------------------------
    #
    def register_manager_callback(self, callback_func, callback_data=None):
        """Registers a manager-level callback.
        """
        self._manager_callbacks.append([callback_func, callback_data])

    # ------------------------------------------------------------------------
    #
    def register_cancel_pilots_request(self, pilot_ids=None):
        """Registers one or more pilots for cancelation.
        """

        if pilot_ids is None:

            pilot_ids = list()

            for pilot in self._dbs.get_pilots(pilot_manager_id=self._pm_id) :
                pilot_ids.append (str(pilot["_id"]))


        self._dbs.send_command_to_pilot(COMMAND_CANCEL_PILOT, pilot_ids=pilot_ids)
        logger.info("Sent 'COMMAND_CANCEL_PILOT' command to pilots %s.", pilot_ids)

        # pilots which are in ACTIVE state should now have time to react on the
        # CANCEL command sent above.  Meanwhile, we'll cancel all pending
        # pilots.  If that is done, we wait a little, say 10 seconds, to give
        # the pilot time to pick up the request and shut down -- but if it does
        # not do that, it will get killed the hard way...
        delayed_cancel = list()

        for pilot_id in pilot_ids :
            if  pilot_id in self._shared_data :

                # read state fomr _shared_data only once, so that it does not
                # change under us...
                old_state = str(self._shared_data[pilot_id]["data"]["state"])

                logger.warn ("actively cancel pilot %s state: %s" % (pilot_id, old_state))
                if  old_state in [DONE, FAILED, CANCELED] :
                    logger.warn ("can't actively cancel pilot %s: already in final state" % pilot_id)

                elif old_state in [PENDING_LAUNCH, LAUNCHING, PENDING_ACTIVE] :
                    if pilot_id in self._shared_worker_data['job_ids'] :

                        try :
                            job_id, js_url = self._shared_worker_data['job_ids'][pilot_id]
                            self._shared_data[pilot_id]["data"]["state"] = CANCELING
                            logger.info ("actively cancel pilot %s (%s, %s)" % (pilot_id, job_id, js_url))

                            js = self._shared_worker_data['job_services'][js_url]
                            job = js.get_job (job_id)
                            job.cancel ()
                        except Exception as e :
                            logger.exception ('pilot cancelation failed')


                    else :
                        logger.warn ("can't actively cancel pilot %s: no job id known" % pilot_id)
                        logger.debug (pprint.pformat (self._shared_worker_data))

                else :
                    logger.debug ("delay to actively cancel pilot %s: state %s" % (pilot_id, old_state))
                    delayed_cancel.append (pilot_id)

            else :
                logger.warn  ("can't actively cancel pilot %s: unknown pilot" % pilot_id)
                logger.debug (pprint.pformat (self._shared_data))

        # now tend to all delayed cancellation requests (ie. active pilots) --
        # if there are any
        if  delayed_cancel :

            # grant some levay to the unruly children...
            time.sleep (30)

            for pilot_id in delayed_cancel :

                if pilot_id in self._shared_worker_data['job_ids'] :

                    try :
                        job_id, js_url = self._shared_worker_data['job_ids'][pilot_id]
                        logger.info ("actively cancel pilot %s (delayed) (%s, %s)" % (pilot_id, job_id, js_url))

                        js = self._shared_worker_data['job_services'][js_url]
                        job = js.get_job (job_id)
                        job.cancel ()
                    except Exception as e :
                        logger.info ('delayed pilot cancelation failed. '
                                     'This is not necessarily a problem.')

                else :
                    logger.warn ("can't actively cancel pilot %s: no job id known (delayed)" % pilot_id)
                    logger.debug (pprint.pformat (self._shared_worker_data))



# ------------------------------------------------------------------------------
<|MERGE_RESOLUTION|>--- conflicted
+++ resolved
@@ -395,11 +395,7 @@
 
             # The PTYShell will swallow in the job part of the scheme
             if js_url.scheme.endswith('+ssh'):
-<<<<<<< HEAD
-                # For remote adaptor usage over ssh, us that here
-=======
                 # For remote adaptor usage over shh, use that here
->>>>>>> 5e4fcf2a
                 js_url.scheme = 'ssh'
             elif js_url.scheme.endswith('+gsissh'):
                 # For remote adaptor usage over gsissh, use that here
