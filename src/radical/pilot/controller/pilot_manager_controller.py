--- conflicted
+++ resolved
@@ -42,13 +42,8 @@
 
     # ------------------------------------------------------------------------
     #
-<<<<<<< HEAD
-    def __init__(self, pilot_manager_uid, pilot_manager_data, 
+    def __init__(self, pmgr_uid, pilot_manager_data, 
         session, pilot_launcher_workers=1):
-=======
-    def __init__(self, pmgr_uid, pilot_manager_data, 
-        session, db_connection, db_connection_info, pilot_launcher_workers=1):
->>>>>>> 7118f9a9
         """Le constructeur.
         """
         self._session = session
@@ -99,27 +94,13 @@
         # that are passed to the worker. Command queues are inspected during
         # runtime in the run() loop and the worker acts upon them accordingly.
         #
-<<<<<<< HEAD
-        if pilot_manager_uid is None:
-            # Try to register the PilotManager with the database.
-            self._pm_id = self._dbs.insert_pilot_manager(
-                pilot_manager_data=pilot_manager_data,
-                pilot_launcher_workers=pilot_launcher_workers
-            )
-            self._num_pilot_launcher_workers = pilot_launcher_workers
-        else:
-            pm_json = self._dbs.get_pilot_manager(pilot_manager_id=pilot_manager_uid)
-            self._pm_id = pilot_manager_uid
-            self._num_pilot_launcher_workers = pm_json["pilot_launcher_workers"]
-=======
         # Try to register the PilotManager with the database.
-        self._pm_id = self._db.insert_pilot_manager(
+        self._pm_id = self._dbs.insert_pilot_manager(
             pmgr_uid=pmgr_uid,
             pilot_manager_data=pilot_manager_data,
             pilot_launcher_workers=pilot_launcher_workers
         )
         self._num_pilot_launcher_workers = pilot_launcher_workers
->>>>>>> 7118f9a9
 
         # The pilot launcher worker(s) are autonomous processes that
         # execute pilot bootstrap / launcher requests concurrently.
