"""
.. module:: radical.pilot.controller.output_file_transfer_worker
.. moduleauthor:: Ole Weidner <ole.weidner@rutgers.edu>
"""

__copyright__ = "Copyright 2013-2014, http://radical.rutgers.edu"
__license__ = "MIT"

import os
import time
import saga
import datetime
import traceback
import multiprocessing

from bson.objectid import ObjectId
from radical.pilot.states import * 
from radical.pilot.utils.logger import logger

# BULK_LIMIT defines the max. number of transfer requests to pull from DB.
BULK_LIMIT=1

# ----------------------------------------------------------------------------
#
class OutputFileTransferWorker(multiprocessing.Process):
    """OutputFileTransferWorker handles the staging of the output files
    for a UnitManagerController.
    """

    # ------------------------------------------------------------------------
    #
    def __init__(self, session, db_connection_info, unit_manager_id, number=None):

        self._session = session

        # Multiprocessing stuff
        multiprocessing.Process.__init__(self)
        self.daemon = True

        self.db_connection_info = db_connection_info
        self.unit_manager_id = unit_manager_id

        self._worker_number = number
        self.name = "OutputFileTransferWorker-%s" % str(self._worker_number)

    # ------------------------------------------------------------------------
    #
    def run(self):
        """Starts the process when Process.start() is called.
        """

        # Try to connect to the database and create a tailable cursor.
        try:
            connection = self.db_connection_info.get_db_handle()
            db = connection[self.db_connection_info.dbname]
            um_col = db["%s.w" % self.db_connection_info.session_id]
            logger.debug("Connected to MongoDB. Serving requests for UnitManager %s." % self.unit_manager_id)

        except Exception, ex:
            logger.error("Connection error: %s. %s" % (str(ex), traceback.format_exc()))
            return

        while True:
            compute_unit = None

            # See if we can find a ComputeUnit that is waiting for
            # output file transfer.
            ts = datetime.datetime.utcnow()
            compute_unit = um_col.find_and_modify(
                query={"unitmanager": self.unit_manager_id,
                       "FTW_Output_Status": PENDING},
                update={"$set" : {"FTW_Output_Status": EXECUTING,
                                  "state": STAGING_OUTPUT},
                        "$push": {"statehistory": {"state": STAGING_OUTPUT, "timestamp": ts}}},
                limit=BULK_LIMIT
            )
<<<<<<< HEAD
            state = TRANSFERRING_OUTPUT
=======
            state = STAGING_OUTPUT
>>>>>>> 448806b7

            #logger.info("OFTW after finding pending wus")
            if compute_unit is None:
                #logger.info("OFTW no wus, sleep")
                # Sleep a bit if no new units are available.
                time.sleep(1)
            else:
                logger.info("OFTW wu found, progressing ...")
                # AM: The code below seems wrong when BULK_LIMIT != 1 -- the
                # compute_unit will be a list then I assume.
                try:
                    log_messages = []

                    # We have found a new CU. Now we can process the transfer
                    # directive(s) wit SAGA.
<<<<<<< HEAD
                    compute_unit_id      = str(compute_unit["_id"])
                    unit_sandbox         = compute_unit["sandbox"]
                    pilot_sandbox        = compute_unit["pilot_sandbox"]
                    remote_sandbox       = saga.Url (pilot_sandbox)
                    remote_sandbox.path += "/unit-" + compute_unit_id
                    transfer_directives  = compute_unit["description"]["output_data"]

=======
                    compute_unit_id = str(compute_unit["_id"])
                    remote_sandbox = compute_unit["sandbox"]
                    staging_directives = compute_unit["description"]["output_staging"]
>>>>>>> 448806b7

                    logger.info("Processing output file transfers for ComputeUnit %s" % compute_unit_id)
                    # Loop over all staging directives and execute them.
                    for sd in staging_directives:

<<<<<<< HEAD
=======
                        # Check if there was a cancel request
>>>>>>> 448806b7
                        state_doc = um_col.find_one(
                            {"_id": ObjectId(compute_unit_id)},
                            fields=["state"]
                        )
                        if state_doc['state'] == CANCELED:
                            logger.info("Compute Unit Canceled, interrupting output file transfers.")
                            state = CANCELED
                            break

<<<<<<< HEAD
                        st = td.split(">")
                        abs_source = "%s/%s" % (remote_sandbox, st[0].strip())
=======
                        action = sd['action']
                        source = sd['source']
                        target = sd['target']

                        # Mark the beginning of transfer this StagingDirective
                        um_col.find_and_modify(
                            query={"_id" : ObjectId(compute_unit_id),
                                   'FTW_Output_Status': EXECUTING,
                                   'FTW_Output_Directives.state': PENDING,
                                   'FTW_Output_Directives.source': sd['source'],
                                   'FTW_Output_Directives.target': sd['target'],
                                   },
                            update={'$set': {'FTW_Output_Directives.$.state': EXECUTING},
                                    '$push': {'log': 'Starting transfer of %s' % source}
                            }
                        )
>>>>>>> 448806b7

                        abs_source = "%s/%s" % (remote_sandbox, source)

                        if os.path.basename(target) == target:
                            abs_target = "file://localhost%s" % os.path.join(os.getcwd(), target)
                        else:
                            abs_target = "file://localhost%s" % os.path.abspath(target)

                        log_msg = "Transferring output file %s -> %s" % (abs_source, abs_target)
                        logmessage = "Transferred output file %s -> %s" % (abs_source, abs_target)
                        log_messages.append(log_msg)
                        logger.debug(log_msg)

                        output_file = saga.filesystem.File(saga.Url(abs_source),
                            session=self._session
                        )
                        output_file.copy(saga.Url(abs_target))
                        output_file.close()

<<<<<<< HEAD
                        # Update the CU's state to 'DONE' if (all) transfers were successful.
                        state = DONE

                    ts = datetime.datetime.utcnow()
                    um_col.update(
                        {"_id": ObjectId(compute_unit_id)},
                        {"$set": {"state": state},
                         "$push": {"statehistory": {"state": state, "timestamp": ts}},
                         "$pushAll": {"log": log_messages}}                    
                    )
=======
                        # If all went fine, update the state of this StagingDirective to Done
                        um_col.find_and_modify(
                            query={"_id" : ObjectId(compute_unit_id),
                                   'FTW_Output_Status': EXECUTING,
                                   'FTW_Output_Directives.state': EXECUTING,
                                   'FTW_Output_Directives.source': sd['source'],
                                   'FTW_Output_Directives.target': sd['target'],
                                   },
                            update={'$set': {'FTW_Output_Directives.$.state': DONE},
                                    '$push': {'log': logmessage}
                            }
                        )
>>>>>>> 448806b7

                except Exception, ex:
                    # Update the CU's state to 'FAILED'.
                    ts = datetime.datetime.utcnow()
                    log_messages = "Output transfer failed: %s\n%s" % (str(ex), traceback.format_exc())
                    # TODO: not only mark the CU as failed, but also the specific Directive
                    um_col.update(
                        {"_id": ObjectId(compute_unit_id)},
                        {"$set": {"state": FAILED},
                         "$push": {"statehistory": {"state": FAILED, "timestamp": ts}},
                         "$push": {"log": log_messages}}
                    )
                    logger.error(log_messages)


            # Code below is only to be run by the "first" or only worker
            if self._worker_number > 1:
                continue

            # If the CU was canceled we can skip the remainder of this loop.
            if state == CANCELED:
                continue

            #
            # Check to see if there are more active Directives, if not, we are Done
            #
            cursor_w = um_col.find({"unitmanager": self.unit_manager_id,
                                    "$or": [ {"Agent_Output_Status": EXECUTING},
                                             {"FTW_Output_Status": EXECUTING}
                                    ]
            }
            )
            # Iterate over all the returned CUs (if any)
            for wu in cursor_w:
                # See if there are any FTW Output Directives still pending
                if wu['FTW_Output_Status'] == EXECUTING and \
                        not any(d['state'] == EXECUTING or d['state'] == PENDING for d in wu['FTW_Output_Directives']):
                    # All Output Directives for this FTW are done, mark the WU accordingly
                    um_col.update({"_id": ObjectId(wu["_id"])},
                                  {'$set': {'FTW_Output_Status': DONE},
                                   '$push': {'log': 'All FTW output staging directives done - %d.' % self._worker_number}})

                # See if there are any Agent Output Directives still pending
                if wu['Agent_Output_Status'] == EXECUTING and \
                        not any(d['state'] == EXECUTING or d['state'] == PENDING for d in wu['Agent_Output_Directives']):
                    # All Output Directives for this Agent are done, mark the WU accordingly
                    um_col.update({"_id": ObjectId(wu["_id"])},
                                  {'$set': {'Agent_Output_Status': DONE},
                                   '$push': {'log': 'All Agent Output Staging Directives done-%d.' % self._worker_number}
                                  })

            #
            # Check for all CUs if both Agent and FTW staging is done, we can then mark the CU Done
            #
            ts = datetime.datetime.utcnow()
            um_col.find_and_modify(
                query={"unitmanager": self.unit_manager_id,
                       "Agent_Output_Status": { "$in": [ NULL, DONE ] },
                       "FTW_Output_Status": { "$in": [ NULL, DONE ] },
                       "state": STAGING_OUTPUT
                },
                update={"$set": {
                    "state": DONE
                },
                        "$push": {
                            "statehistory": {"state": DONE, "timestamp": ts}
                        }
                }
            )<|MERGE_RESOLUTION|>--- conflicted
+++ resolved
@@ -74,11 +74,7 @@
                         "$push": {"statehistory": {"state": STAGING_OUTPUT, "timestamp": ts}}},
                 limit=BULK_LIMIT
             )
-<<<<<<< HEAD
-            state = TRANSFERRING_OUTPUT
-=======
             state = STAGING_OUTPUT
->>>>>>> 448806b7
 
             #logger.info("OFTW after finding pending wus")
             if compute_unit is None:
@@ -94,28 +90,16 @@
 
                     # We have found a new CU. Now we can process the transfer
                     # directive(s) wit SAGA.
-<<<<<<< HEAD
-                    compute_unit_id      = str(compute_unit["_id"])
-                    unit_sandbox         = compute_unit["sandbox"]
-                    pilot_sandbox        = compute_unit["pilot_sandbox"]
-                    remote_sandbox       = saga.Url (pilot_sandbox)
-                    remote_sandbox.path += "/unit-" + compute_unit_id
-                    transfer_directives  = compute_unit["description"]["output_data"]
-
-=======
                     compute_unit_id = str(compute_unit["_id"])
                     remote_sandbox = compute_unit["sandbox"]
                     staging_directives = compute_unit["description"]["output_staging"]
->>>>>>> 448806b7
+
 
                     logger.info("Processing output file transfers for ComputeUnit %s" % compute_unit_id)
                     # Loop over all staging directives and execute them.
                     for sd in staging_directives:
 
-<<<<<<< HEAD
-=======
                         # Check if there was a cancel request
->>>>>>> 448806b7
                         state_doc = um_col.find_one(
                             {"_id": ObjectId(compute_unit_id)},
                             fields=["state"]
@@ -125,10 +109,6 @@
                             state = CANCELED
                             break
 
-<<<<<<< HEAD
-                        st = td.split(">")
-                        abs_source = "%s/%s" % (remote_sandbox, st[0].strip())
-=======
                         action = sd['action']
                         source = sd['source']
                         target = sd['target']
@@ -145,7 +125,6 @@
                                     '$push': {'log': 'Starting transfer of %s' % source}
                             }
                         )
->>>>>>> 448806b7
 
                         abs_source = "%s/%s" % (remote_sandbox, source)
 
@@ -165,18 +144,6 @@
                         output_file.copy(saga.Url(abs_target))
                         output_file.close()
 
-<<<<<<< HEAD
-                        # Update the CU's state to 'DONE' if (all) transfers were successful.
-                        state = DONE
-
-                    ts = datetime.datetime.utcnow()
-                    um_col.update(
-                        {"_id": ObjectId(compute_unit_id)},
-                        {"$set": {"state": state},
-                         "$push": {"statehistory": {"state": state, "timestamp": ts}},
-                         "$pushAll": {"log": log_messages}}                    
-                    )
-=======
                         # If all went fine, update the state of this StagingDirective to Done
                         um_col.find_and_modify(
                             query={"_id" : ObjectId(compute_unit_id),
@@ -189,7 +156,6 @@
                                     '$push': {'log': logmessage}
                             }
                         )
->>>>>>> 448806b7
 
                 except Exception, ex:
                     # Update the CU's state to 'FAILED'.
