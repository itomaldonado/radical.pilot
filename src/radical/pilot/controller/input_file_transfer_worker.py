--- conflicted
+++ resolved
@@ -84,7 +84,7 @@
             compute_unit = um_col.find_and_modify(
                 query={"unitmanager": self.unit_manager_id,
                        "FTW_Input_Status": PENDING},
-                update={"$set" : {"FTW_Input_Status": RUNNING,
+                update={"$set" : {"FTW_Input_Status": EXECUTING,
                                   "state": STAGING_INPUT},
                         "$push": {"statehistory": {"state": "InputStaging", "timestamp": ts}}},
                 limit=BULK_LIMIT # TODO: bulklimit is probably not the best way to ensure there is just one
@@ -152,7 +152,7 @@
                         # If all went fine, update the state of this StagingDirective to Done
                         um_col.find_and_modify(
                             query={"_id" : ObjectId(compute_unit_id),
-                                   'FTW_Input_Status': RUNNING,
+                                   'FTW_Input_Status': EXECUTING,
                                    'FTW_Input_Directives.state': PENDING,
                                    'FTW_Input_Directives.source': sd['source'],
                                    'FTW_Input_Directives.target': sd['target'],
@@ -165,26 +165,21 @@
                 except Exception, ex:
                     # Update the CU's state 'FAILED'.
                     ts = datetime.datetime.utcnow()
-<<<<<<< HEAD
-                    log_messages = "Input transfer failed: %s" % str(ex)
-                    logger.debug(log_msg)
-=======
                     log_messages = "Input transfer failed: %s\n%s" % (str(ex), traceback.format_exc())
->>>>>>> fd406186
+                    logger.error(log_messages)
                     um_col.update(
                         {"_id": ObjectId(compute_unit_id)},
                         {"$set": {"state": FAILED},
                          "$push": {"statehistory": {"state": FAILED, "timestamp": ts}},
                          "$push": {"log": log_messages}}
                     )
-<<<<<<< HEAD
 
             #
             # Check to see if there are more pending Directives, if not, we are Done
             #
             cursor_w = um_col.find({"unitmanager": self.unit_manager_id,
-                                    "$or": [ {"Agent_Input_Status": RUNNING},
-                                             {"FTW_Input_Status": RUNNING}
+                                    "$or": [ {"Agent_Input_Status": EXECUTING},
+                                             {"FTW_Input_Status": EXECUTING}
                                            ]
                                     }
                                    )
@@ -216,14 +211,11 @@
                        "state": STAGING_INPUT
                 },
                 update={"$set": {
-                            "FTW_Input_Status": RUNNING,
+                            "FTW_Input_Status": EXECUTING,
                             "state": PENDING_EXECUTION
                         },
                         "$push": {
                             "statehistory": {"state": PENDING_EXECUTION, "timestamp": ts}
                         }
                 }
-            )
-=======
-                    logger.error(log_messages)
->>>>>>> fd406186
+            )