"""
.. module:: radical.pilot.controller.pilot_launcher_worker
.. moduleauthor:: Ole Weidner <ole.weidner@rutgers.edu>
"""

__copyright__ = "Copyright 2013-2014, http://radical.rutgers.edu"
__license__ = "MIT"

import os
import copy
import math
import time
import traceback
import threading
import tempfile

import saga
import radical.utils as ru

from ..states    import *
from ..utils     import logger
from ..utils     import timestamp
from ..context   import Context
from ..logentry  import Logentry

pwd = os.path.dirname(__file__)
root = "%s/../" % pwd
_, _, _, rp_sdist_name, rp_sdist_path = ru.get_version([root, pwd])

IDLE_TIMER           =  1  # seconds to sleep if notthing to do
JOB_CHECK_INTERVAL   = 60  # seconds between runs of the job state check loop
JOB_CHECK_MAX_MISSES =  3  # number of times to find a job missing before
                           # declaring it dead

DEFAULT_AGENT_TYPE    = 'multicore'
DEFAULT_AGENT_SPAWNER = 'POPEN'
DEFAULT_RP_VERSION    = 'local'
DEFAULT_VIRTENV       = '%(global_sandbox)s/ve'
DEFAULT_VIRTENV_MODE  = 'update'
DEFAULT_AGENT_CONFIG  = 'default'

# ----------------------------------------------------------------------------
#
class PilotLauncherWorker(threading.Thread):
    """PilotLauncherWorker handles bootstrapping and launching of
       the pilot agents.
    """

    # ------------------------------------------------------------------------
    #
    def __init__(self, session, pilot_manager_id,
                 shared_worker_data, number=None):
        """Creates a new pilot launcher background process.
        """
        self._session = session

        # threading stuff
        threading.Thread.__init__(self)

        self.pilot_manager_id   = pilot_manager_id
        self.name               = "PilotLauncherWorker-%s" % str(number)
        self.missing_pilots     = dict()
        self._shared_worker_data = shared_worker_data

        # Stop event can be set to terminate the main loop
        self._stop = threading.Event()
        self._stop.clear()

    # ------------------------------------------------------------------------
    #
    def stop(self):
        """stop() signals the process to finish up and terminate.
        """
        logger.debug("launcher %s stopping" % (self.name))
        self._stop.set()
        self.join()
        logger.debug("launcher %s stopped" % (self.name))
      # logger.debug("Launcher thread (ID: %s[%s]) for PilotManager %s stopped." %
      #             (self.name, self.ident, self.pilot_manager_id))


    # ------------------------------------------------------------------------
    #
    def _get_pilot_logs (self, pilot_col, pilot_id) :

        out, err, log = ["", "", ""]
        # TODO: can this be linked to an #issue ?
        return out, err, log

        # attempt to get stdout/stderr/log.  We only expect those if pilot was
        # attempting launch at some point
        launched = False
        pilot    = pilot_col.find ({"_id": pilot_id})[0]

        for entry in pilot['statehistory'] :
            if entry['state'] == LAUNCHING :
                launched = True
                break

        if  launched :
            MAX_IO_LOGLENGTH = 10240    # 10k should be enough for anybody...

            try :
                f_out = saga.filesystem.File ("%s/%s" % (pilot['sandbox'], 'agent.0.out'))
                out   = f_out.read()[-MAX_IO_LOGLENGTH:]
                f_out.close ()
            except :
                pass

            try :
                f_err = saga.filesystem.File ("%s/%s" % (pilot['sandbox'], 'agent.0.err'))
                err   = f_err.read()[-MAX_IO_LOGLENGTH:]
                f_err.close ()
            except :
                pass

            try :
                f_log = saga.filesystem.File ("%s/%s" % (pilot['sandbox'], 'agent.0.log'))
                log   = f_log.read()[-MAX_IO_LOGLENGTH:]
                f_log.close ()
            except :
                pass

        return out, err, log


    # --------------------------------------------------------------------------
    #
    def check_pilot_states (self, pilot_col) :

        pending_pilots = pilot_col.find(
            {"pilotmanager": self.pilot_manager_id,
             "state"       : {"$in": [PENDING_ACTIVE, ACTIVE]}}
        )

        for pending_pilot in pending_pilots:

            pilot_failed = False
            pilot_done   = False
            reconnected  = False
            pilot_id     = pending_pilot["_id"]
            log_message  = ""
            saga_job_id  = pending_pilot["saga_job_id"]

            logger.info("Performing periodical health check for %s (SAGA job id %s)" % (str(pilot_id), saga_job_id))

            if  not pilot_id in self.missing_pilots :
                self.missing_pilots[pilot_id] = 0

            # Create a job service object:
            try:
                js_url = saga_job_id.split("]-[")[0][1:]

                if  js_url in self._shared_worker_data['job_services'] :
                    js = self._shared_worker_data['job_services'][js_url]
                else :
                    js = saga.job.Service(js_url, session=self._session)
                    self._shared_worker_data['job_services'][js_url] = js

                saga_job     = js.get_job(saga_job_id)
                reconnected  = True

                if  saga_job.state in [saga.job.FAILED, saga.job.CANCELED] :
                    pilot_failed = True
                    log_message  = "SAGA job state for ComputePilot %s is %s."\
                                 % (pilot_id, saga_job.state)

                if  saga_job.state in [saga.job.DONE] :
                    pilot_done = True
                    log_message  = "SAGA job state for ComputePilot %s is %s."\
                                 % (pilot_id, saga_job.state)

            except Exception as e:

                if  not reconnected :
                    logger.warning ('could not reconnect to pilot for state check (%s)' % e)
                    self.missing_pilots[pilot_id] += 1

                    if  self.missing_pilots[pilot_id] >= JOB_CHECK_MAX_MISSES :
                        logger.debug ('giving up after 10 attempts')
                        pilot_failed = True
                        log_message  = "Could not reconnect to pilot %s "\
                                       "multiple times - giving up" % pilot_id
                else :
                    logger.warning ('pilot state check failed: %s' % e)
                    pilot_failed = True
                    log_message  = "Couldn't determine job state for ComputePilot %s. " \
                                   "Assuming it has failed." % pilot_id


            if  pilot_failed :
                out, err, log = self._get_pilot_logs (pilot_col, pilot_id)
                ts = timestamp()
                pilot_col.update(
                    {"_id"  : pilot_id,
                     "state": {"$ne"     : DONE}},
                    {"$set" : {
                        "state"          : FAILED,
                        "stdout"         : out,
                        "stderr"         : err,
                        "logfile"        : log
                        },
                     "$push": {
                         "statehistory"  : {
                             "state"     : FAILED,
                             "timestamp" : ts
                             },
                         "log": {
                             "message"   : log_message,
                             "timestamp" : ts
                             }
                         }
                     }
                )
                logger.debug (log_message)
                logger.warn  ('pilot %s declared dead' % pilot_id)


            elif pilot_done :
                # FIXME: this should only be done if the state is not yet
                # done...
                out, err, log = self._get_pilot_logs (pilot_col, pilot_id)
                ts = timestamp()
                pilot_col.update(
                    {"_id"  : pilot_id,
                     "state": {"$ne"     : DONE}},
                    {"$set" : {
                        "state"          : DONE,
                        "stdout"         : out,
                        "stderr"         : err,
                        "logfile"        : log},
                     "$push": {
                         "statehistory"  : {
                             "state"     : DONE,
                             "timestamp" : ts
                             },
                         "log": {
                             "message"   : log_message,
                             "timestamp" : ts
                             }
                         }
                     }
                )
                logger.debug (log_message)
                logger.warn  ('pilot %s declared dead' % pilot_id)

            else :
                if self.missing_pilots[pilot_id] :
                    logger.info ('pilot %s *assumed* alive and well (%s)' \
                              % (pilot_id, self.missing_pilots[pilot_id]))
                else :
                    logger.info ('pilot %s seems alive and well' \
                              % (pilot_id))


    # ------------------------------------------------------------------------
    #
    def run(self):
        """Starts the process when Process.start() is called.
        """

        # make sure to catch sys.exit (which raises SystemExit)
        try :
            # Get directory where this module lives
            mod_dir = os.path.dirname(os.path.realpath(__file__))

            # Try to connect to the database
            try:
                db = self._session.get_db()
                pilot_col = db["%s.p" % self._session.uid]
                logger.debug("Connected to MongoDB. Serving requests for PilotManager %s." % self.pilot_manager_id)

            except Exception as e :
                logger.exception ("Connection error: %s" % e)
                return

            last_job_check = time.time()

            while not self._stop.is_set():

                # Periodically, we pull up all ComputePilots that are pending 
                # execution or were last seen executing and check if the corresponding  
                # SAGA job is still pending in the queue. If that is not the case, 
                # we assume that the job has failed for some reasons and update
                # the state of the ComputePilot accordingly.
                if  last_job_check + JOB_CHECK_INTERVAL < time.time() :
                    last_job_check = time.time()
                    self.check_pilot_states (pilot_col)


                # See if we can find a ComputePilot that is waiting to be launched.
                # If we find one, we use SAGA to create a job service, a job
                # description and a job that is then send to the local or remote
                # queueing system. If this succedes, we set the ComputePilot's
                # state to pending, otherwise to failed.
                compute_pilot = None

                ts = timestamp()
                compute_pilot = pilot_col.find_and_modify(
                    query={"pilotmanager": self.pilot_manager_id,
                           "state" : PENDING_LAUNCH},
                    update={"$set" : {"state": LAUNCHING},
                            "$push": {"statehistory": {"state": LAUNCHING, "timestamp": ts}}}
                )

                if  not compute_pilot :
                    time.sleep(IDLE_TIMER)

                else:
                    try:
                        # ------------------------------------------------------
                        #
                        # LAUNCH THE PILOT AGENT VIA SAGA
                        #
                        logentries = []
                        pilot_id   = str(compute_pilot["_id"])

                        logger.info("Launching ComputePilot %s" % pilot_id)


                        # ------------------------------------------------------
                        # Database connection parameters
                        session_id    = self._session.uid
                        database_url  = self._session.dburl

                        # ------------------------------------------------------
                        # pilot description and resource configuration
                        number_cores   = compute_pilot['description']['cores']
                        runtime        = compute_pilot['description']['runtime']
                        queue          = compute_pilot['description']['queue']
                        project        = compute_pilot['description']['project']
                        cleanup        = compute_pilot['description']['cleanup']
                        resource_key   = compute_pilot['description']['resource']
                        schema         = compute_pilot['description']['access_schema']
                        memory         = compute_pilot['description']['memory']
                        pilot_sandbox  = compute_pilot['sandbox']
                        global_sandbox = compute_pilot['global_sandbox']

                        # we expand and exchange keys in the resource config,
                        # depending on the selected schema so better use a deep
                        # copy..
                        resource_cfg = self._session.get_resource_config(resource_key, schema)

                        # import pprint
                        # pprint.pprint (resource_cfg)

                        # ------------------------------------------------------
                        # get parameters from cfg, set defaults where needed
                        agent_launch_method     = resource_cfg.get ('agent_launch_method')
                        agent_dburl             = resource_cfg.get ('agent_mongodb_endpoint', database_url)
                        agent_spawner           = resource_cfg.get ('agent_spawner',       DEFAULT_AGENT_SPAWNER)
                        agent_type              = resource_cfg.get ('agent_type',          DEFAULT_AGENT_TYPE)
                        rc_agent_config         = resource_cfg.get ('agent_config',        DEFAULT_AGENT_CONFIG)
                        agent_scheduler         = resource_cfg.get ('agent_scheduler')
                        tunnel_bind_device      = resource_cfg.get ('tunnel_bind_device')
                        default_queue           = resource_cfg.get ('default_queue')
                        forward_tunnel_endpoint = resource_cfg.get ('forward_tunnel_endpoint')
                        js_endpoint             = resource_cfg.get ('job_manager_endpoint')
                        lrms                    = resource_cfg.get ('lrms')
                        mpi_launch_method       = resource_cfg.get ('mpi_launch_method')
                        pre_bootstrap           = resource_cfg.get ('pre_bootstrap')
                        python_interpreter      = resource_cfg.get ('python_interpreter')
                        spmd_variation          = resource_cfg.get ('spmd_variation')
                        task_launch_method      = resource_cfg.get ('task_launch_method')
                        rp_version              = resource_cfg.get ('rp_version',          DEFAULT_RP_VERSION)
                        virtenv_mode            = resource_cfg.get ('virtenv_mode',        DEFAULT_VIRTENV_MODE)
                        virtenv                 = resource_cfg.get ('virtenv',             DEFAULT_VIRTENV)
                        stage_cacerts           = resource_cfg.get ('stage_cacerts',       'False')
                        cores_per_node          = resource_cfg.get ('cores_per_node')


                        # Agent configuration that is not part of the public API.
                        # The agent config can either be a config dict, or
                        # a string pointing to a configuration name.  If neither
                        # is given, check if 'RADICAL_PILOT_AGENT_CONFIG' is
                        # set.  The last fallback is 'agent_default'
                        agent_config = compute_pilot['description'].get('_config')
                        if not agent_config:
                            agent_config = os.environ.get('RADICAL_PILOT_AGENT_CONFIG')
                        if not agent_config:
                            agent_config = rc_agent_config

                        if isinstance(agent_config, dict):
                            # nothing to do
                            agent_cfg_dict = agent_config
                            pass

                        elif isinstance(agent_config, basestring):
                            try:
                                if os.path.exists(agent_config):
                                    # try to open as file name
                                    logger.info("Read agent config file: %s" % agent_config)
                                    agent_cfg_dict = ru.read_json(agent_config)
                                else:
                                    # otherwise interpret as a config name
                                    # FIXME: load in session just like resource
                                    #        configs, including user level overloads
                                    module_path = os.path.dirname(os.path.abspath(__file__))
                                    config_path = "%s/../configs/" % module_path
                                    agent_cfg_file = os.path.join(config_path, "agent_%s.json" % agent_config)
                                    logger.info("Read agent config file: %s" % agent_cfg_file)
                                    agent_cfg_dict = ru.read_json(agent_cfg_file)
                            except Exception as e:
                                logger.exception("Error reading agent config file: %s" % e)

                        else:
                            # we can't handle this type
                            raise TypeError('agent config must be string (filename) or dict')

                        # TODO: use booleans all the way?
                        if stage_cacerts.lower() == 'true':
                            stage_cacerts = True
                        else:
                            stage_cacerts = False

                        # expand variables in virtenv string
                        virtenv = virtenv % {'pilot_sandbox' : saga.Url(pilot_sandbox).path,
                                             'global_sandbox': saga.Url(global_sandbox).path }

                        # Check for deprecated global_virtenv
                        global_virtenv = resource_cfg.get('global_virtenv')
                        if global_virtenv:
                            logger.warn ("'global_virtenv' keyword is deprecated -- use 'virtenv' and 'virtenv_mode'")
                            virtenv = global_virtenv
                            virtenv_mode = 'use'

                        # Create a host:port string for use by the bootstrap_1.
                        db_url = saga.Url(agent_dburl)
                        if db_url.port:
                            db_hostport = "%s:%d" % (db_url.host, db_url.port)
                        else:
                            db_hostport = "%s:" % db_url.host

                        # Open the remote sandbox
                        sandbox_tgt = saga.filesystem.Directory(pilot_sandbox,
                                                                session=self._session,
                                                                flags=saga.filesystem.CREATE_PARENTS)

                        BOOTSTRAPPER_SCRIPT = "bootstrap_1.sh"
                        LOCAL_SCHEME = 'file'

                        # ------------------------------------------------------
                        # Copy the bootstrap shell script.  This also creates
                        # the sandbox. We use always "default_bootstrapper.sh"
                        # TODO: Is this still configurable and/or in the resource configs?
                        bootstrapper = "default_bootstrapper.sh"
                        bootstrapper_path = os.path.abspath("%s/../bootstrapper/%s" \
                                % (mod_dir, bootstrapper))

                        msg = "Using bootstrapper %s" % bootstrapper_path
                        logentries.append(Logentry(msg, logger=logger.info))

                        bs_script_url = saga.Url("%s://localhost%s" % (LOCAL_SCHEME, bootstrapper_path))

                        msg = "Copying bootstrapper '%s' to agent sandbox (%s)." \
                                % (bs_script_url, sandbox_tgt)
                        logentries.append(Logentry (msg, logger=logger.debug))

                        sandbox_tgt.copy(bs_script_url, BOOTSTRAPPER_SCRIPT)


                        # ------------------------------------------------------
                        # the version of the agent is derived from
                        # rp_version, which has the following format
                        # and interpretation:
                        #
                        # case rp_version:
                        #   @<token>:
                        #   @tag/@branch/@commit: # no sdist staging
                        #       git clone $github_base radical.pilot.src
                        #       (cd radical.pilot.src && git checkout token)
                        #       pip install -t $VIRTENV/rp_install/ radical.pilot.src
                        #       rm -rf radical.pilot.src
                        #       export PYTHONPATH=$VIRTENV/rp_install:$PYTHONPATH
                        #
                        #   release: # no sdist staging
                        #       pip install -t $VIRTENV/rp_install radical.pilot
                        #       export PYTHONPATH=$VIRTENV/rp_install:$PYTHONPATH
                        #
                        #   local: # needs sdist staging
                        #       tar zxf $sdist.tgz
                        #       pip install -t $VIRTENV/rp_install $sdist/
                        #       export PYTHONPATH=$VIRTENV/rp_install:$PYTHONPATH
                        #
                        #   debug: # needs sdist staging
                        #       tar zxf $sdist.tgz
                        #       pip install -t $SANDBOX/rp_install $sdist/
                        #       export PYTHONPATH=$SANDBOX/rp_install:$PYTHONPATH
                        #
                        #   installed: # no sdist staging
                        #       true
                        # esac
                        #
                        # virtenv_mode
                        #   private : error  if ve exists, otherwise create, then use
                        #   update  : update if ve exists, otherwise create, then use
                        #   create  : use    if ve exists, otherwise create, then use
                        #   use     : use    if ve exists, otherwise error,  then exit
                        #   recreate: delete if ve exists, otherwise create, then use
                        #      
                        # examples   :
                        #   virtenv@v0.20
                        #   virtenv@devel
                        #   virtenv@release
                        #   virtenv@installed
                        #   stage@local
                        #   stage@/tmp/my_agent.py
                        #
                        # Note that some combinations may be invalid,
                        # specifically in the context of virtenv_mode.  If, for
                        # example, virtenv_mode is 'use', then the 'virtenv:tag'
                        # will not make sense, as the virtenv is not updated.
                        # In those cases, the virtenv_mode is honored, and
                        # a warning is printed.
                        #
                        # Also, the 'stage' mode can only be combined with the
                        # 'local' source, or with a path to the agent (relative
                        # to mod_dir, or absolute).
                        #
                        # A rp_version which does not adhere to the
                        # above syntax is ignored, and the fallback stage@local
                        # is used.

                        if  not rp_version.startswith('@') and \
                            not rp_version in ['installed', 'local', 'debug']:
                            raise ValueError("invalid rp_version '%s'" % rp_version)

                        stage_sdist=True
                        if rp_version in ['installed', 'release']:
                            stage_sdist = False

                        if rp_version.startswith('@'):
                            stage_sdist = False
                            rp_version  = rp_version[1:]  # strip '@'


                        # ------------------------------------------------------
                        # Copy the rp sdist if needed.  We actually also stage
                        # the sdists for radical.utils and radical.saga, so that
                        # we have the complete stack to install...
                        if stage_sdist:

                            for sdist_path in [ru.sdist_path, saga.sdist_path, rp_sdist_path]:

                                sdist_url = saga.Url("%s://localhost%s" % (LOCAL_SCHEME, sdist_path))
                                msg = "Copying sdist '%s' to sandbox (%s)." % (sdist_url, pilot_sandbox)
                                logentries.append(Logentry (msg, logger=logger.debug))
                                sandbox_tgt.copy(sdist_url, os.path.basename(str(sdist_url)))


                        # ------------------------------------------------------
                        # Some machines cannot run pip due to outdated CA certs.
                        # For those, we also stage an updated certificate bundle
                        if stage_cacerts:
                            cc_path = os.path.abspath("%s/../bootstrapper/%s" \
                                    % (mod_dir, 'cacert.pem.gz'))

                            cc_url= saga.Url("%s://localhost/%s" % (LOCAL_SCHEME, cc_path))
                            msg = "Copying CA certificate bundle '%s' to sandbox (%s)." % (cc_url, pilot_sandbox)
                            logentries.append(Logentry (msg, logger=logger.debug))
                            sandbox_tgt.copy(cc_url, os.path.basename(str(cc_url)))

<<<<<<< HEAD

                        #-------------------------------------------------------
                        # If the task launch method is YARN then the Java applications
                        # must be uploaded to the remote machine and extracted.
                        if task_launch_method == 'YARN':
                            logger.debug("YARN is going to be used.")
                            cc_path = os.path.abspath("%s/../bootstrapper/%s" \
                                    % (mod_dir, 'yarn.gz'))

                            cc_script_url = saga.Url("file://localhost/%s" % cc_path)
                            cc_script_tgt = saga.Url("%s/yarn.gz"    % pilot_sandbox)

                            cc_script = saga.filesystem.File(cc_script_url, session=self._session)
                            cc_script.copy(cc_script_tgt, flags=saga.filesystem.CREATE_PARENTS)
                            cc_script.close()
                          

                        # ------------------------------------------------------
                        # Write agent config dict to a json file in pilot sandbox.
                        # Not to be used by the faint of heart
                        if agent_config:

                            if not isinstance(agent_config, dict):
                                raise Exception("Can't deal with non_dict _config: %s" % agent_config)

                            cfg_tmp_handle, cf_tmp_file = tempfile.mkstemp(suffix='.json', prefix='rp_agent_config_')

                            # Convert dict to json file
                            msg = "Writing agent configuration to file '%s'." % cf_tmp_file
                            logentries.append(Logentry (msg, logger=logger.debug))
                            ru.write_json(agent_config, cf_tmp_file)

                            cf_url = saga.Url("%s://localhost%s" % (LOCAL_SCHEME, cf_tmp_file))
                            msg = "Copying agent configuration file '%s' to sandbox (%s)." % (cf_url, pilot_sandbox)
                            logentries.append(Logentry (msg, logger=logger.debug))
                            sandbox_tgt.copy(cf_url, 'agent.cfg')

                            # close and remove temp file
                            os.close(cfg_tmp_handle)
                            os.unlink(cf_tmp_file)


                        # ------------------------------------------------------
                        # Done with all transfers to pilot sandbox, close handle
                        sandbox_tgt.close()

=======
>>>>>>> f78ca353
                        # ------------------------------------------------------
                        # sanity checks
                        if not agent_spawner      : raise RuntimeError("missing agent spawner")
                        if not agent_scheduler    : raise RuntimeError("missing agent scheduler")
                        if not lrms               : raise RuntimeError("missing LRMS")
                        if not agent_launch_method: raise RuntimeError("missing agentlaunch method")
                        if not task_launch_method : raise RuntimeError("missing task launch method")
                        if not mpi_launch_method  : raise RuntimeError("missing mpi launch method")

                        # massage some values
                        if not queue :
                            queue = default_queue

                        if  cleanup and isinstance (cleanup, bool) :
                            cleanup = 'luve'    #  l : log files
                                                #  u : unit work dirs
                                                #  v : virtualenv
                                                #  e : everything (== pilot sandbox)
                                                #
                            # we never cleanup virtenvs which are not private
                            if virtenv_mode is not 'private' :
                                cleanup = cleanup.replace ('v', '')

                        sdists = ':'.join([ru.sdist_name, saga.sdist_name, rp_sdist_name])

                        # if cores_per_node is set (!= None), then we need to
                        # allocation full nodes, and thus round up
                        if cores_per_node:
                            cores_per_node = int(cores_per_node)
                            number_cores = int(cores_per_node
                                    * math.ceil(float(number_cores)/cores_per_node))

                        # set mandatory args
                        bootstrap_args  = ""
                        bootstrap_args += " -d '%s'" % sdists
                        bootstrap_args += " -m '%s'" % virtenv_mode
                        bootstrap_args += " -p '%s'" % pilot_id
                        bootstrap_args += " -r '%s'" % rp_version
                        bootstrap_args += " -s '%s'" % session_id
                        bootstrap_args += " -v '%s'" % virtenv

                        # set optional args
                        if agent_type:              bootstrap_args += " -a '%s'" % agent_type
                        if lrms == "CCM":           bootstrap_args += " -c"
                        if pre_bootstrap:           bootstrap_args += " -e '%s'" % "' -e '".join (pre_bootstrap)
                        if forward_tunnel_endpoint: bootstrap_args += " -f '%s'" % forward_tunnel_endpoint
                        if forward_tunnel_endpoint: bootstrap_args += " -h '%s'" % db_hostport
                        if python_interpreter:      bootstrap_args += " -i '%s'" % python_interpreter
                        if tunnel_bind_device:      bootstrap_args += " -t '%s'" % tunnel_bind_device
                        if cleanup:                 bootstrap_args += " -x '%s'" % cleanup

                        # set some agent configuration
                        agent_cfg_dict['cores']              = number_cores
                        agent_cfg_dict['debug']              = logger.getEffectiveLevel() 
                        agent_cfg_dict['mongodb_url']        = str(agent_dburl)
                        agent_cfg_dict['lrms']               = lrms
                        agent_cfg_dict['spawner']            = agent_spawner
                        agent_cfg_dict['scheduler']          = agent_scheduler
                        agent_cfg_dict['runtime']            = runtime
                        agent_cfg_dict['pilot_id']           = pilot_id
                        agent_cfg_dict['session_id']         = session_id
                        agent_cfg_dict['agent_launch_method']= agent_launch_method
                        agent_cfg_dict['task_launch_method'] = task_launch_method
                        agent_cfg_dict['mpi_launch_method']  = mpi_launch_method

                        # ------------------------------------------------------
                        # Write agent config dict to a json file in pilot sandbox.
                        
                        cfg_tmp_handle, cf_tmp_file = tempfile.mkstemp(suffix='.json', prefix='rp_agent_cfg_')

                        # Convert dict to json file
                        msg = "Writing agent configuration to file '%s'." % cf_tmp_file
                        logentries.append(Logentry (msg, logger=logger.debug))
                        ru.write_json(agent_cfg_dict, cf_tmp_file)

                        cf_env = saga.Url("%s/agent.0.cfg" % pilot_sandbox).path # this is what the pilot sees
                        cf_url = saga.Url("%s://localhost%s" % (LOCAL_SCHEME, cf_tmp_file))
                        msg = "Copying agent configuration file '%s' to sandbox (%s)." % (cf_url, pilot_sandbox)
                        logentries.append(Logentry (msg, logger=logger.debug))
                        sandbox_tgt.copy(cf_url, 'agent.0.cfg')

                        # close and remove temp file
                        os.close(cfg_tmp_handle)
                        os.unlink(cf_tmp_file)

                        # ------------------------------------------------------
                        # Done with all transfers to pilot sandbox, close handle
                        sandbox_tgt.close()

                        # ------------------------------------------------------
                        # now that the scripts are in place and configured, 
                        # we can launch the agent
                        js_url = saga.Url(js_endpoint)
                        logger.debug ("saga.job.Service ('%s')" % js_url)
                        if  js_url in self._shared_worker_data['job_services'] :
                            js = self._shared_worker_data['job_services'][js_url]
                        else :
                            js = saga.job.Service(js_url, session=self._session)
                            self._shared_worker_data['job_services'][js_url] = js


                        # ------------------------------------------------------
                        # Create SAGA Job description and submit the pilot job

                        jd = saga.job.Description()

                        jd.executable            = "/bin/bash"
                        jd.arguments             = ["-l %s" % BOOTSTRAPPER_SCRIPT, bootstrap_args]
                        jd.working_directory     = saga.Url(pilot_sandbox).path
                        jd.project               = project
                        jd.output                = "bootstrap_1.out"
                        jd.error                 = "bootstrap_1.err"
                        jd.total_cpu_count       = number_cores
                        jd.processes_per_host    = cores_per_node
                        jd.wall_time_limit       = runtime
                        jd.total_physical_memory = memory
                        jd.queue                 = queue
                        jd.environment           = dict()

                        # inform the pilot about the location of the config file
                        jd.environment['RADICAL_PILOT_CFG'] = cf_env

                        # Set the SPMD variation only if required
                        if spmd_variation:
                            jd.spmd_variation = spmd_variation

                        if 'RADICAL_PILOT_PROFILE' in os.environ :
                            jd.environment['RADICAL_PILOT_PROFILE'] = 'TRUE'

                        logger.debug("Bootstrap command line: %s %s" % (jd.executable, jd.arguments))

                        msg = "Submitting SAGA job with description: %s" % str(jd.as_dict())
                        logentries.append(Logentry (msg, logger=logger.debug))

                        pilotjob = js.create_job(jd)
                        pilotjob.run()

                        # do a quick error check
                        if pilotjob.state == saga.FAILED:
                            raise RuntimeError ("SAGA Job state is FAILED.")

                        saga_job_id = pilotjob.id
                        self._shared_worker_data['job_ids'][pilot_id] = [saga_job_id, js_url]

                        msg = "SAGA job submitted with job id %s" % str(saga_job_id)
                        logentries.append(Logentry (msg, logger=logger.debug))

                        #
                        # ------------------------------------------------------

                        log_dicts = list()
                        for le in logentries :
                            log_dicts.append (le.as_dict())

                        # Update the Pilot's state to 'PENDING_ACTIVE' if SAGA job submission was successful.
                        ts = timestamp()
                        ret = pilot_col.update(
                            {"_id"  : pilot_id,
                             "state": 'Launching'},
                            {"$set" : {"state": PENDING_ACTIVE,
                                      "saga_job_id": saga_job_id},
                             "$push": {"statehistory": {"state": PENDING_ACTIVE, "timestamp": ts}},
                             "$pushAll": {"log": log_dicts}
                            }
                        )

                        if  ret['n'] == 0 :
                            # could not update, probably because the agent is
                            # running already.  Just update state history and
                            # jobid then
                            # FIXME: make sure of the agent state!
                            ret = pilot_col.update(
                                {"_id"  : pilot_id},
                                {"$set" : {"saga_job_id": saga_job_id},
                                 "$push": {"statehistory": {"state": PENDING_ACTIVE, "timestamp": ts}},
                                 "$pushAll": {"log": log_dicts}}
                            )


                    except Exception as e:
                        # Update the Pilot's state 'FAILED'.
                        out, err, log = self._get_pilot_logs (pilot_col, pilot_id)
                        ts = timestamp()

                        # FIXME: we seem to be unable to bson/json handle saga
                        # log messages containing an '#'.  This shows up here.
                        # Until we find a clean workaround, make log shorter and
                        # rely on saga logging to reveal the problem.
                        msg = "Pilot launching failed! (%s)" % e
                        logentries.append (Logentry (msg))

                        log_dicts    = list()
                        log_messages = list()
                        for le in logentries :
                            log_dicts.append (le.as_dict())
                            log_messages.append (le.message)

                        pilot_col.update(
                            {"_id"  : pilot_id,
                             "state": {"$ne" : FAILED}},
                            {"$set" : {
                                "state"   : FAILED,
                                "stdout"  : out,
                                "stderr"  : err,
                                "logfile" : log},
                             "$push": {"statehistory": {"state"    : FAILED,
                                                        "timestamp": ts}},
                             "$pushAll": {"log": log_dicts}}
                        )
                        logger.exception ('\n'.join (log_messages))

        except SystemExit as e :
            logger.exception("pilot launcher thread caught system exit -- forcing application shutdown")
            import thread
            thread.interrupt_main ()

<|MERGE_RESOLUTION|>--- conflicted
+++ resolved
@@ -560,7 +560,6 @@
                             logentries.append(Logentry (msg, logger=logger.debug))
                             sandbox_tgt.copy(cc_url, os.path.basename(str(cc_url)))
 
-<<<<<<< HEAD
 
                         #-------------------------------------------------------
                         # If the task launch method is YARN then the Java applications
@@ -576,39 +575,7 @@
                             cc_script = saga.filesystem.File(cc_script_url, session=self._session)
                             cc_script.copy(cc_script_tgt, flags=saga.filesystem.CREATE_PARENTS)
                             cc_script.close()
-                          
-
-                        # ------------------------------------------------------
-                        # Write agent config dict to a json file in pilot sandbox.
-                        # Not to be used by the faint of heart
-                        if agent_config:
-
-                            if not isinstance(agent_config, dict):
-                                raise Exception("Can't deal with non_dict _config: %s" % agent_config)
-
-                            cfg_tmp_handle, cf_tmp_file = tempfile.mkstemp(suffix='.json', prefix='rp_agent_config_')
-
-                            # Convert dict to json file
-                            msg = "Writing agent configuration to file '%s'." % cf_tmp_file
-                            logentries.append(Logentry (msg, logger=logger.debug))
-                            ru.write_json(agent_config, cf_tmp_file)
-
-                            cf_url = saga.Url("%s://localhost%s" % (LOCAL_SCHEME, cf_tmp_file))
-                            msg = "Copying agent configuration file '%s' to sandbox (%s)." % (cf_url, pilot_sandbox)
-                            logentries.append(Logentry (msg, logger=logger.debug))
-                            sandbox_tgt.copy(cf_url, 'agent.cfg')
-
-                            # close and remove temp file
-                            os.close(cfg_tmp_handle)
-                            os.unlink(cf_tmp_file)
-
-
-                        # ------------------------------------------------------
-                        # Done with all transfers to pilot sandbox, close handle
-                        sandbox_tgt.close()
-
-=======
->>>>>>> f78ca353
+
                         # ------------------------------------------------------
                         # sanity checks
                         if not agent_spawner      : raise RuntimeError("missing agent spawner")
