"""
.. module:: radical.pilot.controller.pilot_launcher_worker
.. moduleauthor:: Ole Weidner <ole.weidner@rutgers.edu>
"""

__copyright__ = "Copyright 2013-2014, http://radical.rutgers.edu"
__license__ = "MIT"

import os
import copy
import math
import time
import traceback
import threading
import tempfile

import saga
import radical.utils as ru

from ..states    import *
from ..utils     import logger
from ..utils     import timestamp
from ..context   import Context
from ..logentry  import Logentry

pwd = os.path.dirname(__file__)
root = "%s/../" % pwd
_, _, _, rp_sdist_name, rp_sdist_path = ru.get_version([root, pwd])

IDLE_TIMER           =  1  # seconds to sleep if notthing to do
JOB_CHECK_INTERVAL   = 60  # seconds between runs of the job state check loop
JOB_CHECK_MAX_MISSES =  3  # number of times to find a job missing before
                           # declaring it dead

DEFAULT_AGENT_TYPE    = 'multicore'
DEFAULT_AGENT_SPAWNER = 'POPEN'
DEFAULT_RP_VERSION    = 'local'
DEFAULT_VIRTENV       = '%(global_sandbox)s/ve'
DEFAULT_VIRTENV_MODE  = 'update'
DEFAULT_AGENT_CONFIG  = 'default'
DEFAULT_PYTHON_DIST   = 'default'

# ----------------------------------------------------------------------------
#
class PilotLauncherWorker(threading.Thread):
    """PilotLauncherWorker handles bootstrapping and launching of
       the pilot agents.
    """

    # ------------------------------------------------------------------------
    #
    def __init__(self, session, pilot_manager_id,
                 shared_worker_data, number=None):
        """Creates a new pilot launcher background process.
        """
        self._session = session

        # threading stuff
        threading.Thread.__init__(self)

        self.pilot_manager_id   = pilot_manager_id
        self.name               = "PilotLauncherWorker-%s" % str(number)
        self.missing_pilots     = dict()
        self._shared_worker_data = shared_worker_data

        # disable event for launcher functionality (not state check
        # functionality)
        self._disabled = threading.Event()
        self._disabled.clear()

        # Stop event can be set to terminate the main loop
        self._terminate = threading.Event()
        self._terminate.clear()

    # ------------------------------------------------------------------------
    #
    def disable(self):
        """disable() stops the launcher, but leaves the state checking alive
        """
        logger.debug("launcher %s disabling" % (self.name))
        self._disabled.set()
        logger.debug("launcher %s disabled" % (self.name))


    # ------------------------------------------------------------------------
    #
    def stop(self):
        """stop() signals the process to finish up and terminate.
        """
        logger.debug("launcher %s stopping" % (self.name))
        self._terminate.set()
        self.join()
        logger.debug("launcher %s stopped" % (self.name))
      # logger.debug("Launcher thread (ID: %s[%s]) for PilotManager %s stopped." %
      #             (self.name, self.ident, self.pilot_manager_id))


    # ------------------------------------------------------------------------
    #
    def _get_pilot_logs (self, pilot_col, pilot_id) :

        out, err, log = ["", "", ""]
        # TODO: can this be linked to an #issue ?
        return out, err, log

        # attempt to get stdout/stderr/log.  We only expect those if pilot was
        # attempting launch at some point
        launched = False
        pilot    = pilot_col.find ({"_id": pilot_id})[0]

        for entry in pilot['statehistory'] :
            if entry['state'] == LAUNCHING :
                launched = True
                break

        if  launched :
            MAX_IO_LOGLENGTH = 10240    # 10k should be enough for anybody...

            try :
                f_out = saga.filesystem.File ("%s/%s" % (pilot['sandbox'], 'agent_0.out'))
                out   = f_out.read()[-MAX_IO_LOGLENGTH:]
                f_out.close ()
            except :
                pass

            try :
                f_err = saga.filesystem.File ("%s/%s" % (pilot['sandbox'], 'agent_0.err'))
                err   = f_err.read()[-MAX_IO_LOGLENGTH:]
                f_err.close ()
            except :
                pass

            try :
                f_log = saga.filesystem.File ("%s/%s" % (pilot['sandbox'], 'agent_0.log'))
                log   = f_log.read()[-MAX_IO_LOGLENGTH:]
                f_log.close ()
            except :
                pass

        return out, err, log


    # --------------------------------------------------------------------------
    #
    def check_pilot_states (self, pilot_col) :

        pending_pilots = pilot_col.find(
            {"pilotmanager": self.pilot_manager_id,
             "state"       : {"$in": [PENDING_ACTIVE, ACTIVE]},
             "health_check_enabled": True}
        )

        for pending_pilot in pending_pilots:

            pilot_failed = False
            pilot_done   = False
            reconnected  = False
            pilot_id     = pending_pilot["_id"]
            log_message  = ""
            saga_job_id  = pending_pilot["saga_job_id"]

            logger.info("Performing periodical health check for %s (SAGA job id %s)" % (str(pilot_id), saga_job_id))

            if  not pilot_id in self.missing_pilots :
                self.missing_pilots[pilot_id] = 0

            # Create a job service object:
            try:
                js_url = saga_job_id.split("]-[")[0][1:]

                if  js_url in self._shared_worker_data['job_services'] :
                    js = self._shared_worker_data['job_services'][js_url]
                else :
                    js = saga.job.Service(js_url, session=self._session)
                    self._shared_worker_data['job_services'][js_url] = js

                saga_job     = js.get_job(saga_job_id)
                reconnected  = True

                if  saga_job.state in [saga.job.FAILED, saga.job.CANCELED] :
                    pilot_failed = True
                    log_message  = "SAGA job state for ComputePilot %s is %s."\
                                 % (pilot_id, saga_job.state)

                if  saga_job.state in [saga.job.DONE] :
                    pilot_done = True
                    log_message  = "SAGA job state for ComputePilot %s is %s."\
                                 % (pilot_id, saga_job.state)

            except Exception as e:

                if  not reconnected :
                    logger.warning ('could not reconnect to pilot for state check (%s)' % e)
                    self.missing_pilots[pilot_id] += 1

                    if  self.missing_pilots[pilot_id] >= JOB_CHECK_MAX_MISSES :
                        logger.debug ('giving up after 10 attempts')
                        pilot_failed = True
                        log_message  = "Could not reconnect to pilot %s "\
                                       "multiple times - giving up" % pilot_id
                else :
                    logger.warning ('pilot state check failed: %s' % e)
                    pilot_failed = True
                    log_message  = "Couldn't determine job state for ComputePilot %s. " \
                                   "Assuming it has failed." % pilot_id


            if  pilot_failed :
                out, err, log = self._get_pilot_logs (pilot_col, pilot_id)
                ts = timestamp()
                pilot_col.update(
                    {"_id"  : pilot_id,
                     "state": {"$ne"     : DONE}},
                    {"$set" : {
                        "state"          : FAILED,
                        "stdout"         : out,
                        "stderr"         : err,
                        "logfile"        : log
                        },
                     "$push": {
                         "statehistory"  : {
                             "state"     : FAILED,
                             "timestamp" : ts
                             },
                         "log": {
                             "message"   : log_message,
                             "timestamp" : ts
                             }
                         }
                     }
                )
                logger.debug (log_message)
                logger.warn  ('pilot %s declared dead' % pilot_id)


            elif pilot_done :
                # FIXME: this should only be done if the state is not yet
                # done...
                out, err, log = self._get_pilot_logs (pilot_col, pilot_id)
                ts = timestamp()
                pilot_col.update(
                    {"_id"  : pilot_id,
                     "state": {"$ne"     : DONE}},
                    {"$set" : {
                        "state"          : DONE,
                        "stdout"         : out,
                        "stderr"         : err,
                        "logfile"        : log},
                     "$push": {
                         "statehistory"  : {
                             "state"     : DONE,
                             "timestamp" : ts
                             },
                         "log": {
                             "message"   : log_message,
                             "timestamp" : ts
                             }
                         }
                     }
                )
                logger.debug (log_message)
                logger.warn  ('pilot %s declared dead' % pilot_id)

            else :
                if self.missing_pilots[pilot_id] :
                    logger.info ('pilot %s *assumed* alive and well (%s)' \
                              % (pilot_id, self.missing_pilots[pilot_id]))
                else :
                    logger.info ('pilot %s seems alive and well' \
                              % (pilot_id))


    # ------------------------------------------------------------------------
    #
    def run(self):
        """Starts the process when Process.start() is called.
        """

        global JOB_CHECK_INTERVAL

        # make sure to catch sys.exit (which raises SystemExit)
        try :
            # Get directory where this module lives
            mod_dir = os.path.dirname(os.path.realpath(__file__))

            # Try to connect to the database
            try:
                db = self._session.get_db()
                pilot_col = db["%s.p" % self._session.uid]
                logger.debug("Connected to MongoDB. Serving requests for PilotManager %s." % self.pilot_manager_id)

            except Exception as e :
                logger.exception ("Connection error: %s" % e)
                return

            last_job_check = time.time()

            while not self._terminate.is_set():

                # Periodically, we pull up all ComputePilots that are pending 
                # execution or were last seen executing and check if the corresponding  
                # SAGA job is still pending in the queue. If that is not the case, 
                # we assume that the job has failed for some reasons and update
                # the state of the ComputePilot accordingly.
                if  last_job_check + JOB_CHECK_INTERVAL < time.time() :
                    last_job_check = time.time()
                    self.check_pilot_states (pilot_col)

                if self._disabled.is_set():
                    # don't process any new pilot start requests.  
                    # NOTE: this is not clean, in principle there could be other
                    #       launchers alive which want to still start those 
                    #       pending pilots.  In practice we only ever use one
                    #       pmgr though, and its during its shutdown that we get
                    #       here...
                    ts = timestamp()
                    compute_pilot = pilot_col.find_and_modify(
                        query={"pilotmanager": self.pilot_manager_id,
                               "state" : PENDING_LAUNCH},
                        update={"$set" : {"state": CANCELED},
                                "$push": {"statehistory": {"state": CANCELED, "timestamp": ts}}}
                    )

                    # run state checks more frequently.
                    JOB_CHECK_INTERVAL = 3
                    time.sleep(1)
                    continue


                # See if we can find a ComputePilot that is waiting to be launched.
                # If we find one, we use SAGA to create a job service, a job
                # description and a job that is then send to the local or remote
                # queueing system. If this succedes, we set the ComputePilot's
                # state to pending, otherwise to failed.
                compute_pilot = None

                ts = timestamp()
                compute_pilot = pilot_col.find_and_modify(
                    query={"pilotmanager": self.pilot_manager_id,
                           "state" : PENDING_LAUNCH},
                    update={"$set" : {"state": LAUNCHING},
                            "$push": {"statehistory": {"state": LAUNCHING, "timestamp": ts}}}
                )

                if  not compute_pilot :
                    time.sleep(IDLE_TIMER)

                else:
                    try:
                        # ------------------------------------------------------
                        #
                        # LAUNCH THE PILOT AGENT VIA SAGA
                        #
                        logentries = []
                        pilot_id   = str(compute_pilot["_id"])

                        logger.info("Launching ComputePilot %s" % pilot_id)

                        # ------------------------------------------------------
                        # Database connection parameters
                        session_id    = self._session.uid
                        database_url  = self._session.dburl

                        # ------------------------------------------------------
                        # pilot description and resource configuration
                        number_cores    = compute_pilot['description']['cores']
                        runtime         = compute_pilot['description']['runtime']
                        queue           = compute_pilot['description']['queue']
                        project         = compute_pilot['description']['project']
                        cleanup         = compute_pilot['description']['cleanup']
                        resource_key    = compute_pilot['description']['resource']
                        schema          = compute_pilot['description']['access_schema']
                        memory          = compute_pilot['description']['memory']
                        candidate_hosts = compute_pilot['description']['candidate_hosts']
                        pilot_sandbox   = compute_pilot['sandbox']
                        global_sandbox  = compute_pilot['global_sandbox']

                        # we expand and exchange keys in the resource config,
                        # depending on the selected schema so better use a deep
                        # copy..
                        resource_cfg = self._session.get_resource_config(resource_key, schema)

                        # import pprint
                        # pprint.pprint (resource_cfg)

                        # ------------------------------------------------------
                        # get parameters from cfg, set defaults where needed
                        agent_launch_method     = resource_cfg.get ('agent_launch_method')
                        agent_dburl             = resource_cfg.get ('agent_mongodb_endpoint', database_url)
                        agent_spawner           = resource_cfg.get ('agent_spawner',       DEFAULT_AGENT_SPAWNER)
                        agent_type              = resource_cfg.get ('agent_type',          DEFAULT_AGENT_TYPE)
                        rc_agent_config         = resource_cfg.get ('agent_config',        DEFAULT_AGENT_CONFIG)
                        agent_scheduler         = resource_cfg.get ('agent_scheduler')
                        tunnel_bind_device      = resource_cfg.get ('tunnel_bind_device')
                        default_queue           = resource_cfg.get ('default_queue')
                        forward_tunnel_endpoint = resource_cfg.get ('forward_tunnel_endpoint')
                        js_endpoint             = resource_cfg.get ('job_manager_endpoint')
                        lrms                    = resource_cfg.get ('lrms')
                        mpi_launch_method       = resource_cfg.get ('mpi_launch_method')
                        pre_bootstrap_1         = resource_cfg.get ('pre_bootstrap_1')
                        pre_bootstrap_2         = resource_cfg.get ('pre_bootstrap_2')
                        python_interpreter      = resource_cfg.get ('python_interpreter')
                        spmd_variation          = resource_cfg.get ('spmd_variation')
                        task_launch_method      = resource_cfg.get ('task_launch_method')
                        rp_version              = resource_cfg.get ('rp_version',          DEFAULT_RP_VERSION)
                        virtenv_mode            = resource_cfg.get ('virtenv_mode',        DEFAULT_VIRTENV_MODE)
                        virtenv                 = resource_cfg.get ('virtenv',             DEFAULT_VIRTENV)
                        stage_cacerts           = resource_cfg.get ('stage_cacerts',       'False')
                        cores_per_node          = resource_cfg.get ('cores_per_node')
                        shared_filesystem       = resource_cfg.get ('shared_filesystem', True)
                        health_check            = resource_cfg.get ('health_check', True)
                        python_dist             = resource_cfg.get ('python_dist', DEFAULT_PYTHON_DIST)


                        # Agent configuration that is not part of the public API.
                        # The agent config can either be a config dict, or
                        # a string pointing to a configuration name.  If neither
                        # is given, check if 'RADICAL_PILOT_AGENT_CONFIG' is
                        # set.  The last fallback is 'agent_default'
                        agent_config = compute_pilot['description'].get('_config')
                        if not agent_config:
                            agent_config = os.environ.get('RADICAL_PILOT_AGENT_CONFIG')
                        if not agent_config:
                            agent_config = rc_agent_config

                        if isinstance(agent_config, dict):
                            # nothing to do
                            agent_cfg_dict = agent_config
                            pass

                        elif isinstance(agent_config, basestring):
                            try:
                                if os.path.exists(agent_config):
                                    # try to open as file name
                                    logger.info("Read agent config file: %s" % agent_config)
                                    agent_cfg_dict = ru.read_json(agent_config)
                                else:
                                    # otherwise interpret as a config name
                                    module_path = os.path.dirname(os.path.abspath(__file__))
                                    config_path = "%s/../configs/" % module_path
                                    agent_cfg_file = os.path.join(config_path, "agent_%s.json" % agent_config)
                                    logger.info("Read agent config file: %s" % agent_cfg_file)
                                    agent_cfg_dict = ru.read_json(agent_cfg_file)
                                # no matter how we read the config file, we
                                # allow for user level overload
                                cfg_base = os.path.basename(agent_cfg_file)
                                user_cfg = '%s/.radical/pilot/config/%s' \
                                              % (os.environ['HOME'], cfg_base)
                                if os.path.exists(user_cfg):
                                    logger.info("merging user config: %s" % user_cfg)
                                    user_cfg_dict = ru.read_json(user_cfg)
                                    ru.dict_merge (agent_cfg_dict, user_cfg_dict, policy='overwrite')
                            except Exception as e:
                                logger.exception("Error reading agent config file: %s" % e)
                                raise

                        else:
                            # we can't handle this type
                            raise TypeError('agent config must be string (filename) or dict')

                        # TODO: use booleans all the way?
                        if stage_cacerts.lower() == 'true':
                            stage_cacerts = True
                        else:
                            stage_cacerts = False

                        # expand variables in virtenv string
                        virtenv = virtenv % {'pilot_sandbox' : saga.Url(pilot_sandbox).path,
                                             'global_sandbox': saga.Url(global_sandbox).path }

                        # Check for deprecated global_virtenv
                        global_virtenv = resource_cfg.get('global_virtenv')
                        if global_virtenv:
                            logger.warn ("'global_virtenv' keyword is deprecated -- use 'virtenv' and 'virtenv_mode'")
                            virtenv = global_virtenv
                            virtenv_mode = 'use'

                        # Create a host:port string for use by the bootstrap_1.
                        db_url = saga.Url(agent_dburl)
                        if db_url.port:
                            db_hostport = "%s:%d" % (db_url.host, db_url.port)
                        else:
                            db_hostport = "%s:%d" % (db_url.host, 27017) # mongodb default

                        # Open the remote sandbox
                        # TODO: make conditional on shared_fs?
                        sandbox_tgt = saga.filesystem.Directory(pilot_sandbox,
                                                                session=self._session,
                                                                flags=saga.filesystem.CREATE_PARENTS)

                        LOCAL_SCHEME = 'file'

                        # ------------------------------------------------------
                        # Copy the bootstrap shell script.
                        # This also creates the sandbox.
                        BOOTSTRAPPER_SCRIPT = "bootstrap_1.sh"
                        bootstrapper_path   = os.path.abspath("%s/../bootstrapper/%s" \
                                % (mod_dir, BOOTSTRAPPER_SCRIPT))

                        msg = "Using bootstrapper %s" % bootstrapper_path
                        logentries.append(Logentry(msg, logger=logger.info))

                        bs_script_url = saga.Url("%s://localhost%s" % (LOCAL_SCHEME, bootstrapper_path))

                        msg = "Copying bootstrapper '%s' to agent sandbox (%s)." \
                                % (bs_script_url, sandbox_tgt)
                        logentries.append(Logentry (msg, logger=logger.debug))

<<<<<<< HEAD
                        sandbox_tgt.copy(bs_script_url, BOOTSTRAPPER_SCRIPT)
=======
                        if shared_filesystem:
                            sandbox_tgt.copy(bs_script_url, BOOTSTRAPPER_SCRIPT)
>>>>>>> 6740640e

                        # ------------------------------------------------------
                        # the version of the agent is derived from
                        # rp_version, which has the following format
                        # and interpretation:
                        #
                        # case rp_version:
                        #   @<token>:
                        #   @tag/@branch/@commit: # no sdist staging
                        #       git clone $github_base radical.pilot.src
                        #       (cd radical.pilot.src && git checkout token)
                        #       pip install -t $VIRTENV/rp_install/ radical.pilot.src
                        #       rm -rf radical.pilot.src
                        #       export PYTHONPATH=$VIRTENV/rp_install:$PYTHONPATH
                        #
                        #   release: # no sdist staging
                        #       pip install -t $VIRTENV/rp_install radical.pilot
                        #       export PYTHONPATH=$VIRTENV/rp_install:$PYTHONPATH
                        #
                        #   local: # needs sdist staging
                        #       tar zxf $sdist.tgz
                        #       pip install -t $VIRTENV/rp_install $sdist/
                        #       export PYTHONPATH=$VIRTENV/rp_install:$PYTHONPATH
                        #
                        #   debug: # needs sdist staging
                        #       tar zxf $sdist.tgz
                        #       pip install -t $SANDBOX/rp_install $sdist/
                        #       export PYTHONPATH=$SANDBOX/rp_install:$PYTHONPATH
                        #
                        #   installed: # no sdist staging
                        #       true
                        # esac
                        #
                        # virtenv_mode
                        #   private : error  if ve exists, otherwise create, then use
                        #   update  : update if ve exists, otherwise create, then use
                        #   create  : use    if ve exists, otherwise create, then use
                        #   use     : use    if ve exists, otherwise error,  then exit
                        #   recreate: delete if ve exists, otherwise create, then use
                        #      
                        # examples   :
                        #   virtenv@v0.20
                        #   virtenv@devel
                        #   virtenv@release
                        #   virtenv@installed
                        #   stage@local
                        #   stage@/tmp/my_agent.py
                        #
                        # Note that some combinations may be invalid,
                        # specifically in the context of virtenv_mode.  If, for
                        # example, virtenv_mode is 'use', then the 'virtenv:tag'
                        # will not make sense, as the virtenv is not updated.
                        # In those cases, the virtenv_mode is honored, and
                        # a warning is printed.
                        #
                        # Also, the 'stage' mode can only be combined with the
                        # 'local' source, or with a path to the agent (relative
                        # to mod_dir, or absolute).
                        #
                        # A rp_version which does not adhere to the
                        # above syntax is ignored, and the fallback stage@local
                        # is used.

                        if  not rp_version.startswith('@') and \
                            not rp_version in ['installed', 'local', 'debug']:
                            raise ValueError("invalid rp_version '%s'" % rp_version)

                        stage_sdist=True
                        if rp_version in ['installed', 'release']:
                            stage_sdist = False

                        if rp_version.startswith('@'):
                            stage_sdist = False
                            rp_version  = rp_version[1:]  # strip '@'


                        # ------------------------------------------------------
                        # Copy the rp sdist if needed.  We actually also stage
                        # the sdists for radical.utils and radical.saga, so that
                        # we have the complete stack to install...
                        if stage_sdist:

                            for sdist_path in [ru.sdist_path, saga.sdist_path, rp_sdist_path]:

                                sdist_url = saga.Url("%s://localhost%s" % (LOCAL_SCHEME, sdist_path))
                                msg = "Copying sdist '%s' to sandbox (%s)." % (sdist_url, pilot_sandbox)
                                logentries.append(Logentry (msg, logger=logger.debug))
                                if shared_filesystem:
                                    sandbox_tgt.copy(sdist_url, os.path.basename(str(sdist_url)))


                        # ------------------------------------------------------
                        # Some machines cannot run pip due to outdated CA certs.
                        # For those, we also stage an updated certificate bundle
                        if stage_cacerts:
                            cc_path = os.path.abspath("%s/../bootstrapper/%s" \
                                    % (mod_dir, 'cacert.pem.gz'))

                            cc_url= saga.Url("%s://localhost/%s" % (LOCAL_SCHEME, cc_path))
                            msg = "Copying CA certificate bundle '%s' to sandbox (%s)." % (cc_url, pilot_sandbox)
                            logentries.append(Logentry (msg, logger=logger.debug))
                            if shared_filesystem:
                                sandbox_tgt.copy(cc_url, os.path.basename(str(cc_url)))



                        # ------------------------------------------------------
                        # sanity checks
                        if not agent_spawner      : raise RuntimeError("missing agent spawner")
                        if not agent_scheduler    : raise RuntimeError("missing agent scheduler")
                        if not lrms               : raise RuntimeError("missing LRMS")
                        if not agent_launch_method: raise RuntimeError("missing agentlaunch method")
                        if not task_launch_method : raise RuntimeError("missing task launch method")

                        # massage some values
                        if not queue :
                            queue = default_queue

                        if  cleanup and isinstance (cleanup, bool) :
                            cleanup = 'luve'    #  l : log files
                                                #  u : unit work dirs
                                                #  v : virtualenv
                                                #  e : everything (== pilot sandbox)
                                                #
                            # we never cleanup virtenvs which are not private
                            if virtenv_mode is not 'private' :
                                cleanup = cleanup.replace ('v', '')

                        sdists = ':'.join([ru.sdist_name, saga.sdist_name, rp_sdist_name])

                        # if cores_per_node is set (!= None), then we need to
                        # allocation full nodes, and thus round up
                        if cores_per_node:
                            cores_per_node = int(cores_per_node)
                            number_cores = int(cores_per_node
                                    * math.ceil(float(number_cores)/cores_per_node))

                        # set mandatory args
                        bootstrap_args  = ""
                        bootstrap_args += " -d '%s'" % sdists
                        bootstrap_args += " -m '%s'" % virtenv_mode
                        bootstrap_args += " -p '%s'" % pilot_id
                        bootstrap_args += " -r '%s'" % rp_version
                        bootstrap_args += " -s '%s'" % session_id
                        bootstrap_args += " -v '%s'" % virtenv
                        bootstrap_args += " -b '%s'" % python_dist

                        # set optional args
                        if agent_type:              bootstrap_args += " -a '%s'" % agent_type
                        if lrms == "CCM":           bootstrap_args += " -c"
                        if pre_bootstrap_1:         bootstrap_args += " -e '%s'" % "' -e '".join (pre_bootstrap_1)
                        if pre_bootstrap_2:         bootstrap_args += " -w '%s'" % "' -w '".join (pre_bootstrap_2)
                        if forward_tunnel_endpoint: bootstrap_args += " -f '%s'" % forward_tunnel_endpoint
                        if forward_tunnel_endpoint: bootstrap_args += " -h '%s'" % db_hostport
                        if python_interpreter:      bootstrap_args += " -i '%s'" % python_interpreter
                        if tunnel_bind_device:      bootstrap_args += " -t '%s'" % tunnel_bind_device
                        if cleanup:                 bootstrap_args += " -x '%s'" % cleanup

                        # set some agent configuration
                        agent_cfg_dict['cores']              = number_cores
                        agent_cfg_dict['debug']              = os.environ.get('RADICAL_PILOT_AGENT_VERBOSE', logger.getEffectiveLevel())
                        agent_cfg_dict['mongodb_url']        = str(agent_dburl)
                        agent_cfg_dict['lrms']               = lrms
                        agent_cfg_dict['spawner']            = agent_spawner
                        agent_cfg_dict['scheduler']          = agent_scheduler
                        agent_cfg_dict['runtime']            = runtime
                        agent_cfg_dict['pilot_id']           = pilot_id
                        agent_cfg_dict['session_id']         = session_id
                        agent_cfg_dict['agent_launch_method']= agent_launch_method
                        agent_cfg_dict['task_launch_method'] = task_launch_method
                        if mpi_launch_method:
                            agent_cfg_dict['mpi_launch_method']  = mpi_launch_method
                        if cores_per_node:
                            agent_cfg_dict['cores_per_node'] = cores_per_node

                        # ------------------------------------------------------
                        # Write agent config dict to a json file in pilot sandbox.

                        cfg_tmp_dir = tempfile.mkdtemp(prefix='rp_agent_cfg_dir')
                        agent_cfg_name = 'agent_0.cfg'
                        cfg_tmp_file = os.path.join(cfg_tmp_dir, agent_cfg_name)
                        cfg_tmp_handle = os.open(cfg_tmp_file, os.O_WRONLY|os.O_CREAT)

                        # Convert dict to json file
                        msg = "Writing agent configuration to file '%s'." % cfg_tmp_file
                        logentries.append(Logentry (msg, logger=logger.debug))
                        ru.write_json(agent_cfg_dict, cfg_tmp_file)

                        cf_url = saga.Url("%s://localhost%s" % (LOCAL_SCHEME, cfg_tmp_file))
                        msg = "Copying agent configuration file '%s' to sandbox (%s)." % (cf_url, pilot_sandbox)
                        logentries.append(Logentry (msg, logger=logger.debug))
                        if shared_filesystem:
                            sandbox_tgt.copy(cf_url, agent_cfg_name)

                        # Close agent config file
                        os.close(cfg_tmp_handle)

                        # ------------------------------------------------------
                        # Done with all transfers to pilot sandbox, close handle
                        sandbox_tgt.close()

                        # ------------------------------------------------------
                        # now that the scripts are in place and configured, 
                        # we can launch the agent
                        js_url = saga.Url(js_endpoint)
                        logger.debug ("saga.job.Service ('%s')" % js_url)
                        if  js_url in self._shared_worker_data['job_services'] :
                            js = self._shared_worker_data['job_services'][js_url]
                        else :
                            js = saga.job.Service(js_url, session=self._session)
                            self._shared_worker_data['job_services'][js_url] = js


                        # ------------------------------------------------------
                        # Create SAGA Job description and submit the pilot job

                        jd = saga.job.Description()

                        jd.executable            = "/bin/bash"
                        jd.arguments             = ["-l %s" % BOOTSTRAPPER_SCRIPT, bootstrap_args]
                        jd.working_directory     = saga.Url(pilot_sandbox).path
                        jd.project               = project
                        jd.output                = "bootstrap_1.out"
                        jd.error                 = "bootstrap_1.err"
                        jd.total_cpu_count       = number_cores
                        jd.processes_per_host    = cores_per_node
                        jd.wall_time_limit       = runtime
                        jd.total_physical_memory = memory
                        jd.queue                 = queue
                        jd.candidate_hosts       = candidate_hosts
                        jd.environment           = dict()

                        # TODO: not all files might be required, this also needs to be made conditional
                        if not shared_filesystem:
                            jd.file_transfer = [
                                #'%s > %s' % (bootstrapper_path, os.path.basename(bootstrapper_path)),
                                '%s > %s' % (bootstrapper_path, os.path.join(jd.working_directory, 'input', os.path.basename(bootstrapper_path))),
                                '%s > %s' % (cfg_tmp_file, os.path.join(jd.working_directory, 'input', agent_cfg_name)),
                                #'%s < %s' % ('agent.log', os.path.join(jd.working_directory, 'agent.log')),
                                #'%s < %s' % (os.path.join(jd.working_directory, 'agent.log'), 'agent.log'),
                                #'%s < %s' % ('agent.log', 'agent.log'),
                                #'%s < %s' % (os.path.join(jd.working_directory, 'STDOUT'), 'unit.000000/STDOUT'),
                                #'%s < %s' % (os.path.join(jd.working_directory, 'unit.000000/STDERR'), 'STDERR')
                                #'%s < %s' % ('unit.000000/STDERR', 'unit.000000/STDERR')

                                # TODO: This needs to go into a per pilot directory on the submit node
                                '%s < %s' % ('pilot.0000.log.tgz', 'pilot.0000.log.tgz')
                            ]

                            if stage_sdist:
                                jd.file_transfer.extend([
                                    #'%s > %s' % (rp_sdist_path, os.path.basename(rp_sdist_path)),
                                    '%s > %s' % (rp_sdist_path, os.path.join(jd.working_directory, 'input', os.path.basename(rp_sdist_path))),
                                    #'%s > %s' % (saga.sdist_path, os.path.basename(saga.sdist_path)),
                                    '%s > %s' % (saga.sdist_path, os.path.join(jd.working_directory, 'input', os.path.basename(saga.sdist_path))),
                                    #'%s > %s' % (ru.sdist_path, os.path.basename(ru.sdist_path)),
                                    '%s > %s' % (ru.sdist_path, os.path.join(jd.working_directory, 'input', os.path.basename(ru.sdist_path)))
                                ])

                            if stage_cacerts:
                                jd.file_transfer.append('%s > %s' % (cc_path, os.path.join(jd.working_directory, 'input', os.path.basename(cc_path))))

                            if 'RADICAL_PILOT_PROFILE' in os.environ :
                                # TODO: This needs to go into a per pilot directory on the submit node
                                jd.file_transfer.append('%s < %s' % ('pilot.0000.prof.tgz', 'pilot.0000.prof.tgz'))

                        # Set the SPMD variation only if required
                        if spmd_variation:
                            jd.spmd_variation = spmd_variation

                        if 'RADICAL_PILOT_PROFILE' in os.environ :
                            jd.environment['RADICAL_PILOT_PROFILE'] = 'TRUE'

                        logger.debug("Bootstrap command line: %s %s" % (jd.executable, jd.arguments))

                        msg = "Submitting SAGA job with description: %s" % str(jd.as_dict())
                        logentries.append(Logentry (msg, logger=logger.debug))

                        pilotjob = js.create_job(jd)
                        pilotjob.run()

                        # Clean up agent config file after submission
                        os.unlink(cfg_tmp_file)

                        # do a quick error check
                        if pilotjob.state == saga.FAILED:
                            raise RuntimeError ("SAGA Job state is FAILED.")

                        saga_job_id = pilotjob.id
                        self._shared_worker_data['job_ids'][pilot_id] = [saga_job_id, js_url]

                        msg = "SAGA job submitted with job id %s" % str(saga_job_id)
                        logentries.append(Logentry (msg, logger=logger.debug))

                        #
                        # ------------------------------------------------------

                        log_dicts = list()
                        for le in logentries :
                            log_dicts.append (le.as_dict())

                        # Update the Pilot's state to 'PENDING_ACTIVE' if SAGA job submission was successful.
                        ts = timestamp()
                        ret = pilot_col.update(
                            {"_id"  : pilot_id,
                             "state": LAUNCHING},
                            {"$set" : {"state": PENDING_ACTIVE,
                                       "saga_job_id": saga_job_id,
                                       "health_check_enabled": health_check,
                                       "agent_config": agent_cfg_dict},
                             "$push": {"statehistory": {"state": PENDING_ACTIVE, "timestamp": ts}},
                             "$pushAll": {"log": log_dicts}
                            }
                        )

                        if  ret['n'] == 0 :
                            # could not update, probably because the agent is
                            # running already.  Just update state history and
                            # jobid then
                            # FIXME: make sure of the agent state!
                            ret = pilot_col.update(
                                {"_id"  : pilot_id},
                                {"$set" : {"saga_job_id": saga_job_id,
                                           "health_check_enabled": health_check},
                                 "$push": {"statehistory": {"state": PENDING_ACTIVE, "timestamp": ts}},
                                 "$pushAll": {"log": log_dicts}}
                            )


                    except Exception as e:
                        # Update the Pilot's state 'FAILED'.
                        out, err, log = self._get_pilot_logs (pilot_col, pilot_id)
                        ts = timestamp()

                        # FIXME: we seem to be unable to bson/json handle saga
                        # log messages containing an '#'.  This shows up here.
                        # Until we find a clean workaround, make log shorter and
                        # rely on saga logging to reveal the problem.
                        msg = "Pilot launching failed! (%s)" % e
                        logentries.append (Logentry (msg))

                        log_dicts    = list()
                        log_messages = list()
                        for le in logentries :
                            log_dicts.append (le.as_dict())
                            log_messages.append (str(le.message))

                        pilot_col.update(
                            {"_id"  : pilot_id,
                             "state": {"$ne" : FAILED}},
                            {"$set" : {
                                "state"   : FAILED,
                                "stdout"  : out,
                                "stderr"  : err,
                                "logfile" : log},
                             "$push": {"statehistory": {"state"    : FAILED,
                                                        "timestamp": ts}},
                             "$pushAll": {"log": log_dicts}}
                        )
                        logger.exception ('\n'.join (log_messages))

        except SystemExit as e :
            logger.exception("pilot launcher thread caught system exit -- forcing application shutdown")
            import thread
            thread.interrupt_main ()<|MERGE_RESOLUTION|>--- conflicted
+++ resolved
@@ -506,12 +506,8 @@
                                 % (bs_script_url, sandbox_tgt)
                         logentries.append(Logentry (msg, logger=logger.debug))
 
-<<<<<<< HEAD
-                        sandbox_tgt.copy(bs_script_url, BOOTSTRAPPER_SCRIPT)
-=======
                         if shared_filesystem:
                             sandbox_tgt.copy(bs_script_url, BOOTSTRAPPER_SCRIPT)
->>>>>>> 6740640e
 
                         # ------------------------------------------------------
                         # the version of the agent is derived from
@@ -615,7 +611,6 @@
                             logentries.append(Logentry (msg, logger=logger.debug))
                             if shared_filesystem:
                                 sandbox_tgt.copy(cc_url, os.path.basename(str(cc_url)))
-
 
 
                         # ------------------------------------------------------
