--- conflicted
+++ resolved
@@ -247,18 +247,14 @@
                             bootstrap_args += " -e '%s' " % command
 
                     if cleanup is True: 
-                        bootstrap_args += " -C "               # the cleanup flag    
+                        bootstrap_args += " -C "                # the cleanup flag    
+
                     if queue is not None:
-<<<<<<< HEAD
-                        jd.arguments.append("-q %s" % queue)               # the queue name
+                        jd.arguments.append("-q %s" % queue)    # the queue name
 
                     if project is not None:
-                        jd.arguments.append("-a %s" % project)             # the project / allocation name
-=======
-                        bootstrap_args += " -q %s " % queue    # the queue name
-                    if project is not None:
-                        bootstrap_args += " -a %s " % project  # the project / allocation name
->>>>>>> 06427994
+                        jd.arguments.append("-a %s" % project)  # the project / allocation name
+                        bootstrap_args += " -q %s " % queue     # the queue name
 
                     jd.executable = "/bin/bash"
                     jd.arguments = ["-l", "-c", '"./%s %s"' % (resource_cfg['bootstrapper'], bootstrap_args)]
@@ -266,11 +262,7 @@
                     logger.debug("Bootstrap command line: /bin/bash %s" % jd.arguments)
 
                     # fork:// and ssh:// don't support 'queue' and 'project'
-<<<<<<< HEAD
                     if (job_service_url.schema != "fork") and (job_service_url.schema != "ssh"):
-=======
-                    if (job_service_url.schema != "fork://") and (job_service_url.schema != "ssh://"):
->>>>>>> 06427994
 
                         # process the 'queue' attribute
                         if queue is not None:
