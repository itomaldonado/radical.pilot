#!/bin/sh

# be friendly to bash users (and yes, the leading space is on purpose)
HISTIGNORE='*'
export HISTIGNORE

# this script uses only POSIX shell functionality, and does not rely on bash or
# other shell extensions.  It expects /bin/sh to be a POSIX compliant shell
# thought.
#
# The invokation passes one (optional) parameter, the base workdir.  That
# directory will be used to keep job state data. It' default value is set to
# $HOME/.saga/adaptors/shell_job/


# --------------------------------------------------------------------
# on argument quoting
#
#   method "a b c" 'd e' f g
#   method() {
#     echo $*     # 'a' 'b' 'c' 'd' 'e' 'f' 'g'
#     echo $@     # 'a' 'b' 'c' 'd' 'e' 'f' 'g'
#     echo "$*"   # 'a b c d e f g'
#     echo "$@"   # 'a b c' 'd e' 'f' 'g'
#   }
#
# on tracing:
# http://www.unix.com/shell-programming-and-scripting/165648-set-x-within-script-capture-file.html


# --------------------------------------------------------------------
#
# Fucking /bin/kill by Ubuntu sometimes understands --, sometimes does not :-P
# We need to check the version, and assume that prior to 3.3.0 it is not
# understood
KILL_DASHES="--"
KILL_VERSION=`/bin/kill --version 2>&1 | tr -d -c '[:digit:]'`
if test 330 -gt "$KILL_VERSION"
then
  KILL_DASHES=""
fi

# we always start in the user's home dir
\cd $HOME 2>&1 > /dev/null


# --------------------------------------------------------------------
#
# POSIX echo does not understand '\n'.  For multiline strings we thus use printf
# -- but printf will interprete every single '%' in the string, which we don't
# want.  We thus escape it to '%%'
qprintf(){
  \printf "%b\n" "$*"
}

# --------------------------------------------------------------------
#
# ERROR and RETVAL are used for return state from function calls
#
ERROR=""
RETVAL=""

<<<<<<< HEAD
# keep PID as global ID.  This is used to uniquely identify some files, in case
# that the workdir is shared among spawner instances.
# FIXME: why can't we use $GID for the fifo name?  It seems that in this case,
#        the spawner never gets anything on the fifo (even though the job
#        startup goes well)...
GID="$$"
=======
# keep PID as global ID
GID="$$"
export GID
>>>>>>> f78ca353

# this is where this 'daemon' keeps state for all started jobs
BASE="$*"
if test -z "$BASE"
then
  BASE=$HOME/.saga/adaptors/shell_job/
fi
NOTIFICATIONS="$BASE/notifications"
LOG="$BASE/log"

# this process will terminate when idle for longer than TIMEOUT seconds
TIMEOUT=30

# update timestamp function
TIMESTAMP=0

PURGE_ON_START="%(PURGE_ON_START)s"

# default exit value is 1, for error.  We need to set explicitly to 0 for
# non-error conditions.
EXIT_VAL=1

# --------------------------------------------------------------------
#
# idle_checker is running in the background, and will terminate the wrapper
# shell if it is idle for longer than TIMEOUT seconds
#
\trap cleanup_handler_quit QUIT
\trap cleanup_handler_term TERM
\trap cleanup_handler_exit EXIT
# \trap idle_handler ALRM
#\trap '' ALRM

\trap cleanup_handler_sighup  HUP
\trap cleanup_handler_sigint  INT
\trap cleanup_handler_sigterm TERM

cleanup_handler_quit (){
  \printf "trapped QUIT\n"
  cmd_quit $IDLE
}

cleanup_handler_term (){
  \printf "trapped TERM\n"
  cmd_quit $IDLE
}

cleanup_handler_exit (){
  \printf "trapped EXIT\n"
  cmd_quit $IDLE
}

idle_handler (){
  \printf "trapped TIMEOUT\n"
  cmd_quit TIMEOUT
}

cleanup_handler_sighup (){
  \printf "trapped SIGHUP\n"
  cmd_quit $IDLE
}

cleanup_handler_sigint (){
  \printf "trapped SIGINT\n"
  cmd_quit $IDLE
}

cleanup_handler_sigterm (){
  \printf "trapped SIGTERM\n"
  cmd_quit $IDLE
}

idle_checker () {

  ppid=$1

  while true
  do
    \sleep $TIMEOUT

    if test -e "$BASE/quit.$ppid" 
    then
      \rm   -f  "$BASE/quit.$ppid"
      EXIT_VAL=0
      exit 0
    fi

    if test -e "$BASE/idle.$ppid"
    then
      /bin/kill -s ALRM $ppid >/dev/null 2>&1
      \rm   -f  "$BASE/idle.$ppid"
      exit 0
    fi

    \touch "$BASE/idle.$ppid"
  done
}


# --------------------------------------------------------------------
#
# When sending command stdout and stderr back, we encode into 
# hexadecimal via od, to keep the protocol simple.  This is done by 
# the 'encode' function which sets 'ENCODED' to the result of that 
# conversion for all given string parameters.  For completeness, we 
# also give the matching 'decode' function, although we don't use it
# in this shell wrapper script itself.  'decode' consumes the output 
# of 'encode' and stores the resulting string in 'DECODED'.  Any 
# elements for which decoding fails are complained about in 'RETVAL', 
# which remains otherwise empty on successful decoding.
#
encode () {
  ENCODED="`echo \"$*\" | od -t x1 -A n #| cut -c 2- | tr -d ' \n'`"
  echo $ENCODED
}

decode () {
  CODE=""
  SKIPPED=""
  RETVAL=""
  for word in $*; do
    case "$word" in 
      [0-9a-f][0-9a-f] )
        CODE="$CODE\x$word"
        ;;
      * )
        SKIPPED="$SKIPPED $word"
        ;;
    esac
  done
  DECODED=`/usr/bin/printf "$CODE"`
  if ! test -z "$SKIPPED"; then
    RETVAL="skip decoding of [$SKIPPED ]"
  fi
}



# --------------------------------------------------------------------
#
# it is suprisingly difficult to get seconds since epoch in POSIX -- 
# 'date +%%s' is a GNU extension...  Anyway, awk to the rescue! 
#
timestamp () {
  TIMESTAMP=`\awk 'BEGIN{srand(); print srand()}'`
}


# --------------------------------------------------------------------
# ensure that a given job id points to a viable working directory
verify_dir () {
  if test -z $1 ;            then ERROR="no pid given";        return 1; fi
  DIR="$BASE/$1"
  if ! test -d "$DIR";       then ERROR="pid $1 not known";    return 1; fi
}


# --------------------------------------------------------------------
# ensure that given job id has valid pid file
verify_pid () {
  verify_dir $1
  if ! test -r "$DIR/rpid";  then ERROR="pid $1 has no process id"; return 1; fi
}


# --------------------------------------------------------------------
# ensure that given job id has valid state file
verify_state () {
  verify_dir $1
  if ! test -r "$DIR/state"; then ERROR="pid $1 has no state"; return 1; fi
}


# --------------------------------------------------------------------
# ensure that given job id has valid stdin file
verify_in () {
  verify_dir $1
  if ! test -r "$DIR/in";    then ERROR="pid $1 has no stdin"; return 1; fi
}


# --------------------------------------------------------------------
# ensure that given job id has valid stdout file
verify_out () {
  verify_dir $1
  if ! test -r "$DIR/out";   then ERROR="pid $1 has no stdout"; return 1; fi
}


# --------------------------------------------------------------------
# ensure that given job id has valid stderr file
verify_err () {
  verify_dir $1
  if ! test -r "$DIR/err";   then ERROR="pid $1 has no stderr"; return 1; fi
}


# --------------------------------------------------------------------
# ensure that given job id has valid log file
verify_log () {
  verify_dir $1
  if ! test -r "$DIR/log";   then ERROR="pid $1 has no log"; return 1; fi
}


# --------------------------------------------------------------------
#
# create the monitor script, used by the command running routines.
#
create_monitor () {
  \cat > "$BASE/monitor.$GID.sh" <<EOT

  # the monitor should never finish when the parent shell dies.  This is
  # equivalent to starting monitor.sh via 'nohup'
  trap "" HUP

  # --------------------------------------------------------------------
  # Make sure we don't interpret '%' on printf
  qprintf(){
    \\printf "%b\\n" "\$*"
  }

  # create the monitor wrapper script once -- this is used by all job startup
  # scripts to actually run job.sh.  The script gets a PID as argument,
  # denoting the job to monitor.   The monitor will write 3 pids to a named pipe
  # (listened to by the wrapper):
  #
  #   rpid: pid of the actual job              (not exposed to user)
  #   mpid: pid of this monitor.sh instance    (== pid of process group for cancel)
  #   upid: mpid + unique postfix on pid reuse (== SAGA id)

  MPID=\$\$
  NOTIFICATIONS="$NOTIFICATIONS"

# \\echo "monitor starts (\$MPID)" >> $LOG

  # on reuse of process IDs, we need to generate new, unique derivations of the
  # job directory name.  That name is, by default, the job's rpid.  Id the job
  # dies and that rpid is reused, we don't want to remove the old dir (job state
  # may still be queried), so we append an (increasing) integer to that dirname,
  # i.e. that job id
  POST=0
  UPID="\$MPID.\$POST"
  DIR="$BASE/\$UPID"
  
  while test -d "\$DIR"
  do
    POST=\$((\$POST+1))
    UPID="\$MPID.\$POST"
    DIR="$BASE/\$UPID"
  done

  \\mkdir -p "\$DIR"

# exec 2>"\$DIR/monitor.trace"
# set -x 


  # FIXME: timestamp
  START=\`\\awk 'BEGIN{srand(); print srand()}'\`
  \\printf "START : \$START\n"  > "\$DIR/stats"
  \\printf "NEW \n"            >> "\$DIR/state"

  # create represents the job.  The 'exec' call will replace
  # the subshell instance with the job executable, leaving the I/O redirections
  # intact.
  \\touch  "\$DIR/in"
<<<<<<< HEAD
  \\echo   "#!/bin/sh\n" > \$DIR/cmd
  \\echo   "\$@"        >> \$DIR/cmd
  \\chmod 0700             \$DIR/cmd
=======
  qprintf "#!/bin/sh\n" > \$DIR/cmd
  qprintf "\$@"        >> \$DIR/cmd
  \\chmod 0700            \$DIR/cmd
>>>>>>> f78ca353

  (
    export SAGA_PWD="\$DIR"
    export SAGA_UPID="\$UPID"
    \\printf  "`\date` : RUNNING \\n" >> "\$DIR/log"
    \\printf  "RUNNING \\n"           >> "\$DIR/state"
    \\printf  "\$UPID:RUNNING: \\n"   >> "\$NOTIFICATIONS"
    \\exec "\$DIR/cmd"  <  "\$DIR/in"  > "\$DIR/out" 2> "\$DIR/err"
  ) 1>/dev/null 2>/dev/null 3</dev/null &

  # the real job ID (not exposed to user)
  RPID=\$!

# \\echo "monitor started job (\$MPID): \$RPID" >> $LOG

  \\printf "\$RPID\\n"    > "\$DIR/rpid"  # real process  pid
  \\printf "\$MPID\\n"    > "\$DIR/mpid"  # monitor shell pid
  \\printf "\$UPID\\n"    > "\$DIR/upid"  # unique job    pid

  # signal the wrapper that job startup is done, and report job id
  \\printf "\$UPID\\n" >> "$BASE/fifo.$GID"

# \\echo "monitor sent job id (\$MPID): \$UPID" >> $LOG

  # start monitoring the job
  while true
  do
  # \\echo "monitor waits on id (\$MPID): \$RPID" >> $LOG
    \\wait \$RPID
    retv=\$?

    # if wait failed for other reason than job finishing, i.e. due to
    # suspend/resume, then we need to wait again, otherwise we are done
    # waiting...
    if test -e "\$DIR/suspended"
    then
      \\rm -f "\$DIR/suspended"
      TIME=\`\\awk 'BEGIN{srand(); print srand()}'\`
      \\printf "SUSPEND: \$TIME\\n"    >> "\$DIR/stats"
      \\printf "\$UPID:SUSPENDED: \\n" >> "$NOTIFICATIONS"

      # need to wait again
      continue
    fi

    if test -e "\$DIR/resumed"
    then
      \\rm -f "\$DIR/resumed"
      TIME=\`\\awk 'BEGIN{srand(); print srand()}'\`
      \\printf "RESUME : \$TIME\\n"  >> "\$DIR/stats"
      \\printf "\$UPID:RUNNING: \\n" >> "$NOTIFICATIONS"

      # need to wait again
      continue
    fi

    TIME=\`\\awk 'BEGIN{srand(); print srand()}'\`
    \\printf "STOP   : \$TIME\\n"  >> "\$DIR/stats"

    # evaluate exit val
    \\printf "\$retv\\n" > "\$DIR/exit"

    test   "\$retv" -eq 0  && \\printf "DONE   \\n" >> "\$DIR/state"
    test   "\$retv" -eq 0  || \\printf "FAILED \\n" >> "\$DIR/state"

    test   "\$retv" -eq 0  && \\printf "\$UPID:DONE:\$retv   \\n" >> "\$NOTIFICATIONS"
    test   "\$retv" -eq 0  || \\printf "\$UPID:FAILED:\$retv \\n" >> "\$NOTIFICATIONS"

    # done waiting
    break
  done

  exit

EOT

# echo "monitor created: `ls -la $BASE/monitor.$GID.sh`" >> $LOG
}


# --------------------------------------------------------------------
#
# list all job IDs
#
cmd_monitor () {

# echo "start monitoring mode ($GID)" >> $LOG

  # 'touch' to make sure the file exists, and use '-n 0' so that we don't 
  # read old notifications'
  # NOTE: tail complains on inotify handle shortage, and then continues 
  #       by using pulling.  We redirect stderr to /dev/null -- lets pray 
  #       that we don't miss any other notifications... :/
  \touch        "$NOTIFICATIONS"
  \tail -f -n 0 "$NOTIFICATIONS" 2>/dev/null

# echo "end monitoring mode ($GID)" >> $LOG

  # if tail dies for some reason, make sure the shell goes down
  \printf "EXIT\n"
  ERROR="EXIT"
  true
}


# --------------------------------------------------------------------
#
# run a job in the background.  Note that the returned job ID is actually the
# pid of the shell process which wraps the actual job, monitors its state, and
# serves its I/O channels.  The actual job id is stored in the 'pid' file in the
# jobs working directory.
#
# Note that the actual job is not run directly, but via nohup.  Otherwise all
# jobs would be canceled as soon as this master script finishes...
#
# Note further that we perform a double fork, effectively turning the monitor
# into a daemon.  That provides a speedup of ~300 percent, as the wait in 
# cmd_run now will return very quickly (it just waits on the second fork).  
# We can achieve near same performance be removing the wait, but that will 
# result in one zombie per command, which sticks around as long as the wrapper 
# script itself lives.
#
# Note that the working directory is created on the fly.  As the name of the dir
# is the pid, it must be unique -- we thus purge whatever trace we find of an
# earlier directory of the same name.
#
#
# Known limitations:
#
# The script has a small race condition, between starting the job (the 'nohup'
# line), and the next line where the jobs now known pid is stored away.  I don't
# see an option to make those two ops atomic, or resilient against system
# failure - so, in worst case, you might get a running job for which the job id
# is not stored (i.e. not known).
#
# Also, the line after is when the job state is set to 'Running' -- we can't
# really do that before, but on failure, in the worst case, we might have a job
# with known job ID which is not marked as running.
#
# Bottom line: full disk will screw with state consistency -- which is no
# surprise really...

cmd_run () {

# echo "run command ($@)" >> $LOG

  # do a double fork to avoid zombies.  Use 'set -m' to force a new process
  # group for the monitor
  (
   ( set -m 
     /bin/sh "$BASE/monitor.$GID.sh" "$@" 
   ) 1>/dev/null 2>/dev/null 3</dev/null & exit
  )

# echo "wait for pid" >> $LOG


  # we wait until the job was really started, and get its pid from the fifo
  \read -r UPID < "$BASE/fifo.$GID"

# echo "got pid ($UPID)" >> $LOG

  # report the current state
  \tail -n 1 "$BASE/$UPID/state" || \printf "UNKNOWN\n"

  # return job id
  RETVAL="$UPID"
}


cmd_lrun () {
  # LRUN allows to run shell commands which span more than one line.
  CMD=""
  # need IFS to preserve white space,
  OLDIFS=$IFS
  IFS=
  while \read -r IN
  do
    if test "$IN" = "LRUN_EOT"
    then
      break
    fi
    CMD="$CMD$IN\n"
  done
  IFS=$OLDIFS
  cmd_run "$CMD"
}

# --------------------------------------------------------------------
#
# inspect job state
#
cmd_state () {
  verify_state $1 || return

  DIR="$BASE/$1"
  RETVAL=`\grep -e ' $' "$DIR/state" | \tail -n 1 | \tr -d ' '`
  if test "$RETVAL" = ""
  then
    RETVAL=UNKNOWN
  fi
}


# --------------------------------------------------------------------
#
# retrieve job stats
#
cmd_stats () {
  # stats are only defined for jobs in some state
  verify_state $1 || return

  DIR="$BASE/$1"
  STATE=`\grep -e ' $' "$DIR/state" | \tail -n 1 | \tr -d ' '`
  RETVAL="STATE : $STATE\n"
  RETVAL="$RETVAL\n`\cat $DIR/stats`\n"

  # if state is FAILED, we also deliver the last couple of lines from stderr,
  # for obvious reasons.  Oh heck, we always deliver it, that makes parsing
  # simpler -- but we deliver more on errors
  N=10
  if test "$state" = "FAILED" 
  then
    N=100
  fi
  STDERR=`test -f "$DIR/err" && tail -$N "$DIR/err"`
  RETVAL="$RETVAL\nSTART_STDERR\n$STDERR\nEND_STDERR\n"

  # same procedure for stdout -- this will not be returned to the end user, but
  # is mostly for debugging
  STDERR=`test -f "$DIR/err" && tail -$N "$DIR/err"`
  RETVAL="$RETVAL\nSTART_STDOUT\n$STDERR\nEND_STDOUT\n"
}


# --------------------------------------------------------------------
#
# wait for job to finish.  Arguments are pid, and time to wait in seconds
# (forever by default).  FIXME: timeout not yet implemented
#
cmd_wait () {

  while true
  do
    cmd_state $1

    case "$RETVAL" in
      DONE      ) return ;;
      FAILED    ) return ;;
      CANCELED  ) return ;;
      NEW       )        ;;
      RUNNING   )        ;;
      SUSPENDED )        ;;
      UNKNOWN   )        ;;   # FIXME: should be an error?
      *         ) ERROR="NOK - invalid state '$RETVAL'"
                  return ;;  
    esac

    \sleep 1
  done
}


# --------------------------------------------------------------------
#
# get exit code
#
cmd_result () {
  verify_state $1 || return

  DIR="$BASE/$1"
  state=`\grep -e ' $' "$DIR/state" | \tail -n 1 | \tr -d ' '`

  if test "$state" != "DONE" -a "$state" != "FAILED" -a "$state" != "CANCELED"
  then 
    ERROR="job $1 in incorrect state ($state != DONE|FAILED|CANCELED)"
    return
  fi

  if ! test -r "$DIR/exit"
  then
    ERROR="job $1 in incorrect state -- no exit code available"
  fi

  RETVAL=`\cat "$DIR/exit"`
}


# --------------------------------------------------------------------
#
# suspend a running job
#
cmd_suspend () {
  verify_state $1 || return
  verify_pid   $1 || return

  DIR="$BASE/$1"
  state=`\grep -e ' $' "$DIR/state" | \tail -n 1 | \tr -d ' '`
  rpid=`\cat "$DIR/rpid"`

  if ! test "$state" = "RUNNING"
  then
    ERROR="job $1 in incorrect state ($state != RUNNING)"
    return
  fi

  \touch "$DIR/suspended"
  RETVAL=`/bin/kill -STOP $rpid 2>&1`
  ECODE=$?

  if test "$ECODE" = "0"
  then
    \printf "SUSPENDED \n" >>  "$DIR/state"
    \printf "$state \n"    >   "$DIR/state.susp"
    RETVAL="$1 suspended"
  else
    \rm -f   "$DIR/suspended"
    ERROR="suspend failed ($ECODE): $RETVAL"
  fi

}


# --------------------------------------------------------------------
#
# resume a suspended job
#
cmd_resume () {
  verify_state $1 || return
  verify_pid   $1 || return

  DIR="$BASE/$1"
  state=`\grep -e ' $' "$DIR/state" | \tail -n 1 | \tr -d ' '`
  rpid=`\cat "$DIR/rpid"`

  if ! test "$state" = "SUSPENDED"
  then
    ERROR="job $1 in incorrect state ($state != SUSPENDED)"
    return
  fi

  \touch   "$DIR/resumed"
  RETVAL=`/bin/kill -CONT $rpid 2>&1`
  ECODE=$?

  if test "$ECODE" = "0"
  then
    test -s "$DIR/state.susp" || \printf "RUNNING \n" >  "$DIR/state.susp"
    \cat    "$DIR/state.susp"                         >> "$DIR/state"
    \rm  -f "$DIR/state.susp"
    RETVAL="$1 resumed"
  else
    \rm  -f "$DIR/resumed"
    ERROR="resume failed ($ECODE): $RETVAL"
  fi

}


# --------------------------------------------------------------------
#
# kill a job, and set state to canceled
#
cmd_cancel () {
  verify_state $1 || return
  verify_pid   $1 || return

  DIR="$BASE/$1"

  rpid=`\cat "$DIR/rpid"`
  mpid=`\cat "$DIR/mpid"`

  # first kill monitor, so that it does not interfer with state management
  /bin/kill -TERM $mpid 2>/dev/null
  /bin/kill -KILL $mpid 2>/dev/null

  # now make sure that job did not reach final state before monitor died
  state=`\grep -e ' $' "$DIR/state" | \tail -n 1 | \tr -d ' '`
  if test "$state" = "FAILED" -o "$state" = "DONE" -o "$state" = "CANCELED"
  then
    ERROR="job $1 in incorrect state ('$state' = 'DONE|FAILED|CANCELED')"
    return
  fi

  # now kill the job process group, and to be sure also the job shell
  /bin/kill -TERM $KILL_DASHES -$mpid # this is the important one...
  /bin/kill -KILL $KILL_DASHES -$mpid 2>/dev/null
  /bin/kill -TERM               $rpid 2>/dev/null
  /bin/kill -KILL               $rpid 2>/dev/null

  # FIXME: how can we check for success?  ps?
  \printf "CANCELED \n" >> "$DIR/state"
  RETVAL="$1 canceled"
}


# --------------------------------------------------------------------
#
# feed given string to job's stdin stream
#
cmd_stdin () {
  verify_in $1 || return

  DIR="$BASE/$1"
  shift
  \printf "$@" >> "$DIR/in"
  RETVAL="stdin refreshed"
}


# --------------------------------------------------------------------
#
# print encoded string of job's stdout
#
cmd_stdout () {
  verify_out $1 || return

  DIR="$BASE/$1"
  RETVAL=`cat "$DIR/out" | od -t x1 -A n #| cut -c 2- | tr -d ' \n'`
}


# --------------------------------------------------------------------
#
# print uuencoded string of job's stderr
#
cmd_stderr () {
  verify_err $1 || return

  DIR="$BASE/$1"
  RETVAL=`cat "$DIR/err" | od -t x1 -A n #| cut -c 2- | tr -d ' \n'`
}


# --------------------------------------------------------------------
#
# print uuencoded string of job's log
#
cmd_log () {
  verify_log $1 || return

  DIR="$BASE/$1"
  RETVAL=`cat "$DIR/log" | od -t x1 -A n #| cut -c 2- | tr -d ' \n'`
}


# --------------------------------------------------------------------
#
# list all job IDs
#
cmd_list () {
  RETVAL=`(\cd "$BASE" ; \ls -C1 -d */ 2>/dev/null) | \cut -f 1 -d '/'`
}


# --------------------------------------------------------------------
#
# purge working directories of given jobs 
# default (no job id given): purge all final jobs older than 1 day
#
cmd_purge () {

  if ! test -z "$1"
  then
    DIR="$BASE/$1"
    \rm -rf "$DIR"
    RETVAL="purged $1"
  else
    for d in `\grep -l -e 'DONE' -e 'FAILED' -e 'CANCELED' "$BASE"/*/state 2>/dev/null`
    do
      dir=`dirname "$d"`
      id=`basename "$dir"`
      \find  "$BASE/$id"      -type f -mtime +1 -print | xargs -n 100 rm -f
      \rmdir "$BASE/$id"      >/dev/null 2>&1
      \touch "$NOTIFICATIONS"
    done
    RETVAL="purged finished jobs"
  fi
}


# --------------------------------------------------------------------
#
# purge tmp files for bulks etc.
#
cmd_purge_tmps () {

  \rm -f "$BASE"/bulk.*
  \rm -f "$BASE"/idle.*
  \rm -f "$BASE"/quit.*
  \find  "$BASE" -type d -mtime +30 -print | xargs -n 100 \rm -rf 
  \find  "$BASE" -type f -mtime +30 -print | xargs -n 100 \rm -f 
  RETVAL="purged tmp files"
}


# --------------------------------------------------------------------
#
# quit this script gracefully
#
cmd_quit () {

  if test "$1" = "TIMEOUT"
  then
    \printf "IDLE TIMEOUT\n"
    \touch "$BASE/timed_out.$GID"
    EXIT_VAL=2
# FIXME: re-enable the lines below when idle-checker is re-enabled
# else
#   \touch "$BASE/quit.$GID"
  fi

  # kill idle checker
  /bin/kill $1 >/dev/null 2>&1
  \rm -f "$BASE/idle.$GID"

  # clean bulk file and other temp files
  \rm -f $BASE/bulk.$GID
<<<<<<< HEAD
  \rm -f $BASE/fifo
=======
  \rm -f $BASE/fifo.$GID
>>>>>>> f78ca353

  # restore shell echo
  \stty echo    >/dev/null 2>&1
  \stty echonl  >/dev/null 2>&1

  \printf "cmd_quit called ($EXIT_VAL)"

  exit $EXIT_VAL
}


# --------------------------------------------------------------------
#
# main even loop -- wait for incoming command lines, and react on them
#
listen() {

  # we need our home base cleaned
  test -d "$BASE" || \mkdir -p  "$BASE"  || exit 1
  \rm  -f "$BASE/bulk.$GID"
  \touch  "$BASE/bulk.$GID"

  # make sure the base has a monitor script....
  create_monitor

  # set up monitoring file
  if ! test -f "$NOTIFICATIONS"
  then
    \touch "$NOTIFICATIONS"
  fi

  # make sure we get killed when idle
  #( idle_checker $GID 1>/dev/null 2>/dev/null 3</dev/null & ) &
  #IDLE=$!

  # make sure the fifo to communicate with the monitors exists
<<<<<<< HEAD
  \rm -f  "$BASE/fifo"
  \mkfifo "$BASE/fifo"
=======
  \rm -f  "$BASE/fifo.$GID"
  \mkfifo "$BASE/fifo.$GID"
>>>>>>> f78ca353

  # prompt for commands...
  \printf "PROMPT-0->\n"

  # and read those from stdin
  OLDIFS=$IFS
  IFS=
  while \read -r CMD ARGS
  do

    # check if we start or finish a bulk
    case $CMD in
      BULK     ) IN_BULK=1
                 BULK_ERROR="OK"
                 BULK_EXITVAL="0"
                 ;;
      BULK_RUN ) IN_BULK=""
                 \printf "BULK_EVAL\n"  >> "$BASE/bulk.$GID"
                 ;;
<<<<<<< HEAD
      *        ) test -z "$ARGS" && \echo "$CMD"       >> "$BASE/bulk.$GID"
                 test -z "$ARGS" || \echo "$CMD $ARGS" >> "$BASE/bulk.$GID"
=======
      *        ) test -z "$ARGS" && qprintf "$CMD"       >> "$BASE/bulk.$$"
                 test -z "$ARGS" || qprintf "$CMD $ARGS" >> "$BASE/bulk.$$"
>>>>>>> f78ca353
                 ;;
    esac

    if ! test -z "$IN_BULK"
    then
      # continue to collect bulk commands
      continue
    fi

    # no more bulk collection (if there ever was any) -- execute the collected
    # command lines.
    IFS=$OLDIFS
    while \read -r CMD ARGS
    do

      # reset err state for each command
      ERROR="OK"
      RETVAL=""

      # simply invoke the right function for each command, or complain if command
      # is not known
      case $CMD in
        MONITOR   ) cmd_monitor "$ARGS"  ;;
        RUN       ) cmd_run     "$ARGS"  ;;
        LRUN      ) cmd_lrun    "$ARGS"  ;;
        SUSPEND   ) cmd_suspend "$ARGS"  ;;
        RESUME    ) cmd_resume  "$ARGS"  ;;
        CANCEL    ) cmd_cancel  "$ARGS"  ;;
        RESULT    ) cmd_result  "$ARGS"  ;;
        STATE     ) cmd_state   "$ARGS"  ;;
        STATS     ) cmd_stats   "$ARGS"  ;;
        WAIT      ) cmd_wait    "$ARGS"  ;;
        STDIN     ) cmd_stdin   "$ARGS"  ;;
        STDOUT    ) cmd_stdout  "$ARGS"  ;;
        STDERR    ) cmd_stderr  "$ARGS"  ;;
        LIST      ) cmd_list    "$ARGS"  ;;
        PURGE     ) cmd_purge   "$ARGS"  ;;
        QUIT      ) cmd_quit    "$IDLE"  ;;
        HELP      ) cat <<EOT

        HELP               - print this message
        LIST               - list all job IDs
        MONITOR            - monitor for events
        PURGE              - purge completed jobs
        NOOP               - do nothing
        QUIT               - quit
        RUN     <cmd>      - run a job, prints job ID
        LRUN               - multiline run
        RESULT  <id>       - show job return value
        RESUME  <id>       - resume job after suspend
        STATE   <id>       - print state of job
        STATS   <id>       - print stats of job
        STDERR  <id>       - print stderr of job
        STDOUT  <id>       - print stdout of job
        STDIN   <id> <txt> - send txt to stdin of job
        CANCEL  <id>       - cancel job
        SUSPEND <id>       - suspend job
        WAIT    <id>       - wait for job completion
        <cmd>              - run as synchronous shell command

EOT
;;
        NOOP      ) ERROR="NOOP"         ;;
        BULK_EVAL ) ERROR="$BULK_ERROR"
                    RETVAL="BULK COMPLETED"
                    test "$ERROR" = OK || false
                    ;;
        *         ) RETVAL=$($CMD $ARGS 2>&1) || ERROR="NOK - command '$CMD' failed" ;;
      esac

      EXITVAL=$?

      # the called function will report state and results in 'ERROR' and 'RETVAL'
      if test "$ERROR" = "OK"; then
        \printf "OK\n"
        \printf "$RETVAL\n"
      elif test "$ERROR" = "NOOP"; then
        # nothing
        true
      elif test "$ERROR" = "EXIT"; then
        exit
      else
        \printf "ERROR\n"
        \printf "$ERROR\n"
        \printf "$RETVAL\n"
        BULK_ERROR="NOK - bulk error '$ERROR'"  # a single error spoils the bulk
        BULK_EXITVAL="$EXITVAL"
      fi

      # we did hard work - make sure we are not getting killed for idleness!
      \rm -f "$BASE/idle.$GID"

      # well done - prompt for next command (even in bulk mode, for easier
      # parsing and EXITVAL communication)
      \printf "PROMPT-$EXITVAL->\n"

    # closing thye read loop for the bulk data file
    done < "$BASE/bulk.$GID"

    # empty the bulk data file
    \rm -f "$BASE/bulk.$GID"

    # next main loop read needs IFS reset again
    OLDIFS=$IFS
    IFS=

  done
}


# --------------------------------------------------------------------
#
# run the main loop -- that will live forever, until a 'QUIT' command is
# encountered.
#
# The first arg to wrapper.sh is the id of the spawning shell, which we need to
# report, if given
#
# confirm existence
\printf "PID: $GID\n"

# FIXME: this leads to timing issues -- disable for benchmarking
if test "$PURGE_ON_START" = "True"
then
  cmd_purge
  cmd_purge_tmps
fi

# disable stty echo to simplify output parsing.  Leave it on though if
# explicitly requested (mostly for interactive debugging)
if test -z "$ENABLE_STTY_ECHO"
then
  \stty -echo   2> /dev/null
  \stty -echonl 2> /dev/null
fi

listen
#
# --------------------------------------------------------------------

# vim: tabstop=2 expandtab shiftwidth=2 softtabstop=2
<|MERGE_RESOLUTION|>--- conflicted
+++ resolved
@@ -60,18 +60,9 @@
 ERROR=""
 RETVAL=""
 
-<<<<<<< HEAD
-# keep PID as global ID.  This is used to uniquely identify some files, in case
-# that the workdir is shared among spawner instances.
-# FIXME: why can't we use $GID for the fifo name?  It seems that in this case,
-#        the spawner never gets anything on the fifo (even though the job
-#        startup goes well)...
-GID="$$"
-=======
 # keep PID as global ID
 GID="$$"
 export GID
->>>>>>> f78ca353
 
 # this is where this 'daemon' keeps state for all started jobs
 BASE="$*"
@@ -339,15 +330,9 @@
   # the subshell instance with the job executable, leaving the I/O redirections
   # intact.
   \\touch  "\$DIR/in"
-<<<<<<< HEAD
-  \\echo   "#!/bin/sh\n" > \$DIR/cmd
-  \\echo   "\$@"        >> \$DIR/cmd
-  \\chmod 0700             \$DIR/cmd
-=======
   qprintf "#!/bin/sh\n" > \$DIR/cmd
   qprintf "\$@"        >> \$DIR/cmd
   \\chmod 0700            \$DIR/cmd
->>>>>>> f78ca353
 
   (
     export SAGA_PWD="\$DIR"
@@ -866,11 +851,7 @@
 
   # clean bulk file and other temp files
   \rm -f $BASE/bulk.$GID
-<<<<<<< HEAD
-  \rm -f $BASE/fifo
-=======
   \rm -f $BASE/fifo.$GID
->>>>>>> f78ca353
 
   # restore shell echo
   \stty echo    >/dev/null 2>&1
@@ -907,13 +888,8 @@
   #IDLE=$!
 
   # make sure the fifo to communicate with the monitors exists
-<<<<<<< HEAD
-  \rm -f  "$BASE/fifo"
-  \mkfifo "$BASE/fifo"
-=======
   \rm -f  "$BASE/fifo.$GID"
   \mkfifo "$BASE/fifo.$GID"
->>>>>>> f78ca353
 
   # prompt for commands...
   \printf "PROMPT-0->\n"
@@ -933,13 +909,8 @@
       BULK_RUN ) IN_BULK=""
                  \printf "BULK_EVAL\n"  >> "$BASE/bulk.$GID"
                  ;;
-<<<<<<< HEAD
-      *        ) test -z "$ARGS" && \echo "$CMD"       >> "$BASE/bulk.$GID"
-                 test -z "$ARGS" || \echo "$CMD $ARGS" >> "$BASE/bulk.$GID"
-=======
       *        ) test -z "$ARGS" && qprintf "$CMD"       >> "$BASE/bulk.$$"
                  test -z "$ARGS" || qprintf "$CMD $ARGS" >> "$BASE/bulk.$$"
->>>>>>> f78ca353
                  ;;
     esac
 
