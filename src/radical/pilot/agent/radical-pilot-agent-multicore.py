--- conflicted
+++ resolved
@@ -457,7 +457,6 @@
         # all components use the command channel for control messages
         self.declare_publisher ('command', rp.AGENT_COMMAND_PUBSUB)
 
-<<<<<<< HEAD
         # we declare a clone and a drop callback, so that cores can be assigned
         # to clones, and can also be freed again.
         self.declare_clone_cb(self.clone_cb)
@@ -467,11 +466,6 @@
         # These indexes keeps track of the last used core.
         self._clone_slot_idx = 0
         self._clone_core_idx = 0
-=======
-        # we declare a drop callback, so that cored allocated to clones can be
-        # freed again
-        self.declare_drop_cb(self.drop_cb)
->>>>>>> eced868a
 
         # The scheduler needs the LRMS information which have been collected
         # during agent startup.  We dig them out of the config at this point.
@@ -656,7 +650,6 @@
 
     # --------------------------------------------------------------------------
     #
-<<<<<<< HEAD
     def clone_cb(self, unit, name=None, mode=None, prof=None, logger=None):
 
         if mode == 'output':
@@ -699,8 +692,6 @@
 
     # --------------------------------------------------------------------------
     #
-=======
->>>>>>> eced868a
     def drop_cb(self, unit, name=None, mode=None, prof=None, logger=None):
 
         if mode == 'output':
