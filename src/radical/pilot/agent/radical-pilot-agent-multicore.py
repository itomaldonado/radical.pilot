--- conflicted
+++ resolved
@@ -6117,14 +6117,10 @@
     # in one of the above handlers or exit handlers being activated, thus
     # reporting the error dutifully.
 
-<<<<<<< HEAD
-    bridges = dict()  # avoid undefined dict on finalization
-    lrms    = None
-=======
     # avoid undefined vars on finalization
     bridges = dict()
     agent   = None
->>>>>>> c8abd11b
+    lrms    = None
     try:
         # ----------------------------------------------------------------------
         # des Pudels Kern: merge LRMS info into cfg and get the agent started
