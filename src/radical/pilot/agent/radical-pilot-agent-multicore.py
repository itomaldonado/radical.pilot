#!/usr/bin/env python

"""
.. module:: radical.pilot.agent
   :platform: Unix
   :synopsis: A multi-core agent for RADICAL-Pilot.

.. moduleauthor:: Mark Santcroos <mark.santcroos@rutgers.edu>
"""

__copyright__ = "Copyright 2014, http://radical.rutgers.edu"
__license__   = "MIT"

import os
import saga
import stat
import sys
import time
import errno
import Queue
import signal
import shutil
import pymongo
import optparse
import logging
import datetime
import hostlist
import tempfile
import traceback
import threading 
import subprocess
import multiprocessing

from bson.objectid import ObjectId


# ----------------------------------------------------------------------------
# CONSTANTS
FREE                 = 'Free'
BUSY                 = 'Busy'

LAUNCH_METHOD_SSH     = 'SSH'
LAUNCH_METHOD_APRUN   = 'APRUN'
LAUNCH_METHOD_LOCAL   = 'LOCAL'
LAUNCH_METHOD_MPIRUN  = 'MPIRUN'
LAUNCH_METHOD_MPIEXEC = 'MPIEXEC'
LAUNCH_METHOD_POE     = 'POE'
LAUNCH_METHOD_IBRUN   = 'IBRUN'

MULTI_NODE_LAUNCH_METHODS =  [LAUNCH_METHOD_IBRUN,
                              LAUNCH_METHOD_MPIRUN,
                              LAUNCH_METHOD_POE,
                              LAUNCH_METHOD_APRUN,
                              LAUNCH_METHOD_MPIEXEC]

LRMS_TORQUE = 'TORQUE'
LRMS_PBSPRO = 'PBSPRO'
LRMS_SLURM  = 'SLURM'
LRMS_SGE    = 'SGE'
LRMS_LSF    = 'LSF'
LRMS_LOADL  = 'LOADL'
LRMS_FORK   = 'FORK'

COMMAND_CANCEL_PILOT        = "Cancel_Pilot"
COMMAND_CANCEL_COMPUTE_UNIT = "Cancel_Compute_Unit"
COMMAND_KEEP_ALIVE          = "Keep_Alive"
COMMAND_FIELD               = "commands"
COMMAND_TYPE                = "type"
COMMAND_ARG                 = "arg"

#
# Staging Action operators
#
COPY     = 'Copy'     # local cp
LINK     = 'Link'     # local ln -s
MOVE     = 'Move'     # local mv
TRANSFER = 'Transfer' # saga remote transfer TODO: This might just be a special case of copy

# -----------------------------------------------------------------------------
# Common States
NEW                         = 'New'
PENDING                     = 'Pending'
DONE                        = 'Done'
CANCELED                    = 'Canceled'
FAILED                      = 'Failed'

# -----------------------------------------------------------------------------
# ComputePilot States
PENDING_LAUNCH              = 'PendingLaunch'
LAUNCHING                   = 'Launching'
PENDING_ACTIVE              = 'PendingActive'
ACTIVE                      = 'Active'

# -----------------------------------------------------------------------------
# ComputeUnit States
PENDING_EXECUTION           = 'PendingExecution'
SCHEDULING                  = 'Scheduling'
EXECUTING                   = 'Executing'

PENDING_INPUT_STAGING       = 'PendingInputStaging'  # These last 4 are not really states,
STAGING_INPUT               = 'StagingInput'         # as there are distributed entities enacting on them.
PENDING_OUTPUT_STAGING      = 'PendingOutputStaging' # They should probably just go,
STAGING_OUTPUT              = 'StagingOutput'        # and be turned into logging events.

#---------------------------------------------------------------------------
MAX_IO_LOGLENGTH            = 64*1024 # max number of unit out/err chars to push to db


#---------------------------------------------------------------------------
#
start_time = time.time ()
def get_rusage () :

    import resource

    self_usage  = resource.getrusage (resource.RUSAGE_SELF)
    child_usage = resource.getrusage (resource.RUSAGE_CHILDREN)

    rtime = time.time () - start_time
    utime = self_usage.ru_utime  + child_usage.ru_utime
    stime = self_usage.ru_stime  + child_usage.ru_stime
    rss   = self_usage.ru_maxrss + child_usage.ru_maxrss

    return "real %3f sec | user %.3f sec | system %.3f sec | mem %.2f kB" \
         % (rtime, utime, stime, rss)

#---------------------------------------------------------------------------
#
def pilot_FAILED(mongo_p, pilot_uid, logger, message):
    """Updates the state of one or more pilots.
    """
    logger.error(message)      
    ts = datetime.datetime.utcnow()

    mongo_p.update({"_id": ObjectId(pilot_uid)}, 
        {"$pushAll": {"log"         : [message, get_rusage()]},
         "$push"   : {"statehistory": {"state": FAILED, "timestamp": ts}},
         "$set"    : {"state"       : FAILED,
                      "capability"  : 0,
                      "finished"    : ts}
        })

#---------------------------------------------------------------------------
#
def pilot_CANCELED(mongo_p, pilot_uid, logger, message):
    """Updates the state of one or more pilots.
    """
    logger.warning(message)
    ts = datetime.datetime.utcnow()

    mongo_p.update({"_id": ObjectId(pilot_uid)}, 
        {"$pushAll": {"log"         : [message, get_rusage()]},
         "$push"   : {"statehistory": {"state": CANCELED, "timestamp": ts}},
         "$set"    : {"state"       : CANCELED,
                      "capability"  : 0,
                      "finished"    : ts}
        })

#---------------------------------------------------------------------------
#
def pilot_DONE(mongo_p, pilot_uid):
    """Updates the state of one or more pilots.
    """
    ts = datetime.datetime.utcnow()

    message = "pilot done"
    mongo_p.update({"_id": ObjectId(pilot_uid)}, 
        {"$pushAll": {"log"         : [message, get_rusage()]},
         "$push"   : {"statehistory": {"state": DONE, "timestamp": ts}},
         "$set"    : {"state"       : DONE,
                      "capability"  : 0,
                      "finished"    : ts}
        })

#-----------------------------------------------------------------------------
#
class ExecutionEnvironment(object):
    """DOC
    """
    #-------------------------------------------------------------------------
    #
    def __init__(self, logger, lrms, requested_cores, task_launch_method, mpi_launch_method):
        self.log = logger

        self.requested_cores = requested_cores
        self.node_list = None # TODO: Need to think about a structure that works for all machines
        self.cores_per_node = None # Work with one value for now

        # Configure nodes and number of cores available
        self._configure(lrms)

        task_launch_command = None
        mpi_launch_command = None

        # Regular tasks
        if task_launch_method == LAUNCH_METHOD_LOCAL:
            task_launch_command = None

        elif task_launch_method == LAUNCH_METHOD_SSH:
            # Find ssh command
            command = self._find_ssh()
            if command is not None:
                task_launch_command = command

        elif task_launch_method == LAUNCH_METHOD_APRUN:
            # aprun: job launcher for Cray systems
            command = self._which('aprun')
            if command is not None:
                task_launch_command = command
        else:
            raise Exception("Task launch method not set or unknown: %s!" % task_launch_method)

        # MPI tasks
        if mpi_launch_method == LAUNCH_METHOD_MPIRUN:
            command = self._find_executable(['mpirun',           # General case
                                             'mpirun_rsh',       # Gordon @ SDSC
                                             'mpirun-openmpi-mp' # Mac OSX MacPorts
                                            ])
            if command is not None:
                mpi_launch_command = command

        elif mpi_launch_method == LAUNCH_METHOD_MPIEXEC:
            # mpiexec (e.g. on SuperMUC)
            command = self._which('mpiexec')
            if command is not None:
                mpi_launch_command = command

        elif mpi_launch_method == LAUNCH_METHOD_APRUN:
            # aprun: job launcher for Cray systems
            command = self._which('aprun')
            if command is not None:
                mpi_launch_command = command

        elif mpi_launch_method == LAUNCH_METHOD_IBRUN:
            # ibrun: wrapper for mpirun at TACC
            command = self._which('ibrun')
            if command is not None:
                mpi_launch_command = command

        elif mpi_launch_method == LAUNCH_METHOD_POE:
            # poe: LSF specific wrapper for MPI (e.g. yellowstone)
            command = self._which('poe')
            if command is not None:
                mpi_launch_command = command

        else:
            raise Exception("MPI launch method not set or unknown: %s!" % mpi_launch_method)

        if not mpi_launch_command:
            self.log.warning("No MPI launch command found for launch method: %s." % mpi_launch_method)

        self.discovered_launch_methods = {
            'task_launch_method': task_launch_method,
            'task_launch_command': task_launch_command,
            'mpi_launch_method': mpi_launch_method,
            'mpi_launch_command': mpi_launch_command
        }

        logger.info("Discovered task launch command: '%s' and MPI launch command: '%s'." % \
                    (task_launch_command, mpi_launch_command))

        logger.info("Discovered execution environment: %s" % self.node_list)

        # For now assume that all nodes have equal amount of cores
        cores_avail = len(self.node_list) * self.cores_per_node
        if cores_avail < int(requested_cores):
            raise Exception("Not enough cores available (%s) to satisfy allocation request (%s)." % (str(cores_avail), str(requested_cores)))


    def _find_ssh(self):

        command = self._which('ssh')

        if command is not None:

            # Some MPI environments (e.g. SGE) put a link to rsh as "ssh" into the path.
            # We try to detect that and then use different arguments.
            if os.path.islink(command):

                target = os.path.realpath(command)

                if os.path.basename(target) == 'rsh':
                    self.log.info('Detected that "ssh" is a link to "rsh".')
                    return target

            return '%s -o StrictHostKeyChecking=no' % command


    #-----------------------------------------------------------------------------
    #
    def _find_executable(self, names):
        """Takes a (list of) name(s) and looks for an executable in the path.
        """

        if not isinstance(names, list):
            names = [names]

        for name in names:
            ret = self._which(name)
            if ret is not None:
                return ret

        return None


    #-----------------------------------------------------------------------------
    #
    def _which(self, program):
        """Finds the location of an executable.
        Taken from: http://stackoverflow.com/questions/377017/test-if-executable-exists-in-python
        """
        #-------------------------------------------------------------------------
        #
        def is_exe(fpath):
            return os.path.isfile(fpath) and os.access(fpath, os.X_OK)

        fpath, fname = os.path.split(program)
        if fpath:
            if is_exe(program):
                return program
        else:
            for path in os.environ["PATH"].split(os.pathsep):
                exe_file = os.path.join(path, program)
                if is_exe(exe_file):
                    return exe_file
        return None

    #-------------------------------------------------------------------------
    #
    def _configure_torque(self):
        self.log.info("Configured to run on system with %s." % LRMS_TORQUE)

        torque_nodefile = os.environ.get('PBS_NODEFILE')
        if torque_nodefile is None:
            msg = "$PBS_NODEFILE not set!"
            self.log.error(msg)
            raise Exception(msg)

        # Parse PBS the nodefile
        torque_nodes = [line.strip() for line in open(torque_nodefile)]
        self.log.info("Found Torque PBS_NODEFILE %s: %s" % (torque_nodefile, torque_nodes))

        # Number of nodes involved in allocation
        val = os.environ.get('PBS_NUM_NODES')
        if val:
            torque_num_nodes = int(val)
        else:
            msg = "$PBS_NUM_NODES not set! (old Torque version?)"
            torque_num_nodes = None
            self.log.warning(msg)

        # Number of cores (processors) per node
        val = os.environ.get('PBS_NUM_PPN')
        if val:
            torque_cores_per_node = int(val)
        else:
            msg = "$PBS_NUM_PPN not set! (old Torque version?)"
            torque_cores_per_node = None
            self.log.warning(msg)

        # Number of entries in nodefile should be PBS_NUM_NODES * PBS_NUM_PPN
        torque_nodes_length = len(torque_nodes)
        if torque_num_nodes and torque_cores_per_node and \
            torque_nodes_length != torque_num_nodes * torque_cores_per_node:
            msg = "Number of entries in $PBS_NODEFILE (%s) does not match with $PBS_NUM_NODES*$PBS_NUM_PPN (%s*%s)" % \
                  (torque_nodes_length, torque_nodes, torque_cores_per_node)
            raise Exception(msg)

        # only unique node names
        torque_node_list = list(set(torque_nodes))
        torque_node_list_length = len(torque_node_list)
        self.log.debug("Node list: %s(%d)" % (torque_node_list, torque_node_list_length))

        if torque_num_nodes and torque_cores_per_node:
            # Modern style Torque
            self.cores_per_node = torque_cores_per_node
        else:
            # Old style Torque (Should we just use this for all versions?)
            self.cores_per_node = torque_nodes_length / torque_node_list_length
        self.node_list = torque_node_list


    #-------------------------------------------------------------------------
    #
    def _parse_pbspro_vnodes(self):

        # PBS Job ID
        val = os.environ.get('PBS_JOBID')
        if val:
            pbspro_jobid = val
        else:
            msg = "$PBS_JOBID not set!"
            self.log.error(msg)
            raise Exception(msg)

        # Get the output of qstat -f for this job
        output = subprocess.check_output(["qstat", "-f", pbspro_jobid])

        # Get the (multiline) 'exec_vnode' entry
        vnodes_str = ''
        for line in output.splitlines():
            # Detect start of entry
            if 'exec_vnode = ' in line:
                vnodes_str += line.strip()
            elif vnodes_str:
                # Find continuing lines
                if " = " not in line:
                    vnodes_str += line.strip()
                else:
                    break

        # Get the RHS of the entry
        input = vnodes_str.split('=',1)[1].strip()
        self.log.debug("input: %s" % input)

        nodes_list = []
        # Break up the individual node partitions into vnode slices
        while True:
            idx = input.find(')+(')

            node_str = input[1:idx]
            nodes_list.append(node_str)
            input = input[idx+2:]

            if idx < 0:
                break

        vnodes_list = []
        cpus_list = []
        # Split out the slices into vnode name and cpu count
        for node_str in nodes_list:
            slices = node_str.split('+')
            for slice in slices:
                vnode, cpus = slice.split(':')
                cpus = int(cpus.split('=')[1])
                self.log.debug('vnode: %s cpus: %s' % (vnode, cpus))
                vnodes_list.append(vnode)
                cpus_list.append(cpus)

        self.log.debug("vnodes: %s" % vnodes_list)
        self.log.debug("cpus: %s" % cpus_list)

        cpus_list = list(set(cpus_list))
        min_cpus = int(min(cpus_list))

        if len(cpus_list) > 1:
            self.log.debug("Detected vnodes of different sizes: %s, the minimal is: %d." % (cpus_list, min_cpus))

        node_list = []
        for vnode in vnodes_list:
            # strip the last _0 of the vnodes to get the node name
            node_list.append(vnode.rsplit('_', 1)[0])

        # only unique node names
        node_list = list(set(node_list))
        self.log.debug("Node list: %s" % node_list)

        # Return the list of node names
        return node_list


    #-------------------------------------------------------------------------
    #
    def _configure_pbspro(self):
        self.log.info("Configured to run on system with %s." % LRMS_PBSPRO)
        # TODO: $NCPUS?!?! = 1 on archer

        pbspro_nodefile = os.environ.get('PBS_NODEFILE')

        if pbspro_nodefile is None:
            msg = "$PBS_NODEFILE not set!"
            self.log.error(msg)
            raise Exception(msg)

        self.log.info("Found PBSPro $PBS_NODEFILE %s." % pbspro_nodefile)

        # Dont need to parse the content of nodefile for PBSPRO,
        # only the length is interesting, as there are only duplicate entries in it.
        pbspro_nodes_length = len([line.strip() for line in open(pbspro_nodefile)])

        # Number of Processors per Node
        val = os.environ.get('NUM_PPN')
        if val:
            pbspro_num_ppn = int(val)
        else:
            msg = "$NUM_PPN not set!"
            self.log.error(msg)
            raise Exception(msg)

        # Number of Nodes allocated
        val = os.environ.get('NODE_COUNT')
        if val:
            pbspro_node_count = int(val)
        else:
            msg = "$NODE_COUNT not set!"
            self.log.error(msg)
            raise Exception(msg)

        # Number of Parallel Environments
        val = os.environ.get('NUM_PES')
        if val:
            pbspro_num_pes = int(val)
        else:
            msg = "$NUM_PES not set!"
            self.log.error(msg)
            raise Exception(msg)

        pbspro_vnodes = self._parse_pbspro_vnodes()

        # Verify that $NUM_PES == $NODE_COUNT * $NUM_PPN == len($PBS_NODEFILE)
        if not (pbspro_node_count * pbspro_num_ppn == pbspro_num_pes == pbspro_nodes_length):
            self.log.warning("NUM_PES != NODE_COUNT * NUM_PPN != len($PBS_NODEFILE)")

        self.cores_per_node = pbspro_num_ppn
        self.node_list = pbspro_vnodes

    #-------------------------------------------------------------------------
    #
    def _configure_slurm(self):

        self.log.info("Configured to run on system with %s." % LRMS_SLURM)

        slurm_nodelist = os.environ.get('SLURM_NODELIST')
        if slurm_nodelist is None:
            msg = "$SLURM_NODELIST not set!"
            self.log.error(msg)
            raise Exception(msg)

        # Parse SLURM nodefile environment variable
        slurm_nodes = hostlist.expand_hostlist(slurm_nodelist)
        self.log.info("Found SLURM_NODELIST %s. Expanded to: %s" % (slurm_nodelist, slurm_nodes))

        # $SLURM_NPROCS = Total number of processes in the current job
        slurm_nprocs_str = os.environ.get('SLURM_NPROCS')
        if slurm_nprocs_str is None:
            msg = "$SLURM_NPROCS not set!"
            self.log.error(msg)
            raise Exception(msg)
        else:
            slurm_nprocs = int(slurm_nprocs_str)

        # $SLURM_NNODES = Total number of nodes in the job's resource allocation
        slurm_nnodes_str = os.environ.get('SLURM_NNODES')
        if slurm_nnodes_str is None:
            msg = "$SLURM_NNODES not set!"
            self.log.error(msg)
            raise Exception(msg)
        else:
            slurm_nnodes = int(slurm_nnodes_str)

        # $SLURM_CPUS_ON_NODE = Count of processors available to the job on this node.
        slurm_cpus_on_node_str = os.environ.get('SLURM_CPUS_ON_NODE')
        if slurm_cpus_on_node_str is None:
            msg = "$SLURM_NNODES not set!"
            self.log.error(msg)
            raise Exception(msg)
        else:
            slurm_cpus_on_node = int(slurm_cpus_on_node_str)

        # Verify that $SLURM_NPROCS == $SLURM_NNODES * $SLURM_CPUS_ON_NODE
        if slurm_nnodes * slurm_cpus_on_node != slurm_nprocs:
            self.log.error("$SLURM_NPROCS(%d) != $SLURM_NNODES(%d) * $SLURM_CPUS_ON_NODE(%d)" % \
                           (slurm_nnodes, slurm_cpus_on_node, slurm_nprocs))

        # Verify that $SLURM_NNODES == len($SLURM_NODELIST)
        if slurm_nnodes != len(slurm_nodes):
            self.log.error("$SLURM_NNODES(%d) != len($SLURM_NODELIST)(%d)" % \
                           (slurm_nnodes, len(slurm_nodes)))

        self.cores_per_node = slurm_cpus_on_node
        self.node_list = slurm_nodes

    #-------------------------------------------------------------------------
    #
    def _configure_sge(self):

        sge_hostfile = os.environ.get('PE_HOSTFILE')
        if sge_hostfile is None:
            msg = "$PE_HOSTFILE not set!"
            self.log.error(msg)
            raise Exception(msg)

        # SGE core configuration might be different than what multiprocessing announces
        # Alternative: "qconf -sq all.q|awk '/^slots *[0-9]+$/{print $2}'"

        # Parse SGE hostfile for nodes
        sge_node_list = [line.split()[0] for line in open(sge_hostfile)]
        # Keep only unique nodes
        sge_nodes = list(set(sge_node_list))
        self.log.info("Found PE_HOSTFILE %s. Expanded to: %s" % (sge_hostfile, sge_nodes))

        # Parse SGE hostfile for cores
        sge_cores_count_list = [int(line.split()[1]) for line in open(sge_hostfile)]
        sge_core_counts = list(set(sge_cores_count_list))
        sge_cores_per_node = min(sge_core_counts)
        self.log.info("Found unique core counts: %s Using: %d" % (sge_core_counts, sge_cores_per_node))

        self.node_list = sge_nodes
        self.cores_per_node = sge_cores_per_node


    #-------------------------------------------------------------------------
    #
    def _configure_lsf(self):

        self.log.info("Configured to run on system with %s." % LRMS_LSF)

        lsf_hostfile = os.environ.get('LSB_DJOB_HOSTFILE')
        if lsf_hostfile is None:
            msg = "$LSB_DJOB_HOSTFILE not set!"
            self.log.error(msg)
            raise Exception(msg)

        lsb_mcpu_hosts = os.environ.get('LSB_MCPU_HOSTS')
        if lsb_mcpu_hosts is None:
            msg = "$LSB_MCPU_HOSTS not set!"
            self.log.error(msg)
            raise Exception(msg)

        # parse LSF hostfile
        # format:
        # <hostnameX>
        # <hostnameX>
        # <hostnameY>
        # <hostnameY>
        #
        # There are in total "-n" entries (number of tasks) and "-R" entries per host (tasks per host).
        # (That results in "-n" / "-R" unique hosts)
        #
        lsf_nodes = [line.strip() for line in open(lsf_hostfile)]
        self.log.info("Found LSB_DJOB_HOSTFILE %s. Expanded to: %s" % (lsf_hostfile, lsf_nodes))
        lsf_node_list = list(set(lsf_nodes))

        # Grab the core (slot) count from the environment
        # Format: hostX N hostY N hostZ N
        lsf_cores_count_list = map(int, lsb_mcpu_hosts.split()[1::2])
        lsf_core_counts = list(set(lsf_cores_count_list))
        lsf_cores_per_node = min(lsf_core_counts)
        self.log.info("Found unique core counts: %s Using: %d" % (lsf_core_counts, lsf_cores_per_node))

        self.node_list = lsf_node_list
        self.cores_per_node = lsf_cores_per_node

    #-------------------------------------------------------------------------
    #
    def _configure_loadl(self):

        self.log.info("Configured to run on system with %s." % LRMS_LOADL)

        #LOADL_HOSTFILE
        loadl_hostfile = os.environ.get('LOADL_HOSTFILE')
        if loadl_hostfile is None:
            msg = "$LOADL_HOSTFILE not set!"
            self.log.error(msg)
            raise Exception(msg)

        #LOADL_TOTAL_TASKS
        loadl_total_tasks_str = os.environ.get('LOADL_TOTAL_TASKS')
        if loadl_total_tasks_str is None:
            msg = "$LOADL_TOTAL_TASKS not set!"
            self.log.error(msg)
            raise Exception(msg)
        else:
            loadl_total_tasks = int(loadl_total_tasks_str)

        loadl_nodes = [line.strip() for line in open(loadl_hostfile)]
        self.log.info("Found LOADL_HOSTFILE %s. Expanded to: %s" % (loadl_hostfile, loadl_nodes))
        loadl_node_list = list(set(loadl_nodes))

        # Assume: cores_per_node = lenght(nodefile) / len(unique_nodes_in_nodefile)
        loadl_cpus_per_node = len(loadl_nodes) / len(loadl_node_list)

        # Verify that $LLOAD_TOTAL_TASKS == len($LOADL_HOSTFILE)
        if loadl_total_tasks != len(loadl_nodes):
            self.log.error("$LLOAD_TOTAL_TASKS(%d) != len($LOADL_HOSTFILE)(%d)" % \
                           (loadl_total_tasks, len(loadl_nodes)))

        self.node_list = loadl_node_list
        self.cores_per_node = loadl_cpus_per_node

    #-------------------------------------------------------------------------
    #
    def _configure_fork(self):

        self.log.info("Using fork on localhost.")

        detected_cpus = multiprocessing.cpu_count()
        selected_cpus = min(detected_cpus, self.requested_cores)

        self.log.info("Detected %d cores on localhost, using %d." % (detected_cpus, selected_cpus))

        self.node_list = ["localhost"]
        self.cores_per_node = selected_cpus


    #-------------------------------------------------------------------------
    #
    def _configure(self, lrms):
        # TODO: These dont have to be the same number for all hosts.

        # TODO: We might not have reserved the whole node.

        # TODO: Given that the Agent can determine the real core count, in principle we
        #       could just ignore the config and use as many as we have to our availability
        #       (taken into account that we might not have the full node reserved of course)
        #       Answer: at least on Yellowstone this doesnt work for MPI,
        #               as you can't spawn more tasks then the number of slots.


        if lrms == LRMS_FORK:
            # Fork on localhost
            self._configure_fork()

        elif lrms == LRMS_TORQUE:
            # TORQUE/PBS (e.g. India)
            self._configure_torque()

        elif lrms == LRMS_PBSPRO:
            # PBSPro (e.g. Archer)
            self._configure_pbspro()

        elif lrms == LRMS_SLURM:
            # SLURM (e.g. Stampede)
            self._configure_slurm()

        elif lrms == LRMS_SGE:
            # SGE (e.g. DAS4)
            self._configure_sge()

        elif lrms == LRMS_LSF:
            # LSF (e.g. Yellowstone)
            self._configure_lsf()

        elif lrms == LRMS_LOADL:
            # LoadLeveler (e.g. SuperMUC)
            self._configure_loadl()

        else:
            msg = "Unknown lrms type %s." % lrms
            self.log.error(msg)
            raise Exception(msg)

# ----------------------------------------------------------------------------
#
class Task(object):

    def __init__(self, uid, executable, arguments, environment, numcores, mpi,
                 pre_exec, post_exec, workdir, stdout_file, stderr_file, 
                 agent_output_staging, ftw_output_staging):

        self._log         = None
        self._description = None

        # static task properties
        self.uid            = uid
        self.environment    = environment
        self.executable     = executable
        self.arguments      = arguments
        self.workdir        = workdir
        self.stdout_file    = stdout_file
        self.stderr_file    = stderr_file
        self.agent_output_staging = agent_output_staging
        self.ftw_output_staging = ftw_output_staging
        self.numcores       = numcores
        self.mpi            = mpi
        self.pre_exec       = pre_exec
        self.post_exec      = post_exec

        # Location
        self.slots          = None

        # dynamic task properties
        self.started        = None
        self.finished       = None

        self.state          = None
        self.exit_code      = None
        self.stdout         = ""
        self.stderr         = ""

        self._log           = []
        self._proc          = None


# ----------------------------------------------------------------------------
#
class ExecWorker(multiprocessing.Process):
    """An ExecWorker competes for the execution of tasks in a task queue
    and writes the results back to MongoDB.
    """

    # ------------------------------------------------------------------------
    #
    def __init__(self, logger, task_queue, command_queue, output_staging_queue,
                 node_list, cores_per_node, launch_methods, mongodb_url, mongodb_name,
                 pilot_id, session_id, benchmark):

        """Le Constructeur creates a new ExecWorker instance.
        """
        multiprocessing.Process.__init__(self)
        self.daemon      = True
        self._terminate  = False

        self._log = logger

        self._pilot_id  = pilot_id
        self._benchmark = benchmark

        mongo_client = pymongo.MongoClient(mongodb_url)
        self._mongo_db = mongo_client[mongodb_name]
        self._p  = mongo_db["%s.p"  % session_id]
        self._cu = mongo_db["%s.cu" % session_id]
        self._wm = mongo_db["%s.um" % session_id]

        # Queued tasks by the Agent
        self._task_queue     = task_queue

        # Queued transfers
        self._output_staging_queue = output_staging_queue

        # Queued commands by the Agent
        self._command_queue = command_queue

        # Launched tasks by this ExecWorker
        self._running_tasks = []
        self._cuids_to_cancel = []

        # Slots represents the internal process management structure.
        # The structure is as follows:
        # [
        #    {'node': 'node1', 'cores': [p_1, p_2, p_3, ... , p_cores_per_node]},
        #    {'node': 'node2', 'cores': [p_1, p_2, p_3. ... , p_cores_per_node]
        # ]
        #
        # We put it in a list because we care about (and make use of) the order.
        #
        self._slots = []
        for node in node_list:
            self._slots.append({
                'node': node,
                # TODO: Maybe use the real core numbers in the case of non-exclusive host reservations?
                'cores': [FREE for _ in range(0, cores_per_node)]
            })
        self._cores_per_node = cores_per_node

        #self._capability = self._slots2caps(self._slots)
        self._capability     = self._slots2free(self._slots)
        self._capability_old = None

        # keep a slot allocation history (short status), start with presumably
        # empty state now
        self._slot_history     = [self._slot_status (short=True)]
        self._slot_history_old = None

        # The available launch methods
        self._available_launch_methods = launch_methods

        self._p.update(
            {"_id": ObjectId(self._pilot_id)},
            {"$set": {"slothistory" : self._slot_history,
                      "capability"  : 0,
                      "slots"       : self._slots}}
            )

    # ------------------------------------------------------------------------
    #
    def _slots2free(self, slots):
        """Convert slots structure into a free core count
        """

        free_cores = 0
        for node in slots:
            free_cores += node['cores'].count(FREE)

        return free_cores


    # ------------------------------------------------------------------------
    #
    def _slots2caps(self, slots):
        """Convert slots structure into a capability structure.
        """

        all_caps_tuples = {}
        for node in slots:
            free_cores = node['cores'].count(FREE)
            # (Free_cores, Continuous, Single_Node) = Count
            cap_tuple = (free_cores, False, True)

            if cap_tuple in all_caps_tuples:
                all_caps_tuples[cap_tuple] += 1
            else:
                all_caps_tuples[cap_tuple] = 1


        # Convert to please the gods of json and mongodb
        all_caps_dict = []
        for caps_tuple in all_caps_tuples:
            free_cores, cont, single = cap_tuple
            count = all_caps_tuples[cap_tuple]
            cap_dict = {'free_cores': free_cores, 'continuous': cont, 'single_node': single, 'count': count}
            all_caps_dict.append(cap_dict)

        return all_caps_dict

    # ------------------------------------------------------------------------
    #
    def stop(self):
        """Terminates the process' main loop.
        """
        # AM: Why does this call exist?  It is never called....
        self._terminate = True

    # ------------------------------------------------------------------------
    #
    def run(self):
        """Starts the process when Process.start() is called.
        """
        try:
            while self._terminate is False:

                idle = True

                self._log.debug("Slot status:\n%s", self._slot_status())

                # See if there are commands for the worker!
                try:
                    command = self._command_queue.get_nowait()
                    if command[COMMAND_TYPE] == COMMAND_CANCEL_COMPUTE_UNIT:
                        self._cuids_to_cancel.append(command[COMMAND_ARG])
                    else:
                        raise Exception("Command %s not applicable in this context." % command[COMMAND_TYPE])
                except Queue.Empty:
                    # do nothing if we don't have any queued commands
                    pass

                task = None
                try:
                    task = self._task_queue.get_nowait()

                except Queue.Empty:
                    # do nothing if we don't have any queued tasks
                    pass

                # any work to do?
                if  task :

                    task_slots = None

                    try :

                        if task.mpi:
                            launch_method = self._available_launch_methods['mpi_launch_method']
                            launch_command = self._available_launch_methods['mpi_launch_command']
                            if not launch_command:
                                raise Exception("Can't launch MPI tasks without MPI launcher.")
                        else:
                            launch_method = self._available_launch_methods['task_launch_method']
                            launch_command = self._available_launch_methods['task_launch_command']

                        self._log.debug("Launching task with %s (%s)." % (
                            launch_method, launch_command))

                        # IBRUN (e.g. Stampede) requires continuous slots for multi core execution
                        # TODO: Dont have scattered scheduler yet, so test disabled.
                        if True: # launch_method in [LAUNCH_METHOD_IBRUN]:
                            req_cont = True
                        else:
                            req_cont = False

                        # First try to find all cores on a single node
                        task_slots = self._acquire_slots(task.numcores, single_node=True, continuous=req_cont)

                        # If that failed, and our launch method supports multiple nodes, try that
                        if  task_slots is None and launch_method in MULTI_NODE_LAUNCH_METHODS:
                            task_slots = self._acquire_slots(task.numcores, single_node=False, continuous=req_cont)

                        # Check if we got results
                        if  task_slots is None:
                            # No resources free, put back in queue
                            self._task_queue.put(task)
                        else:
                            # We got an allocation go off and launch the process
                            task.slots = task_slots
                            self._launch_task(task, launch_method, launch_command)
                            idle = False

                    except Exception as e :
                        # append the startup error to the units stderr.  This is
                        # not completely correct (as this text is not produced
                        # by the unit), but it seems the most intuitive way to
                        # communicate that error to the application/user.
                        task.state   = FAILED
                        task.stderr += "\nPilot cannot start compute unit: '%s'" % e
                        
                        self._log.error ("Launching task failed: '%s'." % e)

                        # Free the Slots, Flee the Flots, Ree the Frots!
                        if  task_slots :
                            self._change_slot_states(task_slots, FREE)

                        self._update_tasks (task)


                # Record if there was activity in launching or monitoring tasks.
                idle &= self._check_running()

                # If nothing happened in this cycle, zzzzz for a bit.
                if idle:
                    self._log.debug("Sleep now for a jiffy ...")
                    time.sleep(0.1)

        except Exception, ex:
            msg = ("Error in ExecWorker loop: %s", traceback.format_exc())
            pilot_FAILED(self._p, self._pilot_id, self._log, msg)
            return


    # ------------------------------------------------------------------------
    #
    def _slot_status(self, short=False):
        """Returns a multi-line string corresponding to slot status.
        """

        if short:
            slot_matrix = ""
            for slot in self._slots:
                slot_matrix += "|"
                for core in slot['cores']:
                    if core is FREE:
                        slot_matrix += "-"
                    else:
                        slot_matrix += "+"
            slot_matrix += "|"
            ts = datetime.datetime.utcnow()
            return {'timestamp' : ts, 'slotstate' : slot_matrix}

        else :
            slot_matrix = ""
            for slot in self._slots:
                slot_vector  = ""
                for core in slot['cores']:
                    if core is FREE:
                        slot_vector += " - "
                    else:
                        slot_vector += " X "
                slot_matrix += "%s: %s\n" % (slot['node'].ljust(24), slot_vector)
            return slot_matrix


    # ------------------------------------------------------------------------
    #
    # Returns a data structure in the form of:
    #
    #
    def _acquire_slots(self, cores_requested, single_node, continuous):

        #
        # Find a needle (continuous sub-list) in a haystack (list)
        #
        def find_sublist(haystack, needle):
            n = len(needle)
            # Find all matches (returns list of False and True for every position)
            hits = [(needle == haystack[i:i+n]) for i in xrange(len(haystack)-n+1)]
            try:
                # Grab the first occurrence
                index = hits.index(True)
            except ValueError:
                index = None

            return index

        #
        # Transform the number of cores into a continuous list of "status"es,
        # and use that to find a sub-list.
        #
        def find_cores_cont(slot_cores, cores_requested, status):
            return find_sublist(slot_cores, [status for _ in range(cores_requested)])

        #
        # Find an available continuous slot within node boundaries.
        #
        def find_slots_single_cont(cores_requested):

            for slot in self._slots:
                slot_node = slot['node']
                slot_cores = slot['cores']

                slot_cores_offset = find_cores_cont(slot_cores, cores_requested, FREE)

                if slot_cores_offset is not None:
                    self._log.info('Node %s satisfies %d cores at offset %d' % (slot_node, cores_requested, slot_cores_offset))
                    return ['%s:%d' % (slot_node, core) for core in range(slot_cores_offset, slot_cores_offset + cores_requested)]

            return None

        #
        # Find an available continuous slot across node boundaries.
        #
        def find_slots_multi_cont(cores_requested):

            # Convenience aliases
            cores_per_node = self._cores_per_node
            all_slots = self._slots

            # Glue all slot core lists together
            all_slot_cores = [core for node in [node['cores'] for node in all_slots] for core in node]
          # self._log.debug("all_slot_cores: %s" % all_slot_cores)

            # Find the start of the first available region
            all_slots_first_core_offset = find_cores_cont(all_slot_cores, cores_requested, FREE)
            self._log.debug("all_slots_first_core_offset: %s" % all_slots_first_core_offset)
            if all_slots_first_core_offset is None:
                return None

            # Determine the first slot in the slot list
            first_slot_index = all_slots_first_core_offset / cores_per_node
            self._log.debug("first_slot_index: %s" % first_slot_index)
            # And the core offset within that node
            first_slot_core_offset = all_slots_first_core_offset % cores_per_node
            self._log.debug("first_slot_core_offset: %s" % first_slot_core_offset)

            # Note: We subtract one here, because counting starts at zero;
            #       Imagine a zero offset and a count of 1, the only core used would be core 0.
            #       TODO: Verify this claim :-)
            all_slots_last_core_offset = (first_slot_index * cores_per_node) + first_slot_core_offset + cores_requested - 1
            self._log.debug("all_slots_last_core_offset: %s" % all_slots_last_core_offset)
            last_slot_index = (all_slots_last_core_offset) / cores_per_node
            self._log.debug("last_slot_index: %s" % last_slot_index)
            last_slot_core_offset = all_slots_last_core_offset % cores_per_node
            self._log.debug("last_slot_core_offset: %s" % last_slot_core_offset)

            # Convenience aliases
            last_slot = self._slots[last_slot_index]
            self._log.debug("last_slot: %s" % last_slot)
            last_node = last_slot['node']
            self._log.debug("last_node: %s" % last_node)
            first_slot = self._slots[first_slot_index]
            self._log.debug("first_slot: %s" % first_slot)
            first_node = first_slot['node']
            self._log.debug("first_node: %s" % first_node)

            # Collect all node:core slots here
            task_slots = []

            # Add cores from first slot for this task
            # As this is a multi-node search, we can safely assume that we go from the offset all the way to the last core
            task_slots.extend(['%s:%d' % (first_node, core) for core in range(first_slot_core_offset, cores_per_node)])

            # Add all cores from "middle" slots
            for slot_index in range(first_slot_index+1, last_slot_index):
                slot_node = all_slots[slot_index]['node']
                task_slots.extend(['%s:%d' % (slot_node, core) for core in range(0, cores_per_node)])

            # Add the cores of the last slot
            task_slots.extend(['%s:%d' % (last_node, core) for core in range(0, last_slot_core_offset+1)])

            return task_slots

        #  End of inline functions, _acquire_slots() code begins after this
        #################################################################################

        #
        # Switch between searching for continuous or scattered slots
        #
        # Switch between searching for single or multi-node
        if single_node:
            if continuous:
                task_slots = find_slots_single_cont(cores_requested)
            else:
                raise NotImplementedError('No scattered single node scheduler implemented yet.')
        else:
            if continuous:
                task_slots = find_slots_multi_cont(cores_requested)
            else:
                raise NotImplementedError('No scattered multi node scheduler implemented yet.')

        if task_slots is not None:
            self._change_slot_states(task_slots, BUSY)

        return task_slots

    #
    # Change the reserved state of slots (FREE or BUSY)
    #
    # task_slots in the shape of:
    #
    #
    def _change_slot_states(self, task_slots, new_state):

        # Convenience alias
        all_slots = self._slots

      # logger.debug("change_slot_states: task slots: %s" % task_slots)

        for slot in task_slots:
          # logger.debug("change_slot_states: slot content: %s" % slot)
            # Get the node and the core part
            [slot_node, slot_core] = slot.split(':')
            # Find the entry in the the all_slots list
            slot_entry = (slot for slot in all_slots if slot["node"] == slot_node).next()
            # Change the state of the slot
            slot_entry['cores'][int(slot_core)] = new_state

        # something changed - write history!
        # AM: mongodb entries MUST NOT grow larger than 16MB, or chaos will
        # ensue.  We thus limit the slot history size to 4MB, to keep suffient
        # space for the actual operational data
        if  len(str(self._slot_history)) < 4 * 1024 * 1024 :
            self._slot_history.append (self._slot_status (short=True))
        else :
            # just replace the last entry with the current one.
            self._slot_history[-1]  =  self._slot_status (short=True)


    # ------------------------------------------------------------------------
    #
    def _launch_task(self, task, launch_method, launch_command):

        # create working directory in case it
        # doesn't exist
        try :
            os.makedirs(task.workdir)
        except OSError as e :
            # ignore failure on existing directory
            if  e.errno == errno.EEXIST and os.path.isdir (task.workdir) :
                pass
            else :
                raise

        # Start a new subprocess to launch the task
        proc = _Process(
            task=task,
            all_slots=self._slots,
            cores_per_node=self._cores_per_node,
            launch_method=launch_method,
            launch_command=launch_command,
            logger=self._log)

        task.started=datetime.datetime.utcnow()
        task.state = EXECUTING
        task._proc = proc

        # Add to the list of monitored tasks
        self._running_tasks.append(task) # add task here?

        # Update to mongodb
        #
        # AM: FIXME: this mongodb update is effectively a (or rather multiple)
        # synchronous remote operation(s) in the exec worker main loop.  Even if
        # spanning multiple exec workers, we would still share the mongodb
        # channel, which would still need serialization.  This is rather
        # inefficient.  We should consider to use a async communication scheme.
        # For example, we could collect all messages for a second (but not
        # longer) and send those updates in a bulk.
        self._update_tasks(task)


    # ------------------------------------------------------------------------
    # Iterate over all running tasks, check their status, and decide on the next step.
    # Also check for a requested cancellation for the task.
    def _check_running(self):

        idle = True

        # we update tasks in 'bulk' after each iteration.
        # all tasks that require DB updates are in update_tasks
        update_tasks = []

        # We record all completed tasks
        finished_tasks = []

        for task in self._running_tasks:

            # Get the subprocess object to poll on
            proc = task._proc
            ret_code = proc.poll()
            if ret_code is None:
                # Process is still running

                if task.uid in self._cuids_to_cancel:
                    # We got a request to cancel this task.
                    proc.kill()
                    state = CANCELED
                    finished_tasks.append(task)
                else:
                    # No need to continue [sic] further for this iteration
                    continue
            else:
                # The task ended (eventually FAILED or DONE).
                finished_tasks.append(task)

                # Make sure all stuff reached the spindles
                proc.close_and_flush_filehandles()

                # Convenience shortcut
                uid = task.uid
                self._log.info("Task %s terminated with return code %s." % (uid, ret_code))

                if ret_code != 0:
                    # The task failed, no need to deal with its output data.
                    state = FAILED
                else:
                    # The task finished cleanly, see if we need to deal with output data.

                    if task.agent_output_staging or task.ftw_output_staging:

                        state = STAGING_OUTPUT # TODO: this should ideally be PendingOutputStaging,
                                               # but that introduces a race condition currently

                        # Check if there are Directives that need to be performed by the Agent.
                        if task.agent_output_staging:

                            # Find the task in the database
                            # TODO: shouldnt this be available somewhere already, that would save a roundtrip?!
                            cu = self._cu.find_one({"_id": ObjectId(uid)})

                            for directive in cu['Agent_Output_Directives']:
                                output_staging = {
                                    'directive': directive,
                                    'sandbox': task.workdir,
                                    'cu_id': uid
                                }

                                # Put the output staging directives in the queue
                                self._output_staging_queue.put(output_staging)

                                self._cu.update(
                                    {"_id": ObjectId(uid)},
                                    {"$set": {"Agent_Output_Status": EXECUTING}}
                                )

                        # Check if there are Directives that need to be performed
                        # by the FTW.
                        # Obviously these are not executed here (by the Agent),
                        # but we need this code to set the state so that the FTW
                        # gets notified that it can start its work.
                        if task.ftw_output_staging:
                            self._cu.update(
                                {"_id": ObjectId(uid)},
                                {"$set": {"FTW_Output_Status": PENDING}}
                            )
                    else:
                        # If there is no output data to deal with, the task becomes DONE
                        state = DONE

            #
            # At this stage the task is ended: DONE, FAILED or CANCELED.
            #

            idle = False

            # store stdout and stderr to the database
            workdir = task.workdir
            task_id = task.uid

            if  os.path.isfile(task.stdout_file):
                with open(task.stdout_file, 'r') as stdout_f:
                    txt = unicode(stdout_f.read(), "utf-8")

                    if  len(txt) > MAX_IO_LOGLENGTH :
                        txt = "[... CONTENT SHORTENED ...]\n%s" % txt[-MAX_IO_LOGLENGTH:]
                    task.stdout += txt

            if  os.path.isfile(task.stderr_file):
                with open(task.stderr_file, 'r') as stderr_f:
                    txt = unicode(stderr_f.read(), "utf-8")

                    if  len(txt) > MAX_IO_LOGLENGTH :
                        txt = "[... CONTENT SHORTENED ...]\n%s" % txt[-MAX_IO_LOGLENGTH:]
                    task.stderr += txt

            task.exit_code = ret_code

            # Record the time and state
            task.finished = datetime.datetime.utcnow()
            task.state = state

            # Put it on the list of tasks to update in bulk
            update_tasks.append(task)

            # Free the Slots, Flee the Flots, Ree the Frots!
            self._change_slot_states(task.slots, FREE)

        #
        # At this stage we are outside the for loop of running tasks.
        #

        # Update all the tasks that were marked for update.
        self._update_tasks(update_tasks)

        # Remove all tasks that don't require monitoring anymore.
        for e in finished_tasks:
            self._running_tasks.remove(e)

        return idle

    # ------------------------------------------------------------------------
    #
    def _update_tasks(self, tasks):
        """Updates the database entries for one or more tasks, including
        task state, log, etc.
        """

        if  not isinstance(tasks, list):
            tasks = [tasks]

        ts = datetime.datetime.utcnow()
        # We need to know which unit manager we are working with. We can pull
        # this information here:

        # Update capabilities
        #self._capability = self._slots2caps(self._slots)
        self._capability = self._slots2free(self._slots)

        # AM: FIXME: this at the moment pushes slot history whenever a task
        # state is updated...  This needs only to be done on ExecWorker
        # shutdown.  Well, alas, there is currently no way for it to find out
        # when it is shut down... Some quick and  superficial measurements 
        # though show no negative impact on agent performance.
        # AM: the capability publication cannot be delayed until shutdown
        # though...
        if  self._benchmark :
            if  self._slot_history_old != self._slot_history or \
                self._capability_old   != self._capability   :

                self._p.update(
                    {"_id": ObjectId(self._pilot_id)},
                    {"$set": {"slothistory" : self._slot_history,
                              #"slots"       : self._slots,
                              "capability"  : self._capability
                             }
                    }
                    )

                self._slot_history_old = self._slot_history[:]
                self._capability_old   = self._capability

        for task in tasks:

            #stdout = unicode( task.stdout, "utf-8")
            #stderr = unicode( task.stdout, "utf-8")

            self._cu.update({"_id": ObjectId(task.uid)}, 
            {"$set": {"state"         : task.state,
                      "started"       : task.started,
                      "finished"      : task.finished,
                      "slots"         : task.slots,
                      "exit_code"     : task.exit_code,
                      "stdout"        : task.stdout,
                      "stderr"        : task.stderr},
             "$push": {"statehistory": {"state": task.state, "timestamp": ts}}
            })

# ----------------------------------------------------------------------------
#
class InputStagingWorker(multiprocessing.Process):
    """An InputStagingWorker performs the agent side staging directives
       and writes the results back to MongoDB.
    """

    # ------------------------------------------------------------------------
    #
    def __init__(self, logger, staging_queue, mongodb_url, mongodb_name,
                 pilot_id, session_id):

        """ Creates a new InputStagingWorker instance.
        """
        multiprocessing.Process.__init__(self)
        self.daemon      = True
        self._terminate  = False

        self._log = logger

        self._unitmanager_id = None
        self._pilot_id = pilot_id

        mongo_client = pymongo.MongoClient(mongodb_url)
        self._mongo_db = mongo_client[mongodb_name]
        self._p  = mongo_db["%s.p"  % session_id]
        self._cu = mongo_db["%s.cu" % session_id]
        self._wm = mongo_db["%s.um" % session_id]

        self._staging_queue = staging_queue



    # ------------------------------------------------------------------------
    #
    def stop(self):
        """Terminates the process' main loop.
        """
        self._terminate = True

    # ------------------------------------------------------------------------
    #
    def run(self):

        self._log.info('InputStagingWorker started ...')

        while self._terminate is False:
            try:
                staging = self._staging_queue.get_nowait()
            except Queue.Empty:
                # do nothing and sleep if we don't have any queued staging
                time.sleep(0.1)
                continue

            # Perform input staging
            directive = staging['directive']
            if isinstance(directive, tuple):
                self._log.warning('Directive is a tuple %s and %s' % (directive, directive[0]))
                directive = directive[0] # TODO: Why is it a fscking tuple?!?!

            sandbox = staging['sandbox']
            staging_area = staging['staging_area']
            cu_id = staging['cu_id']
            self._log.info('Task input staging directives %s for cu: %s to %s' % (directive, cu_id, sandbox))

            # Create working directory in case it doesn't exist yet
            try :
                os.makedirs(sandbox)
            except OSError as e:
                # ignore failure on existing directory
                if e.errno == errno.EEXIST and os.path.isdir(sandbox):
                    pass
                else:
                    raise

            # Convert the source_url into a SAGA Url object
            source_url = saga.Url(directive['source'])

            if source_url.scheme == 'staging':
                self._log.info('Operating from staging')
                # Remove the leading slash to get a relative path from the staging area
                rel2staging = source_url.path.split('/',1)[1]
                source = os.path.join(staging_area, rel2staging)
            else:
                self._log.info('Operating from absolute path')
                source = source_url.path

            # Get the target from the directive and convert it to the location in the sandbox
            target = directive['target']
            abs_target = os.path.join(sandbox, target)

            log_message = ''
            try:
                # Act upon the directive now.

                if directive['action'] == LINK:
                    log_message = 'Linking %s to %s' % (source, abs_target)
                    os.symlink(source, abs_target)
                elif directive['action'] == COPY:
                    log_message = 'Copying %s to %s' % (source, abs_target)
                    shutil.copyfile(source, abs_target)
                elif directive['action'] == MOVE:
                    log_message = 'Moving %s to %s' % (source, abs_target)
                    shutil.move(source, abs_target)
                elif directive['action'] == TRANSFER:
                    # TODO: SAGA REMOTE TRANSFER
                    log_message = 'Transferring %s to %s' % (source, abs_target)
                else:
                    raise Exception('Action %s not supported' % directive['action'])

                # If we reached this far, assume the staging succeeded
                log_message += ' succeeded.'
                self._log.info(log_message)

                # If all went fine, update the state of this StagingDirective to Done
                self._cu.update({'_id': ObjectId(cu_id),
                                 'Agent_Input_Status': EXECUTING,
                                 'Agent_Input_Directives.state': PENDING,
                                 'Agent_Input_Directives.source': directive['source'],
                                 'Agent_Input_Directives.target': directive['target']},
                                {'$set' : {'Agent_Input_Directives.$.state': DONE},
                                 '$push': {'log': log_message}})

            except:
                # If we catch an exception, assume the staging failed
                log_message += ' failed.'
                self._log.error(log_message)

                # If a staging directive fails, fail the CU also.
                self._cu.update({'_id': ObjectId(cu_id),
                                 'Agent_Input_Status': EXECUTING,
                                 'Agent_Input_Directives.state': PENDING,
                                 'Agent_Input_Directives.source': directive['source'],
                                 'Agent_Input_Directives.target': directive['target']},
                                {'$set': {'Agent_Input_Directives.$.state': FAILED,
                                          'Agent_Input_Status': FAILED,
                                          'state': FAILED},
                                 '$push': {'log': 'Marking Compute Unit FAILED because of FAILED Staging Directive.'}})


# ----------------------------------------------------------------------------
#
class OutputStagingWorker(multiprocessing.Process):
    """An OutputStagingWorker performs the agent side staging directives
       and writes the results back to MongoDB.
    """

    # ------------------------------------------------------------------------
    #
    def __init__(self, logger, staging_queue, mongodb_url, mongodb_name,
                 pilot_id, session_id):

        """ Creates a new OutputStagingWorker instance.
        """
        multiprocessing.Process.__init__(self)
        self.daemon      = True
        self._terminate  = False

        self._log = logger

        self._unitmanager_id = None
        self._pilot_id = pilot_id

        mongo_client = pymongo.MongoClient(mongodb_url)
        self._mongo_db = mongo_client[mongodb_name]
        self._p  = mongo_db["%s.p"  % session_id]
        self._cu = mongo_db["%s.cu" % session_id]
        self._wm = mongo_db["%s.um" % session_id]

        self._staging_queue = staging_queue



    # ------------------------------------------------------------------------
    #
    def stop(self):
        """Terminates the process' main loop.
        """
        self._terminate = True

    # ------------------------------------------------------------------------
    #
    def run(self):

        self._log.info('OutputStagingWorker started ...')

        try:
            while self._terminate is False:
                try:
                    staging = self._staging_queue.get_nowait()

                    # Perform output staging
                    directive = staging['directive']
                    if isinstance(directive, tuple):
                        self._log.warning('Directive is a tuple %s and %s' % (directive, directive[0]))
                        directive = directive[0] # TODO: Why is it a fscking tuple?!?!

                    sandbox = staging['sandbox']
                    cu_id = staging ['cu_id']
                    self._log.info('Task output staging directives %s for cu: %s to %s' % (directive, cu_id, sandbox))

                    source = str(directive['source'])
                    target = str(directive['target'])
                    abs_source = os.path.join(sandbox, source)
                    if directive['action'] == LINK:
                        self._log.info('Going to link %s to %s' % (abs_source, target))
                        os.symlink(abs_source, target)
                        logmessage = 'Linked %s to %s' % (abs_source, target)
                    elif directive['action'] == COPY:
                        self._log.info('Going to copy %s to %s' % (abs_source, target))
                        shutil.copyfile(abs_source, target)
                        logmessage = 'Copied %s to %s' % (abs_source, target)
                    elif directive['action'] == MOVE:
                        self._log.info('Going to move %s to %s' % (abs_source, target))
                        shutil.move(abs_source, target)
                        logmessage = 'Moved %s to %s' % (abs_source, target)
                    elif directive['action'] == TRANSFER:
                        self._log.info('Going to transfer %s to %s' % (directive['source'], os.path.join(sandbox, directive['target'])))
                        # TODO: SAGA REMOTE TRANSFER
                        logmessage = 'Transferred %s to %s' % (abs_source, target)
                    else:
                        # TODO: raise
                        self._log.error('Action %s not supported' % directive['action'])

                    # If all went fine, update the state of this StagingDirective to Done
                    self._cu.update({'_id' : ObjectId(cu_id),
                                     'Agent_Output_Status': EXECUTING,
                                     'Agent_Output_Directives.state': PENDING,
                                     'Agent_Output_Directives.source': source,
                                     'Agent_Output_Directives.target': target},
                                    {'$set' : {'Agent_Output_Directives.$.state': DONE},
                                     '$push': {'log': logmessage}})

                except Queue.Empty:
                    # do nothing and sleep if we don't have any queued staging
                    time.sleep(0.1)


        except Exception, ex:
            self._log.error("Error in OutputStagingWorker loop: %s", traceback.format_exc())
            raise


# ----------------------------------------------------------------------------
#
class Agent(threading.Thread):

    # ------------------------------------------------------------------------
    #
    def __init__(self, logger, exec_env, runtime, mongodb_url, mongodb_name, 
                 pilot_id, session_id, benchmark):
        """Le Constructeur creates a new Agent instance.
        """
        threading.Thread.__init__(self)
        self.daemon      = True
        self.lock        = threading.Lock()
        self._terminate  = threading.Event()

        self._log        = logger
        self._pilot_id   = pilot_id
        self._exec_env   = exec_env
        self._runtime    = runtime
        self._starttime  = None
        self._benchmark  = benchmark

        self._workdir    = os.getcwd()

        mongo_client = pymongo.MongoClient(mongodb_url)
        mongo_db = mongo_client[mongodb_name]
        self._p  = mongo_db["%s.p"  % session_id]
        self._cu = mongo_db["%s.cu" % session_id]
        self._wm = mongo_db["%s.um" % session_id]

        # the task queue holds the tasks that are pulled from the MongoDB
        # server. The ExecWorkers compete for the tasks in the queue. 
        self._task_queue = multiprocessing.Queue()

        # The staging queues holds the staging directives to be performed
        self._input_staging_queue = multiprocessing.Queue()
        self._output_staging_queue = multiprocessing.Queue()

        # Channel for the Agent to communicate commands with the ExecWorker
        self._command_queue = multiprocessing.Queue()

        # we assign each node partition to a task execution worker
        self._exec_worker = ExecWorker(
            logger          = self._log,
            task_queue      = self._task_queue,
            output_staging_queue   = self._output_staging_queue,
            command_queue   = self._command_queue,
            node_list       = self._exec_env.node_list,
            cores_per_node  = self._exec_env.cores_per_node,
            launch_methods  = self._exec_env.discovered_launch_methods,
            mongodb_url     = mongodb_url,
            mongodb_name    = mongodb_name,
            pilot_id        = pilot_id,
            session_id      = session_id,
            benchmark       = benchmark
        )
        self._exec_worker.start()
        self._log.info("Started up %s serving nodes %s" % (self._exec_worker, self._exec_env.node_list))

        # Start input staging worker
        input_staging_worker = InputStagingWorker(
            logger          = self._log,
            staging_queue   = self._input_staging_queue,
            mongodb_url     = mongodb_url,
            mongodb_name    = mongodb_name,
            pilot_id        = pilot_id,
            session_id      = session_id
        )
        input_staging_worker.start()
        self._log.info("Started up %s." % input_staging_worker)
        self._input_staging_worker = input_staging_worker

        # Start output staging worker
        output_staging_worker = OutputStagingWorker(
            logger          = self._log,
            staging_queue   = self._output_staging_queue,
            mongodb_url     = mongodb_url,
            mongodb_name    = mongodb_name,
            pilot_id        = pilot_id,
            session_id      = session_id
        )
        output_staging_worker.start()
        self._log.info("Started up %s." % output_staging_worker)
        self._output_staging_worker = output_staging_worker

    # ------------------------------------------------------------------------
    #
    def stop(self):
        """Terminate the agent main loop.
        """
        # First, we need to shut down all the workers
        self._exec_worker.terminate()

        # Shut down the staging workers
        self._input_staging_worker.terminate()
        self._output_staging_worker.terminate()

        # Next, we set our own termination signal
        self._terminate.set()

    # ------------------------------------------------------------------------
    #
    def run(self):
        """Starts the thread when Thread.start() is called.
        """
        # first order of business: set the start time and state of the pilot
        self._log.info("Agent %s starting ..." % self._pilot_id)
        ts = datetime.datetime.utcnow()
        ret = self._p.update(
            {"_id": ObjectId(self._pilot_id)}, 
            {"$set": {"state"          : ACTIVE,
                      "nodes"          : self._exec_env.node_list,
                      "cores_per_node" : self._exec_env.cores_per_node,
                      "started"        : ts,
                      "capability"     : 0},
             "$push": {"statehistory": {"state": ACTIVE, "timestamp": ts}}
            })
        # TODO: Check for return value, update should be true!
        self._log.info("Database updated! %s" % ret)

        self._starttime = time.time()

        while True:

            try:

                idle = True

                # Check the workers periodically. If they have died, we 
                # exit as well. this can happen, e.g., if the worker 
                # process has caught a ctrl+C
                if self._exec_worker.is_alive() is False:
                    pilot_FAILED(self._p, self._pilot_id, self._log, "Execution worker %s died." % str(self._exec_worker))
                    return

                # Exit the main loop if terminate is set. 
                if self._terminate.isSet():
                    pilot_CANCELED(self._p, self._pilot_id, self._log, "Terminated (_terminate set).")
                    return

                # Make sure that we haven't exceeded the agent runtime. if 
                # we have, terminate. 
                if time.time() >= self._starttime + (int(self._runtime) * 60):
                    self._log.info("Agent has reached runtime limit of %s seconds." % str(int(self._runtime)*60))
                    pilot_DONE(self._p, self._pilot_id)
                    return

                # Try to get new tasks from the database. for this, we check the 
                # cu_queue of the pilot. if there are new entries, we get them,
                # get the actual pilot entries for them and remove them from 
                # the cu_queue.
                try:

                    # Check if there's a command waiting
                    retdoc = self._p.find_and_modify(
                                query={"_id":ObjectId(self._pilot_id)},
                                update={"$set":{COMMAND_FIELD: []}}, # Wipe content of array
                                fields=[COMMAND_FIELD]
                    )

                    if retdoc:
                        commands = retdoc['commands']
                    else:
                        commands = []

                    for command in commands:

                        idle = False

                        if command[COMMAND_TYPE] == COMMAND_CANCEL_PILOT:
                            self._log.info("Received Cancel Pilot command.")
                            pilot_CANCELED(self._p, self._pilot_id, self._log, "CANCEL received. Terminating.")
                            return # terminate loop

                        elif command[COMMAND_TYPE] == COMMAND_CANCEL_COMPUTE_UNIT:
                            self._log.info("Received Cancel Compute Unit command for: %s" % command[COMMAND_ARG])
                            # Put it on the command queue of the ExecWorker
                            self._command_queue.put(command)

                        elif command[COMMAND_TYPE] == COMMAND_KEEP_ALIVE:
                            self._log.info("Received KeepAlive command.")
                        else:
                            raise Exception("Received unknown command: %s with arg: %s." % (command[COMMAND_TYPE], command[COMMAND_ARG]))

                    # Check if there are compute units waiting for execution,
                    # and log that we pulled it.
                    ts = datetime.datetime.utcnow()
                    cu_cursor = self._cu.find_and_modify(
                        query={"pilot" : self._pilot_id,
                               "state" : PENDING_EXECUTION},
                        update={"$set" : {"state": SCHEDULING},
                                "$push": {"statehistory": {"state": SCHEDULING, "timestamp": ts}}}
                    )

                    # There are new compute units in the cu_queue on the database.
                    # Get the corresponding cu entries.
                    if cu_cursor is not None:

                        idle = False

                        if not isinstance(cu_cursor, list):
                            cu_cursor = [cu_cursor]

                        for cu in cu_cursor:
                            # Create new task objects and put them into the task queue
                            w_uid = str(cu["_id"])
                            self._log.info("Found new tasks in pilot queue: %s" % w_uid)

                            task_dir_name = "%s/unit-%s" % (self._workdir, str(cu["_id"]))
                            stdout = cu["description"].get ('stdout')
                            stderr = cu["description"].get ('stderr')

                            if  stdout : stdout_file = task_dir_name+'/'+stdout
                            else       : stdout_file = task_dir_name+'/STDOUT'
                            if  stderr : stderr_file = task_dir_name+'/'+stderr
                            else       : stderr_file = task_dir_name+'/STDERR'

                            task = Task(uid         = w_uid,
                                        executable  = cu["description"]["executable"],
                                        arguments   = cu["description"]["arguments"],
                                        environment = cu["description"]["environment"],
                                        numcores    = cu["description"]["cores"],
                                        mpi         = cu["description"]["mpi"],
                                        pre_exec    = cu["description"]["pre_exec"],
                                        post_exec   = cu["description"]["post_exec"],
                                        workdir     = task_dir_name,
                                        stdout_file = stdout_file,
                                        stderr_file = stderr_file,
                                        agent_output_staging = True if cu['Agent_Output_Directives'] else False,
                                        ftw_output_staging   = True if cu['FTW_Output_Directives'] else False
                                        )

                            task.state = SCHEDULING
                            self._task_queue.put(task)

                    #
                    # Check if there are compute units waiting for input staging
                    #
                    ts = datetime.datetime.utcnow()
                    cu_cursor = self._cu.find_and_modify(
                        query={'pilot' : self._pilot_id,
                               'Agent_Input_Status': PENDING},
                        # TODO: This might/will create double state history for StagingInput
                        update={'$set' : {'Agent_Input_Status': EXECUTING,
                                          'state': STAGING_INPUT},
                                '$push': {'statehistory': {'state': STAGING_INPUT, 'timestamp': ts}}}#,
                        #limit=BULK_LIMIT
                    )
                    if cu_cursor is not None:

                        idle = False

                        if not isinstance(cu_cursor, list):
                            cu_cursor = [cu_cursor]

                        for cu in cu_cursor:
                            for directive in cu['Agent_Input_Directives']:
                                input_staging = {
                                    'directive': directive,
                                    'sandbox': os.path.join(self._workdir,
                                                            'unit-%s' % str(cu['_id'])),
                                    'staging_area': os.path.join(self._workdir, 'staging_area'),
                                    'cu_id': str(cu['_id'])
                                }

                                # Put the input staging directives in the queue
                                self._input_staging_queue.put(input_staging)

                except Exception, ex:
                    raise

                if  idle :
                    time.sleep(1)

            except Exception, ex:
                # If we arrive here, there was an exception in the main loop.
                pilot_FAILED(self._p, self._pilot_id, self._log, 
                    "ERROR in agent main loop: %s. %s" % (str(ex), traceback.format_exc()))
                return

        # MAIN LOOP TERMINATED
        return

#-----------------------------------------------------------------------------
#
class _Process(subprocess.Popen):

    #-------------------------------------------------------------------------
    #
    def __init__(self, task, all_slots, cores_per_node, launch_method,
                 launch_command, logger):

        self._task = task
        self._log  = logger

        launch_script = tempfile.NamedTemporaryFile(prefix='radical_pilot_cu_launch_script-', dir=task.workdir, suffix=".sh", delete=False)
        self._log.debug('Created launch_script: %s' % launch_script.name)
        st = os.stat(launch_script.name)
        os.chmod(launch_script.name, st.st_mode | stat.S_IEXEC)
        launch_script.write('#!/bin/bash -l\n')
        launch_script.write('cd %s\n' % task.workdir)

        # Before the Big Bang there was nothing
        pre_exec = task.pre_exec
        pre_exec_string = ''
        if pre_exec:
            if not isinstance(pre_exec, list):
                pre_exec = [pre_exec]
            for bb in pre_exec:
                pre_exec_string += "%s\n" % bb

        # After the universe dies the infrared death, there will be nothing
        post_exec = task.post_exec
        post_exec_string = ''
        if post_exec:
            if not isinstance(post_exec, list):
                post_exec = [post_exec]
            for bb in post_exec:
                post_exec_string += "%s\n" % bb

        # executable and arguments
        if task.executable is not None:
            task_exec_string = task.executable # TODO: Do we allow $ENV/bin/program constructs here?
        else:
            raise Exception("No executable specified!") # TODO: This should be catched earlier problaby

        if task.arguments is not None:
            for arg in task.arguments:

                if  not arg :
                    continue # ignore empty args

                arg = arg.replace ('"', '\\"') # Escape all double quotes
                if  arg[0] == arg[-1] == "'" : # If a string is between outer single quotes,
                    task_exec_string += ' %s' % arg # ... pass it as is.
                else :
                    task_exec_string += ' "%s"' % arg # Otherwise return between double quotes.

        # Create string for environment variable setting
        env_string = ''
        if task.environment is not None and len(task.environment.keys()):
            env_string += 'export'
            for key in task.environment:
                env_string += ' %s=%s' % (key, task.environment[key])


        # Based on the launch method we use different, well, launch methods
        # to launch the task. just on the shell, via mpirun, ssh, ibrun or aprun
        if launch_method == LAUNCH_METHOD_LOCAL:
            launch_script.write('%s\n'    % pre_exec_string)
            launch_script.write('%s\n'    % env_string)
            launch_script.write('%s\n'    % task_exec_string)
            launch_script.write('%s\n'    % post_exec_string)

            cmdline = launch_script.name

        elif launch_method == LAUNCH_METHOD_MPIRUN:
            # Construct the hosts_string
            hosts_string = ''
            for slot in task.slots:
                host = slot.split(':')[0]
                hosts_string += '%s,' % host

            mpirun_command = "%s -np %s -host %s" % (launch_command,
                                                     task.numcores, hosts_string)

            launch_script.write('%s\n'    % pre_exec_string)
            launch_script.write('%s\n'    % env_string)
            launch_script.write('%s %s\n' % (mpirun_command, task_exec_string))
            launch_script.write('%s\n'    % post_exec_string)

            cmdline = launch_script.name

<<<<<<< HEAD
        elif launch_method == LAUNCH_METHOD_MPIRUN_RSH:
            # Construct the hosts_string
            hosts_string = ''
            for slot in task.slots:
                host = slot.split(':')[0]
                hosts_string += ' %s' % host

            mpirun_rsh_command = "%s -export -np %s%s" % (launch_command, task.numcores, hosts_string)

            launch_script.write('%s\n'    % pre_exec_string)
            launch_script.write('%s\n'    % env_string)
            launch_script.write('%s %s\n' % (mpirun_rsh_command, task_exec_string))
            launch_script.write('%s\n'    % post_exec_string)

            cmdline = launch_script.name

=======
>>>>>>> 0f3070e7
        elif launch_method == LAUNCH_METHOD_MPIEXEC:
            # Construct the hosts_string
            hosts_string = ''
            for slot in task.slots:
                host = slot.split(':')[0]
                hosts_string += '%s,' % host

            mpiexec_command = "%s -n %s -hosts %s" % (launch_command, task.numcores, hosts_string)

            launch_script.write('%s\n'    % pre_exec_string)
            launch_script.write('%s\n'    % env_string)
            launch_script.write('%s %s\n' % (mpiexec_command, task_exec_string))
            launch_script.write('%s\n'    % post_exec_string)

            cmdline = launch_script.name

        elif launch_method == LAUNCH_METHOD_APRUN:
            
            aprun_command = "%s -n %s" % (launch_command, task.numcores)

            launch_script.write('%s\n'    % pre_exec_string)
            launch_script.write('%s\n'    % env_string)
            launch_script.write('%s %s\n' % (aprun_command, task_exec_string))
            launch_script.write('%s\n' % post_exec_string)

            cmdline = launch_script.name

        elif launch_method == LAUNCH_METHOD_IBRUN:
            # NOTE: Don't think that with IBRUN it is possible to have
            # processes != cores ...

            first_slot = task.slots[0]
            # Get the host and the core part
            [first_slot_host, first_slot_core] = first_slot.split(':')
            # Find the entry in the the all_slots list based on the host
            slot_entry = (slot for slot in all_slots if slot["node"] == first_slot_host).next()
            # Transform it into an index in to the all_slots list
            all_slots_slot_index = all_slots.index(slot_entry)

            # TODO: This assumes all hosts have the same number of cores
            ibrun_offset = all_slots_slot_index * cores_per_node + int(first_slot_core)
            ibrun_command = "%s -n %s -o %d" % \
                            (launch_command, task.numcores,
                             ibrun_offset)

            # Build launch script
            launch_script.write('%s\n'    % pre_exec_string)
            launch_script.write('%s\n'    % env_string)
            launch_script.write('%s %s\n' % (ibrun_command, task_exec_string))
            launch_script.write('%s\n'    % post_exec_string)

            cmdline = launch_script.name

        elif launch_method == LAUNCH_METHOD_POE:

            # Count slots per host in provided slots description.
            hosts = {}
            for slot in task.slots:
                host = slot.split(':')[0]
                if host not in hosts:
                    hosts[host] = 1
                else:
                    hosts[host] += 1

            # Create string with format: "hostX N host
            hosts_string = ''
            for host in hosts:
                hosts_string += '%s %d ' % (host, hosts[host])

            # Override the LSB_MCPU_HOSTS env variable as this is set by
            # default to the size of the whole pilot.
            poe_command = 'LSB_MCPU_HOSTS="%s" %s' % (
                hosts_string, launch_command)

            # Continue to build launch script
            launch_script.write('%s\n'    % pre_exec_string)
            launch_script.write('%s\n'    % env_string)
            launch_script.write('%s %s\n' % (poe_command, task_exec_string))
            launch_script.write('%s\n'    % post_exec_string)

            # Command line to execute launch script
            cmdline = launch_script.name

        elif launch_method == LAUNCH_METHOD_SSH:
            host = task.slots[0].split(':')[0] # Get the host of the first entry in the acquired slot

            # Continue to build launch script
            launch_script.write('%s\n'    % pre_exec_string)
            launch_script.write('%s\n'    % env_string)
            launch_script.write('%s\n'    % task_exec_string)
            launch_script.write('%s\n'    % post_exec_string)

            # Command line to execute launch script
            cmdline = '%s %s %s' % (launch_command, host, launch_script.name)

        else:
            raise NotImplementedError("Launch method %s not implemented in executor!" % launch_method)

        # We are done writing to the launch script, its ready for execution now.
        launch_script.close()

        self._stdout_file_h = open(task.stdout_file, "w")
        self._stderr_file_h = open(task.stderr_file, "w")

        self._log.info("Launching task %s via %s in %s" % (task.uid, cmdline, task.workdir))

        super(_Process, self).__init__(args=cmdline,
                                       bufsize=0,
                                       executable=None,
                                       stdin=None,
                                       stdout=self._stdout_file_h,
                                       stderr=self._stderr_file_h,
                                       preexec_fn=None,
                                       close_fds=True,
                                       shell=True,
                                       cwd=task.workdir, # TODO: This doesn't always make sense if it runs remotely
                                       env=None,
                                       universal_newlines=False,
                                       startupinfo=None,
                                       creationflags=0)

    #-------------------------------------------------------------------------
    #
    @property
    def task(self):
        """Returns the task object associated with the process.
        """
        return self._task

    #-------------------------------------------------------------------------
    #
    def close_and_flush_filehandles(self):
        self._stdout_file_h.flush()
        self._stderr_file_h.flush()
        self._stdout_file_h.close()
        self._stderr_file_h.close()


#-----------------------------------------------------------------------------
#
def parse_commandline():

    parser = optparse.OptionParser()

    parser.add_option('-b', '--benchmark',
                      metavar='BENCHMARK',
                      type='int',
                      dest='benchmark',
                      help='Enables timing for benchmarking purposes.')

    parser.add_option('-c', '--cores',
                      metavar='CORES',
                      dest='cores',
                      type='int',
                      help='Specifies the number of cores to allocate.')

    parser.add_option('-d', '--debug',
                      metavar='DEBUG',
                      dest='debug_level',
                      type='int',
                      help='The DEBUG level for the agent.')

    parser.add_option('-j', '--task-launch-method',
                      metavar='METHOD',
                      dest='task_launch_method',
                      help='Specifies the task launch method.')

    parser.add_option('-k', '--mpi-launch-method',
                      metavar='METHOD',
                      dest='mpi_launch_method',
                      help='Specifies the MPI launch method.')

    parser.add_option('-l', '--lrms',
                      metavar='LRMS',
                      dest='lrms',
                      help='Specifies the LRMS type.')

    parser.add_option('-m', '--mongodb-url',
                      metavar='URL',
                      dest='mongodb_url',
                      help='Specifies the MongoDB Url.')

    parser.add_option('-n', '--database-name',
                      metavar='URL',
                      dest='database_name',
                      help='Specifies the MongoDB database name.')

    parser.add_option('-p', '--pilot-id',
                      metavar='PID',
                      dest='pilot_id',
                      help='Specifies the Pilot ID.')

    parser.add_option('-s', '--session-id',
                      metavar='SID',
                      dest='session_id',
                      help='Specifies the Session ID.')

    parser.add_option('-t', '--runtime',
                      metavar='RUNTIME',
                      dest='runtime',
                      help='Specifies the agent runtime in minutes.')

    parser.add_option('-v', '--version',
                      metavar='VERSION ',
                      dest='package_version',
                      help='The RADICAL-Pilot package version.')

    # parse the whole shebang
    (options, args) = parser.parse_args()

    if options.mongodb_url is None:
        parser.error("You must define MongoDB URL (-m/--mongodb-url). Try --help for help.")
    if options.database_name is None:
        parser.error("You must define a database name (-n/--database-name). Try --help for help.")
    if options.session_id is None:
        parser.error("You must define a session id (-s/--session-id). Try --help for help.")
    if options.pilot_id is None:
        parser.error("You must define a pilot id (-p/--pilot-id). Try --help for help.")
    if options.cores is None:
        parser.error("You must define the number of cores (-c/--cores). Try --help for help.")
    if options.runtime is None:
        parser.error("You must define the agent runtime (-t/--runtime). Try --help for help.")
    if options.package_version is None:
        parser.error("You must pass the RADICAL-Pilot package version (-v/--version). Try --help for help.")
    if options.debug_level is None:
        parser.error("You must pass the DEBUG level (-d/--debug). Try --help for help.")
    if options.lrms is None:
        parser.error("You must pass the LRMS (-l/--lrms). Try --help for help.")

    return options

#-----------------------------------------------------------------------------
#
if __name__ == "__main__":

    # parse command line options
    options = parse_commandline()

    # configure the agent logger
    logger = logging.getLogger('radical.pilot.agent')
    logger.setLevel(options.debug_level)
    ch = logging.FileHandler("AGENT.LOG")
    #ch.setLevel(logging.DEBUG) # TODO: redundant if you have just one file?
    formatter = logging.Formatter('%(asctime)s - %(name)s - %(levelname)s - %(message)s')
    ch.setFormatter(formatter)
    logger.addHandler(ch)
    logger.info("RADICAL-Pilot multi-core agent for package/API version %s" % options.package_version)

    logger.info("Using SAGA version %s" % saga.version)

    #--------------------------------------------------------------------------
    # Establish database connection
    try:
        mongo_client = pymongo.MongoClient(options.mongodb_url)
        mongo_db     = mongo_client[options.database_name]
        mongo_p      = mongo_db["%s.p"  % options.session_id]
        mongo_cu      = mongo_db["%s.cu" % options.session_id]  # AM: never used
        mongo_wm     = mongo_db["%s.um" % options.session_id]  # AM: never used

    except Exception, ex:
        logger.error("Couldn't establish database connection: %s" % str(ex))
        sys.exit(1)

    #--------------------------------------------------------------------------
    # Some signal handling magic
    def sigint_handler(signal, frame):
        msg = 'Caught SIGINT. EXITING.'
        pilot_FAILED(mongo_p, options.pilot_id, logger, msg)
        sys.exit (1)
    signal.signal(signal.SIGINT, sigint_handler)

    def sigalarm_handler(signal, frame):
        msg = 'Caught SIGALRM (Walltime limit reached?). EXITING'
        pilot_FAILED(mongo_p, options.pilot_id, logger, msg)
        sys.exit (1)
    signal.signal(signal.SIGALRM, sigalarm_handler)

    #--------------------------------------------------------------------------
    # Discover environment, nodes, cores, mpi, etc.
    try:
        exec_env = ExecutionEnvironment(
            logger=logger,
            lrms=options.lrms,
            requested_cores=options.cores,
            task_launch_method=options.task_launch_method,
            mpi_launch_method=options.mpi_launch_method
        )
        if exec_env is None:
            msg = "Couldn't set up execution environment."
            logger.error(msg)
            pilot_FAILED(mongo_p, options.pilot_id, logger, msg)
            sys.exit (1)

    except Exception, ex:
        msg = "Error setting up execution environment: %s" % str(ex)
        logger.error(msg)
        pilot_FAILED(mongo_p, options.pilot_id, logger, msg)
        sys.exit (1)

    #--------------------------------------------------------------------------
    # Launch the agent thread
    agent = None
    try:
        agent = Agent(logger=logger,
                      exec_env=exec_env,
                      runtime=options.runtime,
                      mongodb_url=options.mongodb_url,
                      mongodb_name=options.database_name,
                      pilot_id=options.pilot_id,
                      session_id=options.session_id, 
                      benchmark=options.benchmark)

        # AM: why is this done in a thread?  This thread blocks anyway, so it
        # could just *do* the things.  That would avoid those global vars and
        # would allow for cleaner shutdown.
        agent.start()
        agent.join()

    except Exception, ex:
        msg = "Error running agent: %s" % str(ex)
        logger.error(msg)
        pilot_FAILED(mongo_p, options.pilot_id, logger, msg)
        if  agent :
            agent.stop()
        sys.exit (1)

    except SystemExit:

        logger.error("Caught keyboard interrupt. EXITING")
        if  agent :
            agent.stop()
<|MERGE_RESOLUTION|>--- conflicted
+++ resolved
@@ -2068,7 +2068,6 @@
 
             cmdline = launch_script.name
 
-<<<<<<< HEAD
         elif launch_method == LAUNCH_METHOD_MPIRUN_RSH:
             # Construct the hosts_string
             hosts_string = ''
@@ -2085,8 +2084,6 @@
 
             cmdline = launch_script.name
 
-=======
->>>>>>> 0f3070e7
         elif launch_method == LAUNCH_METHOD_MPIEXEC:
             # Construct the hosts_string
             hosts_string = ''
