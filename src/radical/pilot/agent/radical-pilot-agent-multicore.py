#!/usr/bin/env python

"""
.. module:: radical.pilot.agent
   :platform: Unix
   :synopsis: A multi-core agent for RADICAL-Pilot.

.. moduleauthor:: Mark Santcroos <mark.santcroos@rutgers.edu>
"""

__copyright__ = "Copyright 2014, http://radical.rutgers.edu"
__license__   = "MIT"

import os
import stat
import sys
import time
import errno
import Queue
import signal
import gridfs
import pymongo
import optparse
import logging
import datetime
import hostlist
import tempfile
import traceback
import threading 
import subprocess
import multiprocessing

from bson.objectid import ObjectId


# ----------------------------------------------------------------------------
# CONSTANTS
FREE                 = 'Free'
BUSY                 = 'Busy'

LAUNCH_METHOD_SSH     = 'SSH'
LAUNCH_METHOD_APRUN   = 'APRUN'
LAUNCH_METHOD_LOCAL   = 'LOCAL'
LAUNCH_METHOD_MPIRUN  = 'MPIRUN'
LAUNCH_METHOD_MPIEXEC = 'MPIEXEC'
LAUNCH_METHOD_POE     = 'POE'
LAUNCH_METHOD_IBRUN   = 'IBRUN'

MULTI_NODE_LAUNCH_METHODS =  [LAUNCH_METHOD_IBRUN,
                              LAUNCH_METHOD_MPIRUN,
                              LAUNCH_METHOD_POE,
                              LAUNCH_METHOD_APRUN,
                              LAUNCH_METHOD_MPIEXEC]

LRMS_TORQUE = 'TORQUE'
LRMS_PBSPRO = 'PBSPRO'
LRMS_SLURM  = 'SLURM'
LRMS_SGE    = 'SGE'
LRMS_LSF    = 'LSF'
LRMS_LOADL  = 'LOADL'
LRMS_FORK   = 'FORK'


#---------------------------------------------------------------------------
#
def pilot_FAILED(mongo_p, pilot_uid, logger, message):
    """Updates the state of one or more pilots.
    """
    logger.error(message)      
    ts = datetime.datetime.utcnow()

    mongo_p.update({"_id": ObjectId(pilot_uid)}, 
        {"$push": {"log" : message,
                   "statehistory": {"state": 'Failed', "timestamp": ts}},
         "$set":  {"state": 'Failed',
                   "finished": ts}

        })

#---------------------------------------------------------------------------
#
def pilot_CANCELED(mongo_p, pilot_uid, logger, message):
    """Updates the state of one or more pilots.
    """
    logger.warning(message)
    ts = datetime.datetime.utcnow()

    mongo_p.update({"_id": ObjectId(pilot_uid)}, 
        {"$push": {"log" : message,
                   "statehistory": {"state": 'Canceled', "timestamp": ts}},
         "$set":  {"state": 'Canceled',
                   "finished": ts}
        })

#---------------------------------------------------------------------------
#
def pilot_DONE(mongo_p, pilot_uid):
    """Updates the state of one or more pilots.
    """
    ts = datetime.datetime.utcnow()

    mongo_p.update({"_id": ObjectId(pilot_uid)}, 
        {"$push": {"statehistory": {"state": 'Done', "timestamp": ts}},
         "$set": {"state": 'Done',
                  "finished": ts}

        })

#-----------------------------------------------------------------------------
#
class ExecutionEnvironment(object):
    """DOC
    """
    #-------------------------------------------------------------------------
    #
    def __init__(self, logger, lrms, requested_cores, task_launch_method, mpi_launch_method):
        self.log = logger

        self.requested_cores = requested_cores
        self.node_list = None # TODO: Need to think about a structure that works for all machines
        self.cores_per_node = None # Work with one value for now

        # Configure nodes and number of cores available
        self._configure(lrms)

        task_launch_command = None
        mpi_launch_command = None

        # Regular tasks
        if task_launch_method == LAUNCH_METHOD_LOCAL:
            task_launch_command = None

        elif task_launch_method == LAUNCH_METHOD_SSH:
            # Find ssh command
            command = self._find_ssh()
            if command is not None:
                task_launch_command = command

        elif task_launch_method == LAUNCH_METHOD_APRUN:
            # aprun: job launcher for Cray systems
            command = self._which('aprun')
            if command is not None:
                task_launch_command = command
        else:
            raise Exception("Task launch method not set or unknown: %s!" % task_launch_method)

        # MPI tasks
        if mpi_launch_method == LAUNCH_METHOD_MPIRUN:
            command = self._find_executable(['mpirun',           # General case
                                             'mpirun-openmpi-mp' # Mac OSX MacPorts
                                            ])
            if command is not None:
                mpi_launch_command = command

        elif mpi_launch_method == LAUNCH_METHOD_MPIEXEC:
            # mpiexec (e.g. on SuperMUC)
            command = self._which('mpiexec')
            if command is not None:
                mpi_launch_command = command

        elif mpi_launch_method == LAUNCH_METHOD_APRUN:
            # aprun: job launcher for Cray systems
            command = self._which('aprun')
            if command is not None:
                mpi_launch_command = command

        elif mpi_launch_method == LAUNCH_METHOD_IBRUN:
            # ibrun: wrapper for mpirun at TACC
            command = self._which('ibrun')
            if command is not None:
                mpi_launch_command = command

        elif mpi_launch_method == LAUNCH_METHOD_POE:
            # poe: LSF specific wrapper for MPI (e.g. yellowstone)
            command = self._which('poe')
            if command is not None:
                mpi_launch_command = command

        else:
            raise Exception("MPI launch method not set or unknown: %s!" % mpi_launch_method)

        if not mpi_launch_command:
            self.log.warning("No MPI launch command found for launch method: %s." % mpi_launch_method)

        self.discovered_launch_methods = {
            'task_launch_method': task_launch_method,
            'task_launch_command': task_launch_command,
            'mpi_launch_method': mpi_launch_method,
            'mpi_launch_command': mpi_launch_command
        }

        logger.info("Discovered task launch command: '%s' and MPI launch command: '%s'." % \
                    (task_launch_command, mpi_launch_command))

        logger.info("Discovered execution environment: %s" % self.node_list)

        # For now assume that all nodes have equal amount of cores
        cores_avail = len(self.node_list) * self.cores_per_node
        if cores_avail < int(requested_cores):
            raise Exception("Not enough cores available (%s) to satisfy allocation request (%s)." % (str(cores_avail), str(requested_cores)))


    def _find_ssh(self):

        command = self._which('ssh')

        if command is not None:

            # Some MPI environments (e.g. SGE) put a link to rsh as "ssh" into the path.
            # We try to detect that and then use different arguments.
            if os.path.islink(command):

                target = os.path.realpath(command)

                if os.path.basename(target) == 'rsh':
                    self.log.info('Detected that "ssh" is a link to "rsh".')
                    return target

            return '%s -o StrictHostKeyChecking=no' % command


    #-----------------------------------------------------------------------------
    #
    def _find_executable(self, names):
        """Takes a (list of) name(s) and looks for an executable in the path.
        """

        if not isinstance(names, list):
            names = [names]

        for name in names:
            ret = self._which(name)
            if ret is not None:
                return ret

        return None


    #-----------------------------------------------------------------------------
    #
    def _which(self, program):
        """Finds the location of an executable.
        Taken from: http://stackoverflow.com/questions/377017/test-if-executable-exists-in-python
        """
        #-------------------------------------------------------------------------
        #
        def is_exe(fpath):
            return os.path.isfile(fpath) and os.access(fpath, os.X_OK)

        fpath, fname = os.path.split(program)
        if fpath:
            if is_exe(program):
                return program
        else:
            for path in os.environ["PATH"].split(os.pathsep):
                exe_file = os.path.join(path, program)
                if is_exe(exe_file):
                    return exe_file
        return None

    #-------------------------------------------------------------------------
    #
    def _configure_torque(self):
        self.log.info("Configured to run on system with %s." % LRMS_TORQUE)

        torque_nodefile = os.environ.get('PBS_NODEFILE')
        if torque_nodefile is None:
            msg = "$PBS_NODEFILE not set!"
            self.log.error(msg)
            raise Exception(msg)

        # Parse PBS the nodefile
        torque_nodes = [line.strip() for line in open(torque_nodefile)]
        self.log.info("Found Torque PBS_NODEFILE %s: %s" % (torque_nodefile, torque_nodes))

        # Number of nodes involved in allocation
        val = os.environ.get('PBS_NUM_NODES')
        if val:
            torque_num_nodes = int(val)
        else:
            msg = "$PBS_NUM_NODES not set! (old Torque version?)"
            torque_num_nodes = None
            self.log.warning(msg)

        # Number of cores (processors) per node
        val = os.environ.get('PBS_NUM_PPN')
        if val:
            torque_cores_per_node = int(val)
        else:
            msg = "$PBS_NUM_PPN not set! (old Torque version?)"
            torque_cores_per_node = None
            self.log.warning(msg)

        # Number of entries in nodefile should be PBS_NUM_NODES * PBS_NUM_PPN
        torque_nodes_length = len(torque_nodes)
        if torque_num_nodes and torque_cores_per_node and \
            torque_nodes_length != torque_num_nodes * torque_cores_per_node:
            msg = "Number of entries in $PBS_NODEFILE (%s) does not match with $PBS_NUM_NODES*$PBS_NUM_PPN (%s*%s)" % \
                  (torque_nodes_length, torque_nodes, torque_cores_per_node)
            raise Exception(msg)

        # only unique node names
        torque_node_list = list(set(torque_nodes))
        torque_node_list_length = len(torque_node_list)
        self.log.debug("Node list: %s(%d)" % (torque_node_list, torque_node_list_length))

        if torque_num_nodes and torque_cores_per_node:
            # Modern style Torque
            self.cores_per_node = torque_cores_per_node
        else:
            # Old style Torque (Should we just use this for all versions?)
            self.cores_per_node = torque_nodes_length / torque_node_list_length
        self.node_list = torque_node_list


    #-------------------------------------------------------------------------
    #
    def _parse_pbspro_vnodes(self):

        # PBS Job ID
        val = os.environ.get('PBS_JOBID')
        if val:
            pbspro_jobid = val
        else:
            msg = "$PBS_JOBID not set!"
            self.log.error(msg)
            raise Exception(msg)

        # Get the output of qstat -f for this job
        output = subprocess.check_output(["qstat", "-f", pbspro_jobid])

        # Get the (multiline) 'exec_vnode' entry
        vnodes_str = ''
        for line in output.splitlines():
            # Detect start of entry
            if 'exec_vnode = ' in line:
                vnodes_str += line.strip()
            elif vnodes_str:
                # Find continuing lines
                if " = " not in line:
                    vnodes_str += line.strip()
                else:
                    break

        # Get the RHS of the entry
        input = vnodes_str.split('=',1)[1].strip()
        self.log.debug("input: %s" % input)

        nodes_list = []
        # Break up the individual node partitions into vnode slices
        while True:
            idx = input.find(')+(')

            node_str = input[1:idx]
            nodes_list.append(node_str)
            input = input[idx+2:]

            if idx < 0:
                break

        vnodes_list = []
        cpus_list = []
        # Split out the slices into vnode name and cpu count
        for node_str in nodes_list:
            slices = node_str.split('+')
            for slice in slices:
                vnode, cpus = slice.split(':')
                cpus = int(cpus.split('=')[1])
                self.log.debug('vnode: %s cpus: %s' % (vnode, cpus))
                vnodes_list.append(vnode)
                cpus_list.append(cpus)

        self.log.debug("vnodes: %s" % vnodes_list)
        self.log.debug("cpus: %s" % cpus_list)

        cpus_list = list(set(cpus_list))
        min_cpus = int(min(cpus_list))

        if len(cpus_list) > 1:
            self.log.debug("Detected vnodes of different sizes: %s, the minimal is: %d." % (cpus_list, min_cpus))

        node_list = []
        for vnode in vnodes_list:
            # strip the last _0 of the vnodes to get the node name
            node_list.append(vnode.rsplit('_', 1)[0])

        # only unique node names
        node_list = list(set(node_list))
        self.log.debug("Node list: %s" % node_list)

        # Return the list of node names
        return node_list


    #-------------------------------------------------------------------------
    #
    def _configure_pbspro(self):
        self.log.info("Configured to run on system with %s." % LRMS_PBSPRO)
        # TODO: $NCPUS?!?! = 1 on archer

        pbspro_nodefile = os.environ.get('PBS_NODEFILE')

        if pbspro_nodefile is None:
            msg = "$PBS_NODEFILE not set!"
            self.log.error(msg)
            raise Exception(msg)

        self.log.info("Found PBSPro $PBS_NODEFILE %s." % pbspro_nodefile)

        # Dont need to parse the content of nodefile for PBSPRO,
        # only the length is interesting, as there are only duplicate entries in it.
        pbspro_nodes_length = len([line.strip() for line in open(pbspro_nodefile)])

        # Number of Processors per Node
        val = os.environ.get('NUM_PPN')
        if val:
            pbspro_num_ppn = int(val)
        else:
            msg = "$NUM_PPN not set!"
            self.log.error(msg)
            raise Exception(msg)

        # Number of Nodes allocated
        val = os.environ.get('NODE_COUNT')
        if val:
            pbspro_node_count = int(val)
        else:
            msg = "$NODE_COUNT not set!"
            self.log.error(msg)
            raise Exception(msg)

        # Number of Parallel Environments
        val = os.environ.get('NUM_PES')
        if val:
            pbspro_num_pes = int(val)
        else:
            msg = "$NUM_PES not set!"
            self.log.error(msg)
            raise Exception(msg)

        pbspro_vnodes = self._parse_pbspro_vnodes()

        # Verify that $NUM_PES == $NODE_COUNT * $NUM_PPN == len($PBS_NODEFILE)
        if not (pbspro_node_count * pbspro_num_ppn == pbspro_num_pes == pbspro_nodes_length):
            self.log.warning("NUM_PES != NODE_COUNT * NUM_PPN != len($PBS_NODEFILE)")

        self.cores_per_node = pbspro_num_ppn
        self.node_list = pbspro_vnodes

    #-------------------------------------------------------------------------
    #
    def _configure_slurm(self):

        self.log.info("Configured to run on system with %s." % LRMS_SLURM)

        slurm_nodelist = os.environ.get('SLURM_NODELIST')
        if slurm_nodelist is None:
            msg = "$SLURM_NODELIST not set!"
            self.log.error(msg)
            raise Exception(msg)

        # Parse SLURM nodefile environment variable
        slurm_nodes = hostlist.expand_hostlist(slurm_nodelist)
        self.log.info("Found SLURM_NODELIST %s. Expanded to: %s" % (slurm_nodelist, slurm_nodes))

        # $SLURM_NPROCS = Total number of processes in the current job
        slurm_nprocs_str = os.environ.get('SLURM_NPROCS')
        if slurm_nprocs_str is None:
            msg = "$SLURM_NPROCS not set!"
            self.log.error(msg)
            raise Exception(msg)
        else:
            slurm_nprocs = int(slurm_nprocs_str)

        # $SLURM_NNODES = Total number of nodes in the job's resource allocation
        slurm_nnodes_str = os.environ.get('SLURM_NNODES')
        if slurm_nnodes_str is None:
            msg = "$SLURM_NNODES not set!"
            self.log.error(msg)
            raise Exception(msg)
        else:
            slurm_nnodes = int(slurm_nnodes_str)

        # $SLURM_CPUS_ON_NODE = Count of processors available to the job on this node.
        slurm_cpus_on_node_str = os.environ.get('SLURM_CPUS_ON_NODE')
        if slurm_cpus_on_node_str is None:
            msg = "$SLURM_NNODES not set!"
            self.log.error(msg)
            raise Exception(msg)
        else:
            slurm_cpus_on_node = int(slurm_cpus_on_node_str)

        # Verify that $SLURM_NPROCS == $SLURM_NNODES * $SLURM_CPUS_ON_NODE
        if slurm_nnodes * slurm_cpus_on_node != slurm_nprocs:
            self.log.error("$SLURM_NPROCS(%d) != $SLURM_NNODES(%d) * $SLURM_CPUS_ON_NODE(%d)" % \
                           (slurm_nnodes, slurm_cpus_on_node, slurm_nprocs))

        # Verify that $SLURM_NNODES == len($SLURM_NODELIST)
        if slurm_nnodes != len(slurm_nodes):
            self.log.error("$SLURM_NNODES(%d) != len($SLURM_NODELIST)(%d)" % \
                           (slurm_nnodes, len(slurm_nodes)))

        self.cores_per_node = slurm_cpus_on_node
        self.node_list = slurm_nodes

    #-------------------------------------------------------------------------
    #
    def _configure_sge(self):

        sge_hostfile = os.environ.get('PE_HOSTFILE')
        if sge_hostfile is None:
            msg = "$PE_HOSTFILE not set!"
            self.log.error(msg)
            raise Exception(msg)

        # SGE core configuration might be different than what multiprocessing announces
        # Alternative: "qconf -sq all.q|awk '/^slots *[0-9]+$/{print $2}'"

        # Parse SGE hostfile for nodes
        sge_node_list = [line.split()[0] for line in open(sge_hostfile)]
        # Keep only unique nodes
        sge_nodes = list(set(sge_node_list))
        self.log.info("Found PE_HOSTFILE %s. Expanded to: %s" % (sge_hostfile, sge_nodes))

        # Parse SGE hostfile for cores
        sge_cores_count_list = [int(line.split()[1]) for line in open(sge_hostfile)]
        sge_core_counts = list(set(sge_cores_count_list))
        sge_cores_per_node = min(sge_core_counts)
        self.log.info("Found unique core counts: %s Using: %d" % (sge_core_counts, sge_cores_per_node))

        self.node_list = sge_nodes
        self.cores_per_node = sge_cores_per_node


    #-------------------------------------------------------------------------
    #
    def _configure_lsf(self):

        self.log.info("Configured to run on system with %s." % LRMS_LSF)

        lsf_hostfile = os.environ.get('LSB_DJOB_HOSTFILE')
        if lsf_hostfile is None:
            msg = "$LSB_DJOB_HOSTFILE not set!"
            self.log.error(msg)
            raise Exception(msg)

        lsb_mcpu_hosts = os.environ.get('LSB_MCPU_HOSTS')
        if lsb_mcpu_hosts is None:
            msg = "$LSB_MCPU_HOSTS not set!"
            self.log.error(msg)
            raise Exception(msg)

        # parse LSF hostfile
        # format:
        # <hostnameX>
        # <hostnameX>
        # <hostnameY>
        # <hostnameY>
        #
        # There are in total "-n" entries (number of tasks) and "-R" entries per host (tasks per host).
        # (That results in "-n" / "-R" unique hosts)
        #
        lsf_nodes = [line.strip() for line in open(lsf_hostfile)]
        self.log.info("Found LSB_DJOB_HOSTFILE %s. Expanded to: %s" % (lsf_hostfile, lsf_nodes))
        lsf_node_list = list(set(lsf_nodes))

        # Grab the core (slot) count from the environment
        # Format: hostX N hostY N hostZ N
        lsf_cores_count_list = map(int, lsb_mcpu_hosts.split()[1::2])
        lsf_core_counts = list(set(lsf_cores_count_list))
        lsf_cores_per_node = min(lsf_core_counts)
        self.log.info("Found unique core counts: %s Using: %d" % (lsf_core_counts, lsf_cores_per_node))

        self.node_list = lsf_node_list
        self.cores_per_node = lsf_cores_per_node

    #-------------------------------------------------------------------------
    #
    def _configure_loadl(self):

        self.log.info("Configured to run on system with %s." % LRMS_LOADL)

        #LOADL_HOSTFILE
        loadl_hostfile = os.environ.get('LOADL_HOSTFILE')
        if loadl_hostfile is None:
            msg = "$LOADL_HOSTFILE not set!"
            self.log.error(msg)
            raise Exception(msg)

        #LOADL_TOTAL_TASKS
        loadl_total_tasks_str = os.environ.get('LOADL_TOTAL_TASKS')
        if loadl_total_tasks_str is None:
            msg = "$LOADL_TOTAL_TASKS not set!"
            self.log.error(msg)
            raise Exception(msg)
        else:
            loadl_total_tasks = int(loadl_total_tasks_str)

        loadl_nodes = [line.strip() for line in open(loadl_hostfile)]
        self.log.info("Found LOADL_HOSTFILE %s. Expanded to: %s" % (loadl_hostfile, loadl_nodes))
        loadl_node_list = list(set(loadl_nodes))

        # Assume: cores_per_node = lenght(nodefile) / len(unique_nodes_in_nodefile)
        loadl_cpus_per_node = len(loadl_nodes) / len(loadl_node_list)

        # Verify that $LLOAD_TOTAL_TASKS == len($LOADL_HOSTFILE)
        if loadl_total_tasks != len(loadl_nodes):
            self.log.error("$LLOAD_TOTAL_TASKS(%d) != len($LOADL_HOSTFILE)(%d)" % \
                           (loadl_total_tasks, len(loadl_nodes)))

        self.node_list = loadl_node_list
        self.cores_per_node = loadl_cpus_per_node

    #-------------------------------------------------------------------------
    #
    def _configure_fork(self):

        self.log.info("Using fork on localhost.")

        detected_cpus = multiprocessing.cpu_count()
        selected_cpus = min(detected_cpus, self.requested_cores)

        self.log.info("Detected %d cores on localhost, using %d." % (detected_cpus, selected_cpus))

        self.node_list = ["localhost"]
        self.cores_per_node = selected_cpus


    #-------------------------------------------------------------------------
    #
    def _configure(self, lrms):
        # TODO: These dont have to be the same number for all hosts.

        # TODO: We might not have reserved the whole node.

        # TODO: Given that the Agent can determine the real core count, in principle we
        #       could just ignore the config and use as many as we have to our availability
        #       (taken into account that we might not have the full node reserved of course)
        #       Answer: at least on Yellowstone this doesnt work for MPI,
        #               as you can't spawn more tasks then the number of slots.


        if lrms == LRMS_FORK:
            # Fork on localhost
            self._configure_fork()

        elif lrms == LRMS_TORQUE:
            # TORQUE/PBS (e.g. India)
            self._configure_torque()

        elif lrms == LRMS_PBSPRO:
            # PBSPro (e.g. Archer)
            self._configure_pbspro()

        elif lrms == LRMS_SLURM:
            # SLURM (e.g. Stampede)
            self._configure_slurm()

        elif lrms == LRMS_SGE:
            # SGE (e.g. DAS4)
            self._configure_sge()

        elif lrms == LRMS_LSF:
            # LSF (e.g. Yellowstone)
            self._configure_lsf()

        elif lrms == LRMS_LOADL:
            # LoadLeveler (e.g. SuperMUC)
            self._configure_loadl()

        else:
            msg = "Unknown lrms type %s." % lrms
            self.log.error(msg)
            raise Exception(msg)

# ----------------------------------------------------------------------------
#
class Task(object):

    #
    def __init__(self, uid, executable, arguments, environment, numcores, mpi,
                 pre_exec, post_exec, workdir, stdout, stderr, output_data):

        self._log         = None
        self._description = None

        # static task properties
        self.uid            = uid
        self.environment    = environment
        self.executable     = executable
        self.arguments      = arguments
        self.workdir        = workdir
        self.stdout         = stdout
        self.stderr         = stderr
        self.output_data    = output_data
        self.numcores       = numcores
        self.mpi            = mpi
        self.pre_exec       = pre_exec
        self.post_exec      = post_exec

        # Location
        self.slots          = None

        # dynamic task properties
        self.started        = None
        self.finished       = None

        self.state          = None
        self.exit_code      = None

        self.stdout_id      = None
        self.stderr_id      = None

        self._log            = []


# ----------------------------------------------------------------------------
#
class ExecWorker(multiprocessing.Process):
    """An ExecWorker competes for the execution of tasks in a task queue
    and writes the results back to MongoDB.
    """

    # ------------------------------------------------------------------------
    #
    def __init__(self, logger, task_queue, node_list, cores_per_node,
                 launch_methods, mongodb_url, mongodb_name,
                 pilot_id, session_id, benchmark):

        """Le Constructeur creates a new ExecWorker instance.
        """
        multiprocessing.Process.__init__(self)
        self.daemon      = True
        self._terminate  = False

        self._log = logger

        self._pilot_id  = pilot_id
        self._benchmark = benchmark

        mongo_client = pymongo.MongoClient(mongodb_url)
        self._mongo_db = mongo_client[mongodb_name]
        self._p = mongo_db["%s.p"  % session_id]
        self._w = mongo_db["%s.w"  % session_id]
        self._wm = mongo_db["%s.wm" % session_id]

        # Queued tasks by the Agent
        self._task_queue     = task_queue

        # Launched tasks by this ExecWorker
        self._running_tasks = []

        # Slots represents the internal process management structure.
        # The structure is as follows:
        # [
        #    {'node': 'node1', 'cores': [p_1, p_2, p_3, ... , p_cores_per_node]},
        #    {'node': 'node2', 'cores': [p_1, p_2, p_3. ... , p_cores_per_node]
        # ]
        #
        # We put it in a list because we care about (and make use of) the order.
        #
        self._slots = []
        for node in node_list:
            self._slots.append({
                'node': node,
                # TODO: Maybe use the real core numbers in the case of non-exclusive host reservations?
                'cores': [FREE for _ in range(0, cores_per_node)]
            })
        self._cores_per_node = cores_per_node

        #self._capability = self._slots2caps(self._slots)
        self._capability = self._slots2free(self._slots)

        # keep a slot allocation history (short status), start with presumably
        # empty state now
        self._slot_history = list()
        self._slot_history.append (self._slot_status (short=True))


        # The available launch methods
        self._available_launch_methods = launch_methods

        self._p.update(
            {"_id": ObjectId(self._pilot_id)},
            {"$set": {"slothistory" : self._slot_history,
                      "slots"       : self._slots}}
            )

    # ------------------------------------------------------------------------
    #
    def _slots2free(self, slots):
        """Convert slots structure into a free core count
        """

        free_cores = 0
        for node in slots:
            free_cores += node['cores'].count(FREE)

        return free_cores


    # ------------------------------------------------------------------------
    #
    def _slots2caps(self, slots):
        """Convert slots structure into a capability structure.
        """

        all_caps_tuples = {}
        for node in slots:
            free_cores = node['cores'].count(FREE)
            # (Free_cores, Continuous, Single_Node) = Count
            cap_tuple = (free_cores, False, True)

            if cap_tuple in all_caps_tuples:
                all_caps_tuples[cap_tuple] += 1
            else:
                all_caps_tuples[cap_tuple] = 1


        # Convert to please the gods of json and mongodb
        all_caps_dict = []
        for caps_tuple in all_caps_tuples:
            free_cores, cont, single = cap_tuple
            count = all_caps_tuples[cap_tuple]
            cap_dict = {'free_cores': free_cores, 'continuous': cont, 'single_node': single, 'count': count}
            all_caps_dict.append(cap_dict)

        return all_caps_dict

    # ------------------------------------------------------------------------
    #
    def stop(self):
        """Terminates the process' main loop.
        """
        # AM: Why does this call exist?  It is never called....
        self._terminate = True

    # ------------------------------------------------------------------------
    #
    def run(self):
        """Starts the process when Process.start() is called.
        """
        try:
            while self._terminate is False:

                idle = True

                self._log.debug("Slot status:\n%s", self._slot_status())

                # Loop over tasks instead of slots!
                try:
                    task = self._task_queue.get_nowait()
                    idle = False

                    if task.mpi:
                        launch_method = self._available_launch_methods['mpi_launch_method']
                        launch_command = self._available_launch_methods['mpi_launch_command']
                        if not launch_command:
                            raise Exception("Can't launch MPI tasks without MPI launcher.")
                    else:
                        launch_method = self._available_launch_methods['task_launch_method']
                        launch_command = self._available_launch_methods['task_launch_command']

                    self._log.debug("Launching task with %s (%s)." % (
                        launch_method, launch_command))

                    # IBRUN (e.g. Stampede) requires continuous slots for multi core execution
                    # TODO: Dont have scattered scheduler yet, so test disabled.
                    if True: # launch_method in [LAUNCH_METHOD_IBRUN]:
                        req_cont = True
                    else:
                        req_cont = False

                    # First try to find all cores on a single node
                    task_slots = self._acquire_slots(task.numcores, single_node=True, continuous=req_cont)

                    # If that failed, and our launch method supports multiple nodes, try that
                    if task_slots is None and launch_method in MULTI_NODE_LAUNCH_METHODS:
                        task_slots = self._acquire_slots(task.numcores, single_node=False, continuous=req_cont)

                    # Check if we got results
                    if task_slots is None:
                        # No resources free, put back in queue
                        self._task_queue.put(task)
                        idle = True
                    else:
                        # We got an allocation go off and launch the process
                        task.slots = task_slots
                        self._launch_task(task, launch_method, launch_command)

                except Queue.Empty:
                    # do nothing if we don't have any queued tasks
                    pass

                idle &= self._check_running()

                # Check if something happened in this cycle, if not, zzzzz for a bit
                if idle:
                    time.sleep(1)

            # AM: we are done -- push slot history 
            # FIXME: this is never called, self._terminate is a farce :(
<<<<<<< HEAD
            #self._p.update(
            #    {"_id": ObjectId(self._pilot_id)},
            #    {"$set": {"slothistory" : self._slot_history,
            #              "slots"       : self._slots}}
            #    )
=======
            if  self._benchmark :
                self._p.update(
                    {"_id": ObjectId(self._pilot_id)},
                    {"$set": {"slothistory" : self._slot_history, 
                              "slots"       : self._slots}}
                    )
>>>>>>> 0ad1f165


        except Exception, ex:
            msg = ("Error in ExecWorker loop: %s", traceback.format_exc())
            pilot_FAILED(self._p, self._pilot_id, self._log, msg)


    # ------------------------------------------------------------------------
    #
    def _slot_status(self, short=False):
        """Returns a multi-line string corresponding to slot status.
        """

        if short:
            slot_matrix = ""
            for slot in self._slots:
                slot_matrix += "|"
                for core in slot['cores']:
                    if core is FREE:
                        slot_matrix += "-"
                    else:
                        slot_matrix += "+"
            slot_matrix += "|"
            ts = datetime.datetime.utcnow()
            return {'timestamp' : ts, 'slotstate' : slot_matrix}

        else :
            slot_matrix = ""
            for slot in self._slots:
                slot_vector  = ""
                for core in slot['cores']:
                    if core is FREE:
                        slot_vector += " - "
                    else:
                        slot_vector += " X "
                slot_matrix += "%s: %s\n" % (slot['node'].ljust(24), slot_vector)
            return slot_matrix


    # ------------------------------------------------------------------------
    #
    # Returns a data structure in the form of:
    #
    #
    def _acquire_slots(self, cores_requested, single_node, continuous):

        #
        # Find a needle (continuous sub-list) in a haystack (list)
        #
        def find_sublist(haystack, needle):
            n = len(needle)
            # Find all matches (returns list of False and True for every position)
            hits = [(needle == haystack[i:i+n]) for i in xrange(len(haystack)-n+1)]
            try:
                # Grab the first occurrence
                index = hits.index(True)
            except ValueError:
                index = None

            return index

        #
        # Transform the number of cores into a continuous list of "status"es,
        # and use that to find a sub-list.
        #
        def find_cores_cont(slot_cores, cores_requested, status):
            return find_sublist(slot_cores, [status for _ in range(cores_requested)])

        #
        # Find an available continuous slot within node boundaries.
        #
        def find_slots_single_cont(cores_requested):

            for slot in self._slots:
                slot_node = slot['node']
                slot_cores = slot['cores']

                slot_cores_offset = find_cores_cont(slot_cores, cores_requested, FREE)

                if slot_cores_offset is not None:
                    self._log.info('Node %s satisfies %d cores at offset %d' % (slot_node, cores_requested, slot_cores_offset))
                    return ['%s:%d' % (slot_node, core) for core in range(slot_cores_offset, slot_cores_offset + cores_requested)]

            return None

        #
        # Find an available continuous slot across node boundaries.
        #
        def find_slots_multi_cont(cores_requested):

            # Convenience aliases
            cores_per_node = self._cores_per_node
            all_slots = self._slots

            # Glue all slot core lists together
            all_slot_cores = [core for node in [node['cores'] for node in all_slots] for core in node]
          # self._log.debug("all_slot_cores: %s" % all_slot_cores)

            # Find the start of the first available region
            all_slots_first_core_offset = find_cores_cont(all_slot_cores, cores_requested, FREE)
            self._log.debug("all_slots_first_core_offset: %s" % all_slots_first_core_offset)
            if all_slots_first_core_offset is None:
                return None

            # Determine the first slot in the slot list
            first_slot_index = all_slots_first_core_offset / cores_per_node
            self._log.debug("first_slot_index: %s" % first_slot_index)
            # And the core offset within that node
            first_slot_core_offset = all_slots_first_core_offset % cores_per_node
            self._log.debug("first_slot_core_offset: %s" % first_slot_core_offset)

            # Note: We subtract one here, because counting starts at zero;
            #       Imagine a zero offset and a count of 1, the only core used would be core 0.
            #       TODO: Verify this claim :-)
            all_slots_last_core_offset = (first_slot_index * cores_per_node) + first_slot_core_offset + cores_requested - 1
            self._log.debug("all_slots_last_core_offset: %s" % all_slots_last_core_offset)
            last_slot_index = (all_slots_last_core_offset) / cores_per_node
            self._log.debug("last_slot_index: %s" % last_slot_index)
            last_slot_core_offset = all_slots_last_core_offset % cores_per_node
            self._log.debug("last_slot_core_offset: %s" % last_slot_core_offset)

            # Convenience aliases
            last_slot = self._slots[last_slot_index]
            self._log.debug("last_slot: %s" % last_slot)
            last_node = last_slot['node']
            self._log.debug("last_node: %s" % last_node)
            first_slot = self._slots[first_slot_index]
            self._log.debug("first_slot: %s" % first_slot)
            first_node = first_slot['node']
            self._log.debug("first_node: %s" % first_node)

            # Collect all node:core slots here
            task_slots = []

            # Add cores from first slot for this task
            # As this is a multi-node search, we can safely assume that we go from the offset all the way to the last core
            task_slots.extend(['%s:%d' % (first_node, core) for core in range(first_slot_core_offset, cores_per_node)])

            # Add all cores from "middle" slots
            for slot_index in range(first_slot_index+1, last_slot_index):
                slot_node = all_slots[slot_index]['node']
                task_slots.extend(['%s:%d' % (slot_node, core) for core in range(0, cores_per_node)])

            # Add the cores of the last slot
            task_slots.extend(['%s:%d' % (last_node, core) for core in range(0, last_slot_core_offset+1)])

            return task_slots

        #  End of inline functions, _acquire_slots() code begins after this
        #################################################################################

        #
        # Switch between searching for continuous or scattered slots
        #
        # Switch between searching for single or multi-node
        if single_node:
            if continuous:
                task_slots = find_slots_single_cont(cores_requested)
            else:
                raise NotImplementedError('No scattered single node scheduler implemented yet.')
        else:
            if continuous:
                task_slots = find_slots_multi_cont(cores_requested)
            else:
                raise NotImplementedError('No scattered multi node scheduler implemented yet.')

        if task_slots is not None:
            self._change_slot_states(task_slots, BUSY)

        return task_slots

    #
    # Change the reserved state of slots (FREE or BUSY)
    #
    # task_slots in the shape of:
    #
    #
    def _change_slot_states(self, task_slots, new_state):

        # Convenience alias
        all_slots = self._slots

      # logger.debug("change_slot_states: task slots: %s" % task_slots)

        for slot in task_slots:
          # logger.debug("change_slot_states: slot content: %s" % slot)
            # Get the node and the core part
            [slot_node, slot_core] = slot.split(':')
            # Find the entry in the the all_slots list
            slot_entry = (slot for slot in all_slots if slot["node"] == slot_node).next()
            # Change the state of the slot
            slot_entry['cores'][int(slot_core)] = new_state

        # something changed - write history!
        # AM: mongodb entries MUST NOT grow larger than 16MB, or chaos will
        # ensue.  We thus limit the slot history size to 4MB, to keep suffient
        # space for the actual operational data
        if  len(str(self._slot_history)) < 4 * 1024 * 1024 :
            self._slot_history.append (self._slot_status (short=True))
        else :
            # just replace the last entry with the current one.
            self._slot_history[-1]  =  self._slot_status (short=True)


    # ------------------------------------------------------------------------
    #
    def _launch_task(self, task, launch_method, launch_command):

        # create working directory in case it
        # doesn't exist
        try :
            os.makedirs(task.workdir)
        except OSError as e :
            # ignore failure on existing directory
            if  e.errno == errno.EEXIST and os.path.isdir (task.workdir) :
                pass
            else :
                raise

        # Start a new subprocess to launch the task
        proc = _Process(
            task=task,
            all_slots=self._slots,
            cores_per_node=self._cores_per_node,
            launch_method=launch_method,
            launch_command=launch_command,
            logger=self._log)

        task.started=datetime.datetime.utcnow()
        task.state='Executing'

        # Add to the list of monitored tasks
        self._running_tasks.append(proc)

        # Update to mongodb
        #
        # AM: FIXME: this mongodb update is effectively a (or rather multiple)
        # synchronous remote operation(s) in the exec worker main loop.  Even if
        # spanning multiple exec workers, we would still share the mongodb
        # channel, which would still need serialization.  This is rather
        # inefficient.  We should consider to use a async communication scheme.
        # For example, we could collect all messages for a second (but not
        # longer) and send those updates in a bulk.
        self._update_tasks(task)


    # ------------------------------------------------------------------------
    #
    def _check_running(self):

        idle = True

        # we update tasks in 'bulk' after each iteration.
        # all tasks that require DB updates are in update_tasks
        update_tasks = []
        finished_tasks = []

        for proc in self._running_tasks:

            rc = proc.poll()
            if rc is None:
                # subprocess is still running
                continue

            finished_tasks.append(proc)

            # Make sure all stuff reached the spindles
            proc.close_and_flush_filehandles()

            # Convenience shortcut
            task = proc.task

            uid = task.uid
            self._log.info("Task %s terminated with return code %s." % (uid, rc))

            if rc != 0:
                state = 'Failed'
            else:
                if task.output_data is not None:
                    state = 'PendingOutputTransfer'
                else:
                    state = 'Done'

            # upload stdout and stderr to GridFS
            workdir = task.workdir
            task_id = task.uid

            stdout_id = None
            stderr_id = None

            stdout = "%s/STDOUT" % workdir
            if os.path.isfile(stdout):
                fs = gridfs.GridFS(self._mongo_db)
                with open(stdout, 'r') as stdout_f:
                    stdout_id = fs.put(stdout_f.read(), filename=stdout)
                    self._log.info("Uploaded %s to MongoDB as %s." % (stdout, str(stdout_id)))

            stderr = "%s/STDERR" % workdir
            if os.path.isfile(stderr):
                fs = gridfs.GridFS(self._mongo_db)
                with open(stderr, 'r') as stderr_f:
                    stderr_id = fs.put(stderr_f.read(), filename=stderr)
                    self._log.info("Uploaded %s to MongoDB as %s." % (stderr, str(stderr_id)))

            task.finished=datetime.datetime.utcnow()
            task.exit_code=rc
            task.state=state
            task.stdout_id=stdout_id
            task.stderr_id=stderr_id

            update_tasks.append(task)

            self._change_slot_states(task.slots, FREE)

        # update all the tasks that are marked for update.
        self._update_tasks(update_tasks)

        for e in finished_tasks:
            self._running_tasks.remove(e)

        # AM: why is idle always True?  Whats the point here?  Not to run too
        # fast? :P
        return idle

    # ------------------------------------------------------------------------
    #
    def _update_tasks(self, tasks):
        """Updates the database entries for one or more tasks, including
        task state, log, etc.
        """
        ts = datetime.datetime.utcnow()
        # We need to know which unit manager we are working with. We can pull
        # this information here:

        # Update capabilities
        #self._capability = self._slots2caps(self._slots)
        self._capability = self._slots2free(self._slots)

        # AM: FIXME: this at the moment pushes slot history whenever a task
        # state is updated...  This needs only to be done on ExecWorker
        # shutdown.  Well, alas, there is currently no way for it to find out
        # when it is shut down... Some quick and  superficial measurements 
        # though show no negative impact on agent performance.
<<<<<<< HEAD
        # AM: the capability publication cannot be delayed until shutdown
        # though...
        self._p.update(
            {"_id": ObjectId(self._pilot_id)},
            {"$set": {"slothistory" : self._slot_history,
                      #"slots"       : self._slots,
                      "capability"  : self._capability
                     }
            }
            )
=======
        if  self._benchmark :
            self._p.update(
                {"_id": ObjectId(self._pilot_id)},
                {"$set": {"slothistory" : self._slot_history, 
                          "slots"       : self._slots}}
                )
>>>>>>> 0ad1f165

        if not isinstance(tasks, list):
            tasks = [tasks]
        for task in tasks:
            self._w.update({"_id": ObjectId(task.uid)}, 
            {"$set": {"state"         : task.state,
                      "started"       : task.started,
                      "finished"      : task.finished,
                      "slots"         : task.slots,
                      "exit_code"     : task.exit_code,
                      "stdout_id"     : task.stdout_id,
                      "stderr_id"     : task.stderr_id},
             "$push": {"statehistory": {"state": task.state, "timestamp": ts}}
            })


# ----------------------------------------------------------------------------
#
class Agent(threading.Thread):

    # ------------------------------------------------------------------------
    #
    def __init__(self, logger, exec_env, workdir, runtime,
                 mongodb_url, mongodb_name, pilot_id, session_id, 
                 benchmark):
        """Le Constructeur creates a new Agent instance.
        """
        threading.Thread.__init__(self)
        self.daemon      = True
        self.lock        = threading.Lock()
        self._terminate  = threading.Event()

        self._log        = logger

        self._workdir    = workdir
        self._pilot_id   = pilot_id

        self._exec_env   = exec_env

        self._runtime    = runtime
        self._starttime  = None

        self._benchmark  = benchmark

        mongo_client = pymongo.MongoClient(mongodb_url)
        mongo_db = mongo_client[mongodb_name]
        self._p = mongo_db["%s.p"  % session_id]
        self._w = mongo_db["%s.w"  % session_id]
        self._wm = mongo_db["%s.wm" % session_id]

        # the task queue holds the tasks that are pulled from the MongoDB
        # server. The ExecWorkers compete for the tasks in the queue. 
        self._task_queue = multiprocessing.Queue()

        # we assign each node partition to a task execution worker
        self._exec_worker = ExecWorker(
            logger          = self._log,
            task_queue      = self._task_queue,
            node_list       = self._exec_env.node_list,
            cores_per_node  = self._exec_env.cores_per_node,
            launch_methods  = self._exec_env.discovered_launch_methods,
            mongodb_url     = mongodb_url,
            mongodb_name    = mongodb_name,
            pilot_id        = pilot_id,
            session_id      = session_id,
            benchmark       = benchmark
        )
        self._exec_worker.start()
        self._log.info("Started up %s serving nodes %s", self._exec_worker, self._exec_env.node_list)

    # ------------------------------------------------------------------------
    #
    def stop(self):
        """Terminate the agent main loop.
        """
        # First, we need to shut down all the workers
        self._exec_worker.terminate()

        # Next, we set our own termination signal
        self._terminate.set()

    # ------------------------------------------------------------------------
    #
    def run(self):
        """Starts the thread when Thread.start() is called.
        """
        # first order of business: set the start time and state of the pilot
        self._log.info("Agent started. Database updated.")
        ts = datetime.datetime.utcnow()
        self._p.update(
            {"_id": ObjectId(self._pilot_id)}, 
            {"$set": {"state"          : "Active",
                      "nodes"          : self._exec_env.node_list,
                      "cores_per_node" : self._exec_env.cores_per_node,
                      "started"        : ts},
             "$push": {"statehistory": {"state": 'Active', "timestamp": ts}}
            })

        self._starttime = time.time()

        while True:

            try:

                # Check the workers periodically. If they have died, we 
                # exit as well. this can happen, e.g., if the worker 
                # process has caught a ctrl+C
                exit = False
                if self._exec_worker.is_alive() is False:
                    pilot_FAILED(self._p, self._pilot_id, self._log, "Execution worker %s died." % str(self._exec_worker))
                    exit = True
                if exit:
                    break

                # Exit the main loop if terminate is set. 
                if self._terminate.isSet():
                    pilot_CANCELED(self._p, self._pilot_id, self._log, "Terminated (_terminate set).")
                    break

                # Make sure that we haven't exceeded the agent runtime. if 
                # we have, terminate. 
                if time.time() >= self._starttime + (int(self._runtime) * 60):
                    self._log.info("Agent has reached runtime limit of %s seconds." % str(int(self._runtime)*60))
                    pilot_DONE(self._p, self._pilot_id)
                    break

                # Try to get new tasks from the database. for this, we check the 
                # wu_queue of the pilot. if there are new entries, we get them,
                # get the actual pilot entries for them and remove them from 
                # the wu_queue.
                try:
                    p_cursor = self._p.find({"_id": ObjectId(self._pilot_id)})

                    #if p_cursor.count() != 1:
                    #    self._log.info("Pilot entry %s has disappeared from the database." % self._pilot_id)
                    #    pilot_FAILED(self._p, self._pilot_id)
                    #    break
                    if False:
                        pass

                    else:
                        # Check if there's a command waiting
                        command = p_cursor[0]['command']
                        if command is not None:
                            self._log.info("Received new command: %s" % command)
                            if command.lower() == "cancel":
                                pilot_CANCELED(self._p, self._pilot_id, self._log, "CANCEL received. Terminating.")
                                break

                        # Check if there are work units waiting for execution,
                        # and log that we pulled it.
                        ts = datetime.datetime.utcnow()
                        wu_cursor = self._w.find_and_modify(
                            query={"pilot" : self._pilot_id,
                                   "state" : "PendingExecution"},
                            update={"$set" : {"state": "Scheduling"},
                                    "$push": {"statehistory": {"state": "Scheduling", "timestamp": ts}}}
                        )

                        # There are new work units in the wu_queue on the database.
                        # Get the corresponding wu entries.
                        if wu_cursor is not None:
                            if not isinstance(wu_cursor, list):
                                wu_cursor = [wu_cursor]

                            for wu in wu_cursor:
                                # Create new task objects and put them into the task queue
                                w_uid = str(wu["_id"])
                                self._log.info("Found new tasks in pilot queue: %s" % w_uid)

                                task_dir_name = "%s/unit-%s" % (self._workdir, str(wu["_id"]))

                                task = Task(uid         = w_uid,
                                            executable  = wu["description"]["executable"], 
                                            arguments   = wu["description"]["arguments"],
                                            environment = wu["description"]["environment"],
                                            numcores    = wu["description"]["cores"],
                                            mpi         = wu["description"]["mpi"],
                                            pre_exec    = wu["description"]["pre_exec"],
                                            post_exec   = wu["description"]["post_exec"],
                                            workdir     = task_dir_name,
                                            stdout      = task_dir_name+'/STDOUT', 
                                            stderr      = task_dir_name+'/STDERR',
                                            output_data = wu["description"]["output_data"])

                                task.state = 'Scheduling'
                                self._task_queue.put(task)

                except Exception, ex:
                    raise

                time.sleep(1)

            except Exception, ex:
                # If we arrive here, there was an exception in the main loop.
                pilot_FAILED(self._p, self._pilot_id, self._log, 
                    "ERROR in agent main loop: %s. %s" % (str(ex), traceback.format_exc()))

        # MAIN LOOP TERMINATED
        return

#-----------------------------------------------------------------------------
#
class _Process(subprocess.Popen):

    #-------------------------------------------------------------------------
    #
    def __init__(self, task, all_slots, cores_per_node, launch_method,
                 launch_command, logger):

        self._task = task
        self._log  = logger

        launch_script = tempfile.NamedTemporaryFile(prefix='radical_pilot_cu_launch_script-', dir=task.workdir, suffix=".sh", delete=False)
        self._log.debug('Created launch_script: %s' % launch_script.name)
        st = os.stat(launch_script.name)
        os.chmod(launch_script.name, st.st_mode | stat.S_IEXEC)
        launch_script.write('#!/bin/bash -l\n')
        launch_script.write('cd %s\n' % task.workdir)

        # Before the Big Bang there was nothing
        pre_exec = task.pre_exec
        pre_exec_string = ''
        if pre_exec:
            if not isinstance(pre_exec, list):
                pre_exec = [pre_exec]
            for bb in pre_exec:
                pre_exec_string += "%s\n" % bb

        # After the universe dies the infrared death, there will be nothing
        post_exec = task.post_exec
        post_exec_string = ''
        if post_exec:
            if not isinstance(post_exec, list):
                post_exec = [post_exec]
            for bb in post_exec:
                post_exec_string += "%s\n" % bb

        # executable and arguments
        if task.executable is not None:
            task_exec_string = task.executable # TODO: Do we allow $ENV/bin/program constructs here?
        else:
            raise Exception("No executable specified!") # TODO: This should be catched earlier problaby
        if task.arguments is not None:
            for arg in task.arguments:
                arg = arg.replace ('"', '\\"') # Escape all double quotes
                if  arg[0] == arg[-1] == "'" : # If a string is between outer single quotes,
                    task_exec_string += ' %s' % arg # ... pass it as is.
                else :
                    task_exec_string += ' "%s"' % arg # Otherwise return between double quotes.

        # Create string for environment variable setting
        env_string = ''
        if task.environment is not None and len(task.environment.keys()):
            env_string += 'export'
            for key in task.environment:
                env_string += ' %s=%s' % (key, task.environment[key])


        # Based on the launch method we use different, well, launch methods
        # to launch the task. just on the shell, via mpirun, ssh, ibrun or aprun
        if launch_method == LAUNCH_METHOD_LOCAL:
            launch_script.write('%s\n'    % pre_exec_string)
            launch_script.write('%s\n'    % env_string)
            launch_script.write('%s\n'    % task_exec_string)
            launch_script.write('%s\n'    % post_exec_string)

            cmdline = launch_script.name

        elif launch_method == LAUNCH_METHOD_MPIRUN:
            # Construct the hosts_string
            hosts_string = ''
            for slot in task.slots:
                host = slot.split(':')[0]
                hosts_string += '%s,' % host

            mpirun_command = "%s -np %s -host %s" % (launch_command,
                                                     task.numcores, hosts_string)

            launch_script.write('%s\n'    % pre_exec_string)
            launch_script.write('%s\n'    % env_string)
            launch_script.write('%s %s\n' % (mpirun_command, task_exec_string))
            launch_script.write('%s\n'    % post_exec_string)

            cmdline = launch_script.name

        elif launch_method == LAUNCH_METHOD_MPIEXEC:
            # Construct the hosts_string
            hosts_string = ''
            for slot in task.slots:
                host = slot.split(':')[0]
                hosts_string += '%s,' % host

            mpiexec_command = "%s -n %s -hosts %s" % (launch_command, task.numcores, hosts_string)

            launch_script.write('%s\n'    % pre_exec_string)
            launch_script.write('%s\n'    % env_string)
            launch_script.write('%s %s\n' % (mpiexec_command, task_exec_string))
            launch_script.write('%s\n'    % post_exec_string)

            cmdline = launch_script.name

        elif launch_method == LAUNCH_METHOD_APRUN:
            
            aprun_command = "%s -n %s" % (launch_command, task.numcores)

            launch_script.write('%s\n'    % pre_exec_string)
            launch_script.write('%s\n'    % env_string)
            launch_script.write('%s %s\n' % (aprun_command, task_exec_string))
            launch_script.write('%s\n' % post_exec_string)

            cmdline = launch_script.name

        elif launch_method == LAUNCH_METHOD_IBRUN:
            # NOTE: Don't think that with IBRUN it is possible to have
            # processes != cores ...

            first_slot = task.slots[0]
            # Get the host and the core part
            [first_slot_host, first_slot_core] = first_slot.split(':')
            # Find the entry in the the all_slots list based on the host
            slot_entry = (slot for slot in all_slots if slot["node"] == first_slot_host).next()
            # Transform it into an index in to the all_slots list
            all_slots_slot_index = all_slots.index(slot_entry)

            # TODO: This assumes all hosts have the same number of cores
            ibrun_offset = all_slots_slot_index * cores_per_node + int(first_slot_core)
            ibrun_command = "%s -n %s -o %d" % \
                            (launch_command, task.numcores,
                             ibrun_offset)

            # Build launch script
            launch_script.write('%s\n'    % pre_exec_string)
            launch_script.write('%s\n'    % env_string)
            launch_script.write('%s %s\n' % (ibrun_command, task_exec_string))
            launch_script.write('%s\n'    % post_exec_string)

            cmdline = launch_script.name

        elif launch_method == LAUNCH_METHOD_POE:

            # Count slots per host in provided slots description.
            hosts = {}
            for slot in task.slots:
                host = slot.split(':')[0]
                if host not in hosts:
                    hosts[host] = 1
                else:
                    hosts[host] += 1

            # Create string with format: "hostX N host
            hosts_string = ''
            for host in hosts:
                hosts_string += '%s %d ' % (host, hosts[host])

            # Override the LSB_MCPU_HOSTS env variable as this is set by
            # default to the size of the whole pilot.
            poe_command = 'LSB_MCPU_HOSTS="%s" %s' % (
                hosts_string, launch_command)

            # Continue to build launch script
            launch_script.write('%s\n'    % pre_exec_string)
            launch_script.write('%s\n'    % env_string)
            launch_script.write('%s %s\n' % (poe_command, task_exec_string))
            launch_script.write('%s\n'    % post_exec_string)

            # Command line to execute launch script
            cmdline = launch_script.name

        elif launch_method == LAUNCH_METHOD_SSH:
            host = task.slots[0].split(':')[0] # Get the host of the first entry in the acquired slot

            # Continue to build launch script
            launch_script.write('%s\n'    % pre_exec_string)
            launch_script.write('%s\n'    % env_string)
            launch_script.write('%s\n'    % task_exec_string)
            launch_script.write('%s\n'    % post_exec_string)

            # Command line to execute launch script
            cmdline = '%s %s %s' % (launch_command, host, launch_script.name)

        else:
            raise NotImplementedError("Launch method %s not implemented in executor!" % launch_method)

        # We are done writing to the launch script, its ready for execution now.
        launch_script.close()

        self.stdout_filename = task.stdout
        self._stdout_file_h  = open(self.stdout_filename, "w")

        self.stderr_filename = task.stderr
        self._stderr_file_h  = open(self.stderr_filename, "w")

        self._log.info("Launching task %s via %s in %s" % (task.uid, cmdline, task.workdir))

        super(_Process, self).__init__(args=cmdline,
                                       bufsize=0,
                                       executable=None,
                                       stdin=None,
                                       stdout=self._stdout_file_h,
                                       stderr=self._stderr_file_h,
                                       preexec_fn=None,
                                       close_fds=True,
                                       shell=True,
                                       cwd=task.workdir, # TODO: This doesn't always make sense if it runs remotely
                                       env=None,
                                       universal_newlines=False,
                                       startupinfo=None,
                                       creationflags=0)

    #-------------------------------------------------------------------------
    #
    @property
    def task(self):
        """Returns the task object associated with the process.
        """
        return self._task

    #-------------------------------------------------------------------------
    #
    def close_and_flush_filehandles(self):
        self._stdout_file_h.flush()
        self._stderr_file_h.flush()
        self._stdout_file_h.close()
        self._stderr_file_h.close()


#-----------------------------------------------------------------------------
#
def parse_commandline():

    parser = optparse.OptionParser()

    parser.add_option('-b', '--benchmark',
                      metavar='BENCHMARK',
                      type='int',
                      dest='benchmark',
                      help='Enables timing for benchmarking purposes.')

    parser.add_option('-c', '--cores',
                      metavar='CORES',
                      dest='cores',
                      type='int',
                      help='Specifies the number of cores to allocate.')

    parser.add_option('-d', '--debug',
                      metavar='DEBUG',
                      dest='debug_level',
                      type='int',
                      help='The DEBUG level for the agent.')

    parser.add_option('-j', '--task-launch-method',
                      metavar='METHOD',
                      dest='task_launch_method',
                      help='Specifies the task launch method.')

    parser.add_option('-k', '--mpi-launch-method',
                      metavar='METHOD',
                      dest='mpi_launch_method',
                      help='Specifies the MPI launch method.')

    parser.add_option('-l', '--lrms',
                      metavar='LRMS',
                      dest='lrms',
                      help='Specifies the LRMS type.')

    parser.add_option('-m', '--mongodb-url',
                      metavar='URL',
                      dest='mongodb_url',
                      help='Specifies the MongoDB Url.')

    parser.add_option('-n', '--database-name',
                      metavar='URL',
                      dest='database_name',
                      help='Specifies the MongoDB database name.')

    parser.add_option('-p', '--pilot-id',
                      metavar='PID',
                      dest='pilot_id',
                      help='Specifies the Pilot ID.')

    parser.add_option('-s', '--session-id',
                      metavar='SID',
                      dest='session_id',
                      help='Specifies the Session ID.')

    parser.add_option('-t', '--runtime',
                      metavar='RUNTIME',
                      dest='runtime',
                      help='Specifies the agent runtime in minutes.')

    parser.add_option('-v', '--version',
                      metavar='VERSION ',
                      dest='package_version',
                      help='The RADICAL-Pilot package version.')

    parser.add_option('-w', '--workdir',
                      metavar='DIRECTORY',
                      dest='workdir',
                      help='Specifies the base (working) directory for the agent. [default: %default]',
                      default='.')

    # parse the whole shebang
    (options, args) = parser.parse_args()

    if options.mongodb_url is None:
        parser.error("You must define MongoDB URL (-m/--mongodb-url). Try --help for help.")
    if options.database_name is None:
        parser.error("You must define a database name (-n/--database-name). Try --help for help.")
    if options.session_id is None:
        parser.error("You must define a session id (-s/--session-id). Try --help for help.")
    if options.pilot_id is None:
        parser.error("You must define a pilot id (-p/--pilot-id). Try --help for help.")
    if options.cores is None:
        parser.error("You must define the number of cores (-c/--cores). Try --help for help.")
    if options.runtime is None:
        parser.error("You must define the agent runtime (-t/--runtime). Try --help for help.")
    if options.package_version is None:
        parser.error("You must pass the RADICAL-Pilot package version (-v/--version). Try --help for help.")
    if options.debug_level is None:
        parser.error("You must pass the DEBUG level (-d/--debug). Try --help for help.")
    if options.lrms is None:
        parser.error("You must pass the LRMS (-l/--lrms). Try --help for help.")

    return options

#-----------------------------------------------------------------------------
#
if __name__ == "__main__":

    # parse command line options
    options = parse_commandline()

    # configure the agent logger
    logger = logging.getLogger('radical.pilot.agent')
    logger.setLevel(options.debug_level)
    ch = logging.FileHandler("AGENT.LOG")
    #ch.setLevel(logging.DEBUG) # TODO: redundant if you have just one file?
    formatter = logging.Formatter('%(asctime)s - %(name)s - %(levelname)s - %(message)s')
    ch.setFormatter(formatter)
    logger.addHandler(ch)
    logger.info("RADICAL-Pilot multi-core agent for package/API version %s" % options.package_version)

    #--------------------------------------------------------------------------
    # Establish database connection
    try:
        mongo_client = pymongo.MongoClient(options.mongodb_url)
        mongo_db     = mongo_client[options.database_name]
        mongo_p      = mongo_db["%s.p"  % options.session_id]
        mongo_w      = mongo_db["%s.w"  % options.session_id]  # AM: never used
        mongo_wm     = mongo_db["%s.wm" % options.session_id]  # AM: never used

    except Exception, ex:
        logger.error("Couldn't establish database connection: %s" % str(ex))
        sys.exit(1)

    #--------------------------------------------------------------------------
    # Some signal handling magic
    def sigint_handler(signal, frame):
        msg = 'Caught SIGINT. EXITING.'
        pilot_CANCELED(mongo_p, options.pilot_id, logger, msg)
        sys.exit(0)
    signal.signal(signal.SIGINT, sigint_handler)

    def sigalarm_handler(signal, frame):
        msg = 'Caught SIGALRM (Walltime limit reached?). EXITING'
        pilot_CANCELED(mongo_p, options.pilot_id, logger, msg)
        sys.exit(0)
    signal.signal(signal.SIGALRM, sigalarm_handler)

    #--------------------------------------------------------------------------
    # Discover environment, nodes, cores, mpi, etc.
    try:
        exec_env = ExecutionEnvironment(
            logger=logger,
            lrms=options.lrms,
            requested_cores=options.cores,
            task_launch_method=options.task_launch_method,
            mpi_launch_method=options.mpi_launch_method
        )
        if exec_env is None:
            msg = "Couldn't set up execution environment."
            logger.error(msg)
            pilot_FAILED(mongo_p, options.pilot_id, logger, msg)
            sys.exit(1)

    except Exception, ex:
        msg = "Error setting up execution environment: %s" % str(ex)
        logger.error(msg)
        pilot_FAILED(mongo_p, options.pilot_id, logger, msg)
        sys.exit(1)

    #--------------------------------------------------------------------------
    # Launch the agent thread
    try:
        if options.workdir is '.':
            workdir = os.getcwd()
        else:
            workdir = options.workdir

        agent = Agent(logger=logger,
                      exec_env=exec_env,
                      workdir=workdir,
                      runtime=options.runtime,
                      mongodb_url=options.mongodb_url,
                      mongodb_name=options.database_name,
                      pilot_id=options.pilot_id,
                      session_id=options.session_id, 
                      benchmark=options.benchmark)

        # AM: why is this done in a thread?  This thread blocks anyway, so it
        # could just *do* the things.  That would avoid those global vars and
        # would allow for cleaner shutdown.
        agent.start()
        agent.join()

    except Exception, ex:
        msg = "Error running agent: %s" % str(ex)
        logger.error(msg)
        pilot_FAILED(mongo_p, options.pilot_id, logger, msg)
        agent.stop()
        sys.exit(1)

    except SystemExit:

        logger.error("Caught keyboard interrupt. EXITING")
        agent.stop()
<|MERGE_RESOLUTION|>--- conflicted
+++ resolved
@@ -900,20 +900,12 @@
 
             # AM: we are done -- push slot history 
             # FIXME: this is never called, self._terminate is a farce :(
-<<<<<<< HEAD
-            #self._p.update(
-            #    {"_id": ObjectId(self._pilot_id)},
-            #    {"$set": {"slothistory" : self._slot_history,
-            #              "slots"       : self._slots}}
-            #    )
-=======
-            if  self._benchmark :
-                self._p.update(
-                    {"_id": ObjectId(self._pilot_id)},
-                    {"$set": {"slothistory" : self._slot_history, 
-                              "slots"       : self._slots}}
-                    )
->>>>>>> 0ad1f165
+            # if  self._benchmark :
+            #     self._p.update(
+            #         {"_id": ObjectId(self._pilot_id)},
+            #         {"$set": {"slothistory" : self._slot_history, 
+            #                   "slots"       : self._slots}}
+            #         )
 
 
         except Exception, ex:
@@ -1257,25 +1249,17 @@
         # shutdown.  Well, alas, there is currently no way for it to find out
         # when it is shut down... Some quick and  superficial measurements 
         # though show no negative impact on agent performance.
-<<<<<<< HEAD
         # AM: the capability publication cannot be delayed until shutdown
         # though...
-        self._p.update(
-            {"_id": ObjectId(self._pilot_id)},
-            {"$set": {"slothistory" : self._slot_history,
-                      #"slots"       : self._slots,
-                      "capability"  : self._capability
-                     }
-            }
-            )
-=======
         if  self._benchmark :
             self._p.update(
                 {"_id": ObjectId(self._pilot_id)},
-                {"$set": {"slothistory" : self._slot_history, 
-                          "slots"       : self._slots}}
+                {"$set": {"slothistory" : self._slot_history,
+                          #"slots"       : self._slots,
+                          "capability"  : self._capability
+                         }
+                }
                 )
->>>>>>> 0ad1f165
 
         if not isinstance(tasks, list):
             tasks = [tasks]
