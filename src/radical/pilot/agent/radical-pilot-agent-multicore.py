#!/usr/bin/env python

"""
.. module:: radical.pilot.agent
   :platform: Unix
   :synopsis: The agent for RADICAL-Pilot.

   The agent gets CUs by means of the MongoDB.
   The execution of CUs by the Agent is (primarily) configured by the
   triplet (LRMS, LAUNCH_METHOD(s), SCHEDULER):
   - The LRMS detects and structures the information about the resources
     available to agent.
   - The Scheduler maps the execution requests of the LaunchMethods to a
     subset of the resources available to the Agent.
     It does not deal with the "presentation" of this subset.
   - The LaunchMethods configure how to execute (regular and MPI) tasks,
     and know about the specific format to specify the subset of resources.


   Structure:
   ----------
   This represents the planned architecture, which is not fully represented in
   code, yet.

     - class Agent
       - represents the whole thing
       - has a set of StageinWorkers  (threads or procs)
       - has a set of StageoutWorkers (threads or procs)
       - has a set of ExecWorkers     (threads or procs)
       - has a set of UpdateWorkers   (threads or procs)
       - has a HeartbeatMonitor       (threads or procs)
       - has a inputstaging  queue
       - has a outputstaging queue
       - has a execution queue
       - has a update queue
       - loops forever
       - in each iteration
         - pulls CU bulks from DB
         - pushes CUs into inputstaging queue or execution queue (based on
           obvious metric)

     class StageinWorker
       - competes for CU input staging requests from inputstaging queue
       - for each received CU
         - performs staging
         - pushes CU into execution queue
         - pushes stage change notification request into update queue

     class StageoutWorker
       - competes for CU output staging requests from outputstaging queue
       - for each received CU
         - performs staging
         - pushes stage change notification request into update queue

     class ExecWorker
       - manages a partition of the allocated cores
         (partition size == max cu size)
       - competes for CU execution reqeusts from execute queue
       - for each CU
         - prepares execution command
         - pushes command to ExecutionEnvironment
         - pushes stage change notification request into update queue

     class Spawner
       - executes CUs according to ExecWorker instruction
       - monitors CU execution (for completion)
       - gets CU execution reqeusts from ExecWorker
       - for each CU
         - executes CU command
         - monitors CU execution
         - on CU completion
           - pushes CU to outputstaging queue (if staging is needed)
           - pushes stage change notification request into update queue

     class UpdateWorker
       - competes for CU state update reqeusts from update queue
       - for each CU
         - pushes state update (collected into bulks if possible)
         - cleans CU workdir if CU is final and cleanup is requested

     Agent
       |
       +--------------------------------------------------------
       |           |              |              |             |
       |           |              |              |             |
       V           V              V              V             V
     ExecWorker* StageinWorker* StageoutWorker* UpdateWorker* HeartbeatMonitor
       |
       +-------------------------------------------------
       |     |               |                |         |
       |     |               |                |         |
       V     V               V                V         V
     LRMS  MPILaunchMethod TaskLaunchMethod Scheduler Spawner


    NOTE:
    -----
      - Units are progressing through the different worker threads, where, in
        general, the unit changes state when transitioning to the next thread.
        The unit ownership thus *defines* the unit state (its owned by the
        InputStagingWorker, it is in StagingInput state, etc), and the state
        update notifications to the DB are merely informational (and can thus be
        asynchron).  The updates need to be ordered though, to reflect valid and
        correct state transition history.


    TODO:
    -----

    - add option to scheduler to ignore core 0 (which hosts the agent process)
    - add LRMS.partition (n) to return a set of partitioned LRMS for partial
      ExecWorkers
    - publish pilot slot history once on shutdown?  Or once in a while when
      idle?  Or push continuously?
    - Schedulers, LRMSs, LaunchMethods, etc need to be made threadsafe, for the
      case where more than one execution worker threads are running.
    - move util functions to rp.utils or r.utils, and pull the from there
    - split the agent into logical components (classes?), and install along with
      RP.
    - add state asserts after `queue.get ()`
    - move mkdir etc from ingest thread to where its used (input staging or
      execution)
    - the structure of the base scheduler should be suitable for both, UMGR
      scheduling and Agent scheduling.  The algs will be different though,
      mostly because the pilots (as targets of the umgr scheduler) have a wait
      queue, but the cores (targets of the agent scheduler) have not.  Is it
      worthwhile to re-use the structure anyway?
    - all stop() method calls need to be replaced with commands which travel 
      through the queues.  To deliver commands timely though we either need 
      command prioritization (difficult), or need separate command queues...

"""

__copyright__ = "Copyright 2014, http://radical.rutgers.edu"
__license__   = "MIT"

import os
import copy
import math
import stat
import sys
import time
import errno
import Queue
import pprint
import signal
import shutil
import optparse
import logging
import hostlist
import traceback
import threading
import subprocess
import multiprocessing

import saga                as rs
import radical.utils       as ru
import radical.pilot       as rp
import radical.pilot.utils as rpu



# ------------------------------------------------------------------------------
#
# http://stackoverflow.com/questions/9539052/python-dynamically-changing-base-classes-at-runtime-how-to
#
# Depending on agent architecture (which is specific to the resource type it
# runs on) can switch between different component types: using threaded (when
# running on the same node), multiprocessing (also for running on the same node,
# but avoiding python's threading problems, for the prices of slower queues),
# and remote processes (for running components on different nodes, using zeromq
# queues for communication).
#
# We do some trickery to keep the actual components independent from the actual
# schema:
#
#   - we wrap the different queue types into a rpu.Queue object
#   - we change the base class of the component dynamically to the respective type
#
# This requires components to adhere to the following restrictions:
#
#   - *only* communicate over queues -- no shared data with other components or
#     component instances.  Note that this also holds for example for the
#     scheduler!
#   - no shared data between the component class and it's run() method.  That
#     includes no sharing of queues.
#   - components inherit from base_component, and the constructor needs to
#     register all required component-internal and -external queues with that
#     base class -- the run() method can then transparently retrieve them from
#     there.
#

# FIXME: static switch between thread and process rendering of exec worker.
AGENT_THREADS   = 'threading'
AGENT_PROCESSES = 'multiprocessing'

AGENT_MODE      = AGENT_PROCESSES

if AGENT_MODE == AGENT_THREADS :
    COMPONENT_MODE = threading
    COMPONENT_TYPE = threading.Thread
    QUEUE_TYPE     = multiprocessing.Queue
elif AGENT_MODE == AGENT_PROCESSES :
    COMPONENT_MODE = multiprocessing
    COMPONENT_TYPE = multiprocessing.Process
    QUEUE_TYPE     = multiprocessing.Queue
else:
    raise Exception('Unknown Agent Mode')


# this needs git attribute 'ident' set for this file
git_ident = "$Id$"


# ------------------------------------------------------------------------------
#
# DEBUGGING CONSTANTS -- only change when you know what you are doing.  It is
# almost guaranteed that any changes will make the agent non-functional (if
# functionality is defined as executing a set of given CUs).

# component IDs

AGENT             = 'Agent'
STAGEIN_QUEUE     = 'stagein_queue'
STAGEIN_WORKER    = 'StageinWorker'
SCHEDULE_QUEUE    = 'schedule_queue'
SCHEDULER         = 'Scheduler'
EXECUTION_QUEUE   = 'execution_queue'
EXEC_WORKER       = 'ExecWorker'
WATCH_QUEUE       = 'watch_queue'
WATCHER           = 'ExecWatcher'
STAGEOUT_QUEUE    = 'stageout_queue'
STAGEOUT_WORKER   = 'StageoutWorker'
UPDATE_QUEUE      = 'update_queue'
UPDATE_WORKER     = 'UpdateWorker'


# Number of worker threads
NUMBER_OF_WORKERS = {
        STAGEIN_WORKER   : 1,
        EXEC_WORKER      : 1,
        STAGEOUT_WORKER  : 1,
        UPDATE_WORKER    : 1
}

# factor by which the number of units are increased at a certain step.  Value of
# '1' will leave the units unchanged.  Any blowup will leave on unit as the
# original, and will then create clones with an changed unit ID (see blowup()).
BLOWUP_FACTOR = {
        AGENT            : 1,
        STAGEIN_QUEUE    : 1,
        STAGEIN_WORKER   : 1,
        SCHEDULE_QUEUE   : 1,
        SCHEDULER        : 1,
        EXECUTION_QUEUE  : 1,
        EXEC_WORKER      : 1,
        WATCH_QUEUE      : 1,
        WATCHER          : 1,
        STAGEOUT_QUEUE   : 1,
        STAGEOUT_WORKER  : 1,
        UPDATE_QUEUE     : 1,
        UPDATE_WORKER    : 1
}

# flag to drop all blown-up units at some point in the pipeline.  The units
# with the original IDs will again be left untouched, but all other units are
# silently discarded.
# 0: drop nothing
# 1: drop clones
# 2: drop everything
DROP_CLONES = {
        AGENT            : 1,
        STAGEIN_QUEUE    : 1,
        STAGEIN_WORKER   : 1,
        SCHEDULE_QUEUE   : 1,
        SCHEDULER        : 1,
        EXECUTION_QUEUE  : 1,
        EXEC_WORKER      : 1,
        WATCH_QUEUE      : 1,
        WATCHER          : 1,
        STAGEOUT_QUEUE   : 1,
        STAGEOUT_WORKER  : 1,
        UPDATE_QUEUE     : 1,
        UPDATE_WORKER    : 1
}
#
# ------------------------------------------------------------------------------

# ------------------------------------------------------------------------------
# CONSTANTS
#
# 'enum' for unit launch method types
LAUNCH_METHOD_APRUN         = 'APRUN'
LAUNCH_METHOD_CCMRUN        = 'CCMRUN'
LAUNCH_METHOD_DPLACE        = 'DPLACE'
LAUNCH_METHOD_FORK          = 'FORK'
LAUNCH_METHOD_IBRUN         = 'IBRUN'
LAUNCH_METHOD_MPIEXEC       = 'MPIEXEC'
LAUNCH_METHOD_MPIRUN_CCMRUN = 'MPIRUN_CCMRUN'
LAUNCH_METHOD_MPIRUN_DPLACE = 'MPIRUN_DPLACE'
LAUNCH_METHOD_MPIRUN        = 'MPIRUN'
LAUNCH_METHOD_MPIRUN_RSH    = 'MPIRUN_RSH'
LAUNCH_METHOD_ORTE          = 'ORTE'
LAUNCH_METHOD_POE           = 'POE'
LAUNCH_METHOD_RUNJOB        = 'RUNJOB'
LAUNCH_METHOD_SSH           = 'SSH'

# 'enum' for local resource manager types
LRMS_NAME_CCM               = 'CCM'
LRMS_NAME_FORK              = 'FORK'
LRMS_NAME_LOADLEVELER       = 'LOADL'
LRMS_NAME_LSF               = 'LSF'
LRMS_NAME_PBSPRO            = 'PBSPRO'
LRMS_NAME_SGE               = 'SGE'
LRMS_NAME_SLURM             = 'SLURM'
LRMS_NAME_TORQUE            = 'TORQUE'

# 'enum' for pilot's unit scheduler types
SCHEDULER_NAME_CONTINUOUS   = "CONTINUOUS"
SCHEDULER_NAME_SCATTERED    = "SCATTERED"
SCHEDULER_NAME_TORUS        = "TORUS"

# 'enum' for pilot's unit spawner types
SPAWNER_NAME_POPEN          = "POPEN"
SPAWNER_NAME_SHELL          = "SHELL"

# defines for pilot commands
COMMAND_CANCEL_PILOT        = "Cancel_Pilot"
COMMAND_CANCEL_COMPUTE_UNIT = "Cancel_Compute_Unit"
COMMAND_KEEP_ALIVE          = "Keep_Alive"
COMMAND_FIELD               = "commands"
COMMAND_TYPE                = "type"
COMMAND_ARG                 = "arg"
COMMAND_CANCEL              = "Cancel"
COMMAND_SCHEDULE            = "schedule"
COMMAND_RESCHEDULE          = "reschedule"
COMMAND_UNSCHEDULE          = "unschedule"
COMMAND_WAKEUP              = "wakeup"


# 'enum' for staging action operators
COPY     = 'Copy'     # local cp
LINK     = 'Link'     # local ln -s
MOVE     = 'Move'     # local mv
TRANSFER = 'Transfer' # saga remote transfer
                      # TODO: This might just be a special case of copy

# tri-state for unit spawn retval
OK       = 'OK'
FAIL     = 'FAIL'
RETRY    = 'RETRY'

# two-state for slot occupation.
FREE     = 'Free'
BUSY     = 'Busy'

agent_config = {
    # directory for staging files inside the agent sandbox
    'staging_area'         : 'staging_area',
    
    # url scheme to indicate the use of staging_area
    'staging_scheme'       : 'staging',
    
    # max number of cu out/err chars to push to db
    'max_io_loglength'     : 1*1024,
    
    # max time period to collec db requests into bulks (seconds)
    'bulk_collection_time' : 1.0,
    
    # time to sleep between queue polls (seconds)
    'queue_poll_sleeptime' : 0.1,
    
    # time to sleep between database polls (seconds)
    'db_poll_sleeptime'    : 0.1,
    
    # time between checks of internal state and commands from mothership (seconds)
    'heartbeat_interval'   : 10,
}
agent_config['blowup_factor']     = BLOWUP_FACTOR
agent_config['drop_clones']       = DROP_CLONES
agent_config['number_of_workers'] = NUMBER_OF_WORKERS


# ----------------------------------------------------------------------------------
#
def rec_makedir(target):

    # recursive makedir which ignores errors if dir already exists

    try:
        os.makedirs(target)
    except OSError as e:
        # ignore failure on existing directory
        if e.errno == errno.EEXIST and os.path.isdir(os.path.dirname(target)):
            pass
        else:
            raise


# ------------------------------------------------------------------------------
#
def pilot_FAILED(mongo_p, pilot_uid, logger, message):

    logger.error(message)

    now = rpu.timestamp()
    out = None
    err = None
    log = None

    try    : out = open('./agent.out', 'r').read()
    except : pass
    try    : err = open('./agent.err', 'r').read()
    except : pass
    try    : log = open('./agent.log',    'r').read()
    except : pass

    msg = [{"message": message,          "timestamp": now},
           {"message": rpu.get_rusage(), "timestamp": now}]

    if mongo_p:
        mongo_p.update({"_id": pilot_uid},
            {"$pushAll": {"log"         : msg},
             "$push"   : {"statehistory": {"state"     : rp.FAILED,
                                           "timestamp" : now}},
             "$set"    : {"state"       : rp.FAILED,
                          "stdout"      : rpu.tail(out),
                          "stderr"      : rpu.tail(err),
                          "logfile"     : rpu.tail(log),
                          "finished"    : now}
            })

    else:
        logger.error("cannot log error state in database!")


# ------------------------------------------------------------------------------
#
def pilot_CANCELED(mongo_p, pilot_uid, logger, message):

    logger.warning(message)

    now = rpu.timestamp()
    out = None
    err = None
    log = None

    try    : out = open('./agent.out', 'r').read()
    except : pass
    try    : err = open('./agent.err', 'r').read()
    except : pass
    try    : log = open('./agent.log',    'r').read()
    except : pass

    msg = [{"message": message,          "timestamp": now},
           {"message": rpu.get_rusage(), "timestamp": now}]

    mongo_p.update({"_id": pilot_uid},
        {"$pushAll": {"log"         : msg},
         "$push"   : {"statehistory": {"state"     : rp.CANCELED,
                                       "timestamp" : now}},
         "$set"    : {"state"       : rp.CANCELED,
                      "stdout"      : rpu.tail(out),
                      "stderr"      : rpu.tail(err),
                      "logfile"     : rpu.tail(log),
                      "finished"    : now}
        })


# ------------------------------------------------------------------------------
#
def pilot_DONE(mongo_p, pilot_uid):

    now = rpu.timestamp()
    out = None
    err = None
    log = None

    try    : out = open('./agent.out', 'r').read()
    except : pass
    try    : err = open('./agent.err', 'r').read()
    except : pass
    try    : log = open('./agent.log',    'r').read()
    except : pass

    msg = [{"message": "pilot done",     "timestamp": now},
           {"message": rpu.get_rusage(), "timestamp": now}]

    mongo_p.update({"_id": pilot_uid},
        {"$pushAll": {"log"         : msg},
         "$push"   : {"statehistory": {"state"    : rp.DONE,
                                       "timestamp": now}},
         "$set"    : {"state"       : rp.DONE,
                      "stdout"      : rpu.tail(out),
                      "stderr"      : rpu.tail(err),
                      "logfile"     : rpu.tail(log),
                      "finished"    : now}
        })


# ==============================================================================
#
# Schedulers
#
# ==============================================================================
#
class Scheduler(threading.Thread):

    # FIXME: clarify what can be overloaded by Scheduler classes

    # --------------------------------------------------------------------------
    #
    def __init__(self, name, config, logger, lrms, schedule_queue, execution_queue,
                 update_queue):

        threading.Thread.__init__(self)

        self.name             = name
        self._config          = config
        self._log             = logger
        self._lrms            = lrms
        self._schedule_queue  = schedule_queue
        self._execution_queue = execution_queue
        self._update_queue    = update_queue

        self._terminate       = threading.Event()
        self._lock            = threading.RLock()
        self._wait_pool       = list()
        self._wait_queue_lock = threading.RLock()

        rpu.prof('start')

        self._configure()



    # --------------------------------------------------------------------------
    #
    # This class-method creates the appropriate sub-class for the Launch Method.
    #
    @classmethod
    def create(cls, name, config, logger, lrms, schedule_queue, execution_queue,
               update_queue):

        # Make sure that we are the base-class!
        if cls != Scheduler:
            raise TypeError("Scheduler Factory only available to base class!")

        try:
            implementation = {
                SCHEDULER_NAME_CONTINUOUS : SchedulerContinuous,
                SCHEDULER_NAME_SCATTERED  : SchedulerScattered,
                SCHEDULER_NAME_TORUS      : SchedulerTorus
            }[name]

            impl = implementation(name, config, logger, lrms, schedule_queue,
                                  execution_queue, update_queue)

            impl.start()
            return impl

        except KeyError:
            raise ValueError("Scheduler '%s' unknown!" % name)


    # --------------------------------------------------------------------------
    #
    def stop(self):
        
        rpu.prof ('stop request')
      # rpu.flush_prof()
        self._terminate.set()


    # --------------------------------------------------------------------------
    #
    def _configure(self):
        raise NotImplementedError("_configure() not implemented for Scheduler '%s'." % self.name)


    # --------------------------------------------------------------------------
    #
    def slot_status(self):
        raise NotImplementedError("slot_status() not implemented for Scheduler '%s'." % self.name)


    # --------------------------------------------------------------------------
    #
    def _allocate_slot(self, cores_requested):
        raise NotImplementedError("_allocate_slot() not implemented for Scheduler '%s'." % self.name)


    # --------------------------------------------------------------------------
    #
    def _release_slot(self, opaque_slot):
        raise NotImplementedError("_release_slot() not implemented for Scheduler '%s'." % self.name)


    # --------------------------------------------------------------------------
    #
    def _try_allocation(self, cu):
        """
        Attempt to allocate cores for a specific CU.  If it succeeds, send the
        CU off to the ExecutionWorker.
        """

        # needs to be locked as we try to acquire slots, but slots are freed
        # in a different thread.  But we keep the lock duration short...
        with self._lock :

            # schedule this unit, and receive an opaque handle that has meaning to
            # the LRMS, Scheduler and LaunchMethod.
            cu['opaque_slot'] = self._allocate_slot(cu['description']['cores'])

        if not cu['opaque_slot']:
            # signal the CU remains unhandled
            return False

        # got an allocation, go off and launch the process
        rpu.prof('schedule', msg="allocated", uid=cu['_id'], logger=self._log.warn)
        self._log.info (self.slot_status())

        cu_list, cu_dropped = rpu.blowup(self._config, cu, EXECUTION_QUEUE)
        for _cu in cu_list :
            rpu.prof('put', msg="Scheduler to execution_queue (%s)" % _cu['state'], uid=_cu['_id'])
            self._execution_queue.put(_cu)

        # we need to free allocated cores for dropped CUs
        self.unschedule(cu_dropped)

        return True


    # --------------------------------------------------------------------------
    #
    def _reschedule(self):

        rpu.prof('reschedule')
        self._log.info("slot status before reschedule: %s" % self.slot_status())

        # cycle through wait queue, and see if we get anything running now.  We
        # cycle over a copy of the list, so that we can modify the list on the
        # fly
        for cu in self._wait_pool[:]:

            if self._try_allocation(cu):
                # NOTE: this is final, remove it from the wait queue
                with self._wait_queue_lock :
                    self._wait_pool.remove(cu)
                    rpu.prof('unqueue', msg="re-allocation done", uid=cu['_id'])

        self._log.info("slot status after  reschedule: %s" % self.slot_status ())
        rpu.prof('reschedule done')


    # --------------------------------------------------------------------------
    #
    def unschedule(self, cus):
        # release (for whatever reason) all slots allocated to this CU

        # needs to be locked as we try to release slots, but slots are acquired
        # in a different thread....
        with self._lock :

            rpu.prof('unschedule')
            self._log.info("slot status before unschedule: %s" % self.slot_status ())

            slots_released = False

            if not isinstance(cus, list):
                cus = [cus]

            for cu in cus:
                if cu['opaque_slot']:
                    self._release_slot(cu['opaque_slot'])
                    slots_released = True

            # notify the scheduling thread of released slots
            if slots_released:
                rpu.prof('put_cmd', msg="Scheduler to schedule_queue (%s)" % COMMAND_RESCHEDULE)
                self._schedule_queue.put(COMMAND_RESCHEDULE)

            self._log.info("slot status after  unschedule: %s" % self.slot_status ())
            rpu.prof('unschedule done - reschedule')


    # --------------------------------------------------------------------------
    #
    def run(self):

        rpu.prof('run')
        while not self._terminate.is_set():

            try:

                request = self._schedule_queue.get()

                if not isinstance(request, list):
                    # command only, no cu
                    request = [request, None]

                # shutdown signal
                if not request:
                    rpu.prof('get_cmd', msg="schedule_queue to Scheduler (wakeup)")
                    continue

                command = request[0]
                cu      = request[1]

                rpu.prof('get_cmd', msg="schedule_queue to Scheduler (%s)" % command)

                if command == COMMAND_WAKEUP:

                    # nothing to do (other then testing self._terminate)
                    rpu.prof('get_cmd', msg="schedule_queue to Scheduler (wakeup)")
                    continue


                elif command == COMMAND_RESCHEDULE:

                    # reschedule is done over all units in the wait queue
                    assert (cu == None) 
                    self._reschedule()


                elif command == COMMAND_SCHEDULE:

                    rpu.prof('get', msg="schedule_queue to Scheduler (%s)" % cu['state'], uid=cu['_id'])

                    # FIXME: this state update is not recorded?
                    cu['state'] = rp.ALLOCATING

<<<<<<< HEAD


=======
>>>>>>> c25f41d1
                    cu_list, _  = rpu.blowup(self._config, cu, SCHEDULER)
                    for _cu in cu_list:

                        # we got a new unit to schedule.  Either we can place it
                        # straight away and move it to execution, or we have to
                        # put it on the wait queue.
                        if not self._try_allocation(_cu):
                            # No resources available, put in wait queue
                            with self._wait_queue_lock :
                                self._wait_pool.append(_cu)
                            rpu.prof('schedule', msg="allocation failed", uid=_cu['_id'])


                elif command == COMMAND_UNSCHEDULE :

                    # we got a finished unit, and can re-use its cores
                    #
                    # FIXME: we may want to handle this type of requests
                    # with higher priority, so it might deserve a separate
                    # queue.  Measure first though, then optimize...
                    #
                    # NOTE: unschedule() runs re-schedule, which probably
                    # should be delayed until this bulk has been worked
                    # on...
                    rpu.prof('schedule', msg="unit deallocation", uid=cu['_id'])
                    self.unschedule(cu)

                else :
                    raise ValueError ("cannot handle scheduler command '%s'", command)

            except Exception as e:
                self._log.exception('Error in scheduler loop: %s', e)
                raise

            finally:
                rpu.prof ('stop')


# ==============================================================================
#
class SchedulerContinuous(Scheduler):

    # --------------------------------------------------------------------------
    #
    def __init__(self, name, config, logger, lrms, scheduler_queue,
                 execution_queue, update_queue):

        self.slots = None

        Scheduler.__init__(self, name, config, logger, lrms, scheduler_queue,
                execution_queue, update_queue)


    # --------------------------------------------------------------------------
    #
    def _configure(self):
        if not self._lrms.node_list:
            raise RuntimeError("LRMS %s didn't _configure node_list." % self._lrms.name)

        if not self._lrms.cores_per_node:
            raise RuntimeError("LRMS %s didn't _configure cores_per_node." % self._lrms.name)

        # Slots represents the internal process management structure.
        # The structure is as follows:
        # [
        #    {'node': 'node1', 'cores': [p_1, p_2, p_3, ... , p_cores_per_node]},
        #    {'node': 'node2', 'cores': [p_1, p_2, p_3. ... , p_cores_per_node]
        # ]
        #
        # We put it in a list because we care about (and make use of) the order.
        #
        self.slots = []
        for node in self._lrms.node_list:
            self.slots.append({
                'node': node,
                # TODO: Maybe use the real core numbers in the case of
                # non-exclusive host reservations?
                'cores': [FREE for _ in range(0, self._lrms.cores_per_node)]
            })


    # --------------------------------------------------------------------------
    #
    # Convert a set of slots into an index into the global slots list
    #
    def slots2offset(self, task_slots):
        # TODO: This assumes all hosts have the same number of cores

        first_slot = task_slots[0]
        # Get the host and the core part
        [first_slot_host, first_slot_core] = first_slot.split(':')
        # Find the entry in the the all_slots list based on the host
        slot_entry = (slot for slot in self.slots if slot["node"] == first_slot_host).next()
        # Transform it into an index in to the all_slots list
        all_slots_slot_index = self.slots.index(slot_entry)

        return all_slots_slot_index * self._lrms.cores_per_node + int(first_slot_core)


    # --------------------------------------------------------------------------
    #
    def slot_status(self):
        """Returns a multi-line string corresponding to slot status.
        """

        slot_matrix = ""
        for slot in self.slots:
            slot_matrix += "|"
            for core in slot['cores']:
                if core == FREE:
                    slot_matrix += "-"
                else:
                    slot_matrix += "+"
        slot_matrix += "|"
        return {'timestamp' : rpu.timestamp(),
                'slotstate' : slot_matrix}


    # --------------------------------------------------------------------------
    #
    # (Temporary?) wrapper for acquire_slots
    #
    def _allocate_slot(self, cores_requested):

        # TODO: single_node should be enforced for e.g. non-message passing
        #       tasks, but we don't have that info here.
        if cores_requested <= self._lrms.cores_per_node:
            single_node = True
        else:
            single_node = False

        # Given that we are the continuous scheduler, this is fixed.
        # TODO: Argument can be removed altogether?
        continuous = True

        # TODO: Now we rely on "None", maybe throw an exception?
        return self._acquire_slots(cores_requested, single_node=single_node,
                continuous=continuous)


    # --------------------------------------------------------------------------
    #
    def _release_slot(self, (task_slots)):
        self._change_slot_states(task_slots, FREE)


    # --------------------------------------------------------------------------
    #
    def _acquire_slots(self, cores_requested, single_node, continuous):

        #
        # Switch between searching for continuous or scattered slots
        #
        # Switch between searching for single or multi-node
        if single_node:
            if continuous:
                task_slots = self._find_slots_single_cont(cores_requested)
            else:
                raise NotImplementedError('No scattered single node scheduler implemented yet.')
        else:
            if continuous:
                task_slots = self._find_slots_multi_cont(cores_requested)
            else:
                raise NotImplementedError('No scattered multi node scheduler implemented yet.')

        if task_slots is not None:
            self._change_slot_states(task_slots, BUSY)

        return task_slots


    # --------------------------------------------------------------------------
    #
    # Find a needle (continuous sub-list) in a haystack (list)
    #
    def _find_sublist(self, haystack, needle):
        n = len(needle)
        # Find all matches (returns list of False and True for every position)
        hits = [(needle == haystack[i:i+n]) for i in xrange(len(haystack)-n+1)]
        try:
            # Grab the first occurrence
            index = hits.index(True)
        except ValueError:
            index = None

        return index


    # --------------------------------------------------------------------------
    #
    # Transform the number of cores into a continuous list of "status"es,
    # and use that to find a sub-list.
    #
    def _find_cores_cont(self, slot_cores, cores_requested, status):
        return self._find_sublist(slot_cores, [status for _ in range(cores_requested)])


    # --------------------------------------------------------------------------
    #
    # Find an available continuous slot within node boundaries.
    #
    def _find_slots_single_cont(self, cores_requested):

        for slot in self.slots:
            slot_node = slot['node']
            slot_cores = slot['cores']

            slot_cores_offset = self._find_cores_cont(slot_cores, cores_requested, FREE)

            if slot_cores_offset is not None:
                self._log.info('Node %s satisfies %d cores at offset %d',
                              slot_node, cores_requested, slot_cores_offset)
                return ['%s:%d' % (slot_node, core) for core in
                        range(slot_cores_offset, slot_cores_offset + cores_requested)]

        return None


    # --------------------------------------------------------------------------
    #
    # Find an available continuous slot across node boundaries.
    #
    def _find_slots_multi_cont(self, cores_requested):

        # Convenience aliases
        cores_per_node = self._lrms.cores_per_node
        all_slots = self.slots

        # Glue all slot core lists together
        all_slot_cores = [core for node in [node['cores'] for node in all_slots] for core in node]
        # self._log.debug("all_slot_cores: %s", all_slot_cores)

        # Find the start of the first available region
        all_slots_first_core_offset = self._find_cores_cont(all_slot_cores, cores_requested, FREE)
        self._log.debug("all_slots_first_core_offset: %s", all_slots_first_core_offset)
        if all_slots_first_core_offset is None:
            return None

        # Determine the first slot in the slot list
        first_slot_index = all_slots_first_core_offset / cores_per_node
        self._log.debug("first_slot_index: %s", first_slot_index)
        # And the core offset within that node
        first_slot_core_offset = all_slots_first_core_offset % cores_per_node
        self._log.debug("first_slot_core_offset: %s", first_slot_core_offset)

        # Note: We subtract one here, because counting starts at zero;
        #       Imagine a zero offset and a count of 1, the only core used
        #       would be core 0.
        #       TODO: Verify this claim :-)
        all_slots_last_core_offset = (first_slot_index * cores_per_node) +\
                                     first_slot_core_offset + cores_requested - 1
        self._log.debug("all_slots_last_core_offset: %s", all_slots_last_core_offset)
        last_slot_index = (all_slots_last_core_offset) / cores_per_node
        self._log.debug("last_slot_index: %s", last_slot_index)
        last_slot_core_offset = all_slots_last_core_offset % cores_per_node
        self._log.debug("last_slot_core_offset: %s", last_slot_core_offset)

        # Convenience aliases
        last_slot = self.slots[last_slot_index]
        self._log.debug("last_slot: %s", last_slot)
        last_node = last_slot['node']
        self._log.debug("last_node: %s", last_node)
        first_slot = self.slots[first_slot_index]
        self._log.debug("first_slot: %s", first_slot)
        first_node = first_slot['node']
        self._log.debug("first_node: %s", first_node)

        # Collect all node:core slots here
        task_slots = []

        # Add cores from first slot for this unit
        # As this is a multi-node search, we can safely assume that we go
        # from the offset all the way to the last core.
        task_slots.extend(['%s:%d' % (first_node, core) for core in
                           range(first_slot_core_offset, cores_per_node)])

        # Add all cores from "middle" slots
        for slot_index in range(first_slot_index+1, last_slot_index):
            slot_node = all_slots[slot_index]['node']
            task_slots.extend(['%s:%d' % (slot_node, core) for core in range(0, cores_per_node)])

        # Add the cores of the last slot
        task_slots.extend(['%s:%d' % (last_node, core) for core in range(0, last_slot_core_offset+1)])

        return task_slots


    # --------------------------------------------------------------------------
    #
    # Change the reserved state of slots (FREE or BUSY)
    #
    def _change_slot_states(self, task_slots, new_state):

        # Convenience alias
        all_slots = self.slots

        # logger.debug("change_slot_states: unit slots: %s", task_slots)

        for slot in task_slots:
            # logger.debug("change_slot_states: slot content: %s", slot)
            # Get the node and the core part
            [slot_node, slot_core] = slot.split(':')
            # Find the entry in the the all_slots list
            slot_entry = (slot for slot in all_slots if slot["node"] == slot_node).next()
            # Change the state of the slot
            slot_entry['cores'][int(slot_core)] = new_state



# ==============================================================================
#
class SchedulerScattered(Scheduler):
    # FIXME: implement
    pass


# ==============================================================================
#
class SchedulerTorus(Scheduler):

    # TODO: Ultimately all BG/Q specifics should move out of the scheduler

    # --------------------------------------------------------------------------
    #
    # Offsets into block structure
    #
    TORUS_BLOCK_INDEX  = 0
    TORUS_BLOCK_COOR   = 1
    TORUS_BLOCK_NAME   = 2
    TORUS_BLOCK_STATUS = 3


    # --------------------------------------------------------------------------
    def __init__(self, name, config, logger, lrms, scheduler_queue,
                 execution_queue, update_queue):

        self.slots            = None
        self._cores_per_node  = None

        Scheduler.__init__(self, name, config, logger, lrms, scheduler_queue,
                execution_queue, update_queue)


    # --------------------------------------------------------------------------
    #
    def _configure(self):
        if not self._lrms.cores_per_node:
            raise RuntimeError("LRMS %s didn't _configure cores_per_node." % self._lrms.name)

        self._cores_per_node = self._lrms.cores_per_node

        # TODO: get rid of field below
        self.slots = 'bogus'


    # --------------------------------------------------------------------------
    #
    def slot_status(self):
        """Returns a multi-line string corresponding to slot status.
        """

        slot_matrix = ""
        for slot in self._lrms.torus_block:
            slot_matrix += "|"
            if slot[self.TORUS_BLOCK_STATUS] == FREE:
                slot_matrix += "-" * self._lrms.cores_per_node
            else:
                slot_matrix += "+" * self._lrms.cores_per_node
        slot_matrix += "|"
        return {'timestamp': rpu.timestamp(),
                'slotstate': slot_matrix}


    # --------------------------------------------------------------------------
    #
    # Allocate a number of cores
    #
    # Currently only implements full-node allocation, so core count must
    # be a multiple of cores_per_node.
    #
    def _allocate_slot(self, cores_requested):

        block = self._lrms.torus_block
        sub_block_shape_table = self._lrms.shape_table

        self._log.info("Trying to allocate %d core(s).", cores_requested)

        if cores_requested % self._lrms.cores_per_node:
            num_cores = int(math.ceil(cores_requested / float(self._lrms.cores_per_node))) \
                        * self._lrms.cores_per_node
            self._log.error('Core not multiple of %d, increasing to %d!',
                           self._lrms.cores_per_node, num_cores)

        num_nodes = cores_requested / self._lrms.cores_per_node

        offset = self._alloc_sub_block(block, num_nodes)

        if offset is None:
            self._log.warning('No allocation made.')
            return

        # TODO: return something else than corner location? Corner index?
        corner = block[offset][self.TORUS_BLOCK_COOR]
        sub_block_shape = sub_block_shape_table[num_nodes]

        end = self.get_last_node(corner, sub_block_shape)
        self._log.debug('Allocating sub-block of %d node(s) with dimensions %s'
                       ' at offset %d with corner %s and end %s.',
                        num_nodes, self._lrms.shape2str(sub_block_shape), offset,
                        self._lrms.loc2str(corner), self._lrms.loc2str(end))

        return corner, sub_block_shape


    # --------------------------------------------------------------------------
    #
    # Allocate a sub-block within a block
    # Currently only works with offset that are exactly the sub-block size
    #
    def _alloc_sub_block(self, block, num_nodes):

        offset = 0
        # Iterate through all nodes with offset a multiple of the sub-block size
        while True:

            # Verify the assumption (needs to be an assert?)
            if offset % num_nodes != 0:
                msg = 'Sub-block needs to start at correct offset!'
                self._log.exception(msg)
                raise ValueError(msg)
                # TODO: If we want to workaround this, the coordinates need to overflow

            not_free = False
            # Check if all nodes from offset till offset+size are FREE
            for peek in range(num_nodes):
                try:
                    if block[offset+peek][self.TORUS_BLOCK_STATUS] == BUSY:
                        # Once we find the first BUSY node we can discard this attempt
                        not_free = True
                        break
                except IndexError:
                    self._log.exception('Block out of bound. Num_nodes: %d, offset: %d, peek: %d.',
                            num_nodes, offset, peek)

            if not_free == True:
                # No success at this offset
                self._log.info("No free nodes found at this offset: %d.", offset)

                # If we weren't the last attempt, then increase the offset and iterate again.
                if offset + num_nodes < self._block2num_nodes(block):
                    offset += num_nodes
                    continue
                else:
                    return

            else:
                # At this stage we have found a free spot!

                self._log.info("Free nodes found at this offset: %d.", offset)

                # Then mark the nodes busy
                for peek in range(num_nodes):
                    block[offset+peek][self.TORUS_BLOCK_STATUS] = BUSY

                return offset


    # --------------------------------------------------------------------------
    #
    # Return the number of nodes in a block
    #
    def _block2num_nodes(self, block):
        return len(block)


    # --------------------------------------------------------------------------
    #
    def _release_slot(self, (corner, shape)):
        self._free_cores(self._lrms.torus_block, corner, shape)


    # --------------------------------------------------------------------------
    #
    # Free up an allocation
    #
    def _free_cores(self, block, corner, shape):

        # Number of nodes to free
        num_nodes = self._shape2num_nodes(shape)

        # Location of where to start freeing
        offset = self.corner2offset(block, corner)

        self._log.info("Freeing %d nodes starting at %d.", num_nodes, offset)

        for peek in range(num_nodes):
            assert block[offset+peek][self.TORUS_BLOCK_STATUS] == BUSY, \
                'Block %d not Free!' % block[offset+peek]
            block[offset+peek][self.TORUS_BLOCK_STATUS] = FREE


    # --------------------------------------------------------------------------
    #
    # Follow coordinates to get the last node
    #
    def get_last_node(self, origin, shape):
        ret = {}
        for dim in self._lrms.torus_dimension_labels:
            ret[dim] = origin[dim] + shape[dim] -1
        return ret


    # --------------------------------------------------------------------------
    #
    # Return the number of nodes for the given block shape
    #
    def _shape2num_nodes(self, shape):

        nodes = 1
        for dim in self._lrms.torus_dimension_labels:
            nodes *= shape[dim]

        return nodes


    # --------------------------------------------------------------------------
    #
    # Return the offset into the node list from a corner
    #
    # TODO: Can this be determined instead of searched?
    #
    def corner2offset(self, block, corner):
        offset = 0

        for e in block:
            if corner == e[self.TORUS_BLOCK_COOR]:
                return offset
            offset += 1

        return offset



# ==============================================================================
#
# Launch Methods
#
# ==============================================================================
#
class LaunchMethod(object):

    # List of environment variables that designated Launch Methods should export
    EXPORT_ENV_VARIABLES = [
        'LD_LIBRARY_PATH',
        'PATH',
        'PYTHONPATH',
        'PYTHON_DIR',
    ]

    # --------------------------------------------------------------------------
    #
    def __init__(self, name, config, logger, scheduler):

        self.name       = name
        self._config    = config
        self._log       = logger
        self._scheduler = scheduler

        self.launch_command = None
        self._configure()
        # TODO: This doesn't make too much sense for LM's that use multiple
        #       commands, perhaps this needs to move to per LM __init__.
        if self.launch_command is None:
            raise RuntimeError("Launch command not found for LaunchMethod '%s'" % name)

        logger.info("Discovered launch command: '%s'.", self.launch_command)

    # --------------------------------------------------------------------------
    #
    # This class-method creates the appropriate sub-class for the Launch Method.
    #
    @classmethod
    def create(cls, name, config, logger, scheduler):

        # Make sure that we are the base-class!
        if cls != LaunchMethod:
            raise TypeError("LaunchMethod factory only available to base class!")

        try:
            implementation = {
                LAUNCH_METHOD_APRUN         : LaunchMethodAPRUN,
                LAUNCH_METHOD_CCMRUN        : LaunchMethodCCMRUN,
                LAUNCH_METHOD_DPLACE        : LaunchMethodDPLACE,
                LAUNCH_METHOD_FORK          : LaunchMethodFORK,
                LAUNCH_METHOD_IBRUN         : LaunchMethodIBRUN,
                LAUNCH_METHOD_MPIEXEC       : LaunchMethodMPIEXEC,
                LAUNCH_METHOD_MPIRUN_CCMRUN : LaunchMethodMPIRUNCCMRUN,
                LAUNCH_METHOD_MPIRUN_DPLACE : LaunchMethodMPIRUNDPLACE,
                LAUNCH_METHOD_MPIRUN        : LaunchMethodMPIRUN,
                LAUNCH_METHOD_MPIRUN_RSH    : LaunchMethodMPIRUNRSH,
                LAUNCH_METHOD_ORTE          : LaunchMethodORTE,
                LAUNCH_METHOD_POE           : LaunchMethodPOE,
                LAUNCH_METHOD_RUNJOB        : LaunchMethodRUNJOB,
                LAUNCH_METHOD_SSH           : LaunchMethodSSH
            }[name]
            return implementation(name, config, logger, scheduler)

        except KeyError:
            logger.exception("LaunchMethod '%s' unknown!" % name)

        except Exception as e:
            logger.exception("LaunchMethod cannot be used: %s!" % e)

        return None


    # --------------------------------------------------------------------------
    #
    def _configure(self):
        raise NotImplementedError("_configure() not implemented for LaunchMethod: %s." % self.name)

    # --------------------------------------------------------------------------
    #
    def construct_command(self, task_exec, task_args, task_numcores,
                          launch_script_hop, opaque_slot):
        raise NotImplementedError("construct_command() not implemented for LaunchMethod: %s." % self.name)


    # --------------------------------------------------------------------------
    #
    def _find_executable(self, names):
        """Takes a (list of) name(s) and looks for an executable in the path.
        """

        if not isinstance(names, list):
            names = [names]

        for name in names:
            ret = self._which(name)
            if ret is not None:
                return ret

        return None


    # --------------------------------------------------------------------------
    #
    def _which(self, program):
        """Finds the location of an executable.
        Taken from:
        http://stackoverflow.com/questions/377017/test-if-executable-exists-in-python
        """
        # ----------------------------------------------------------------------
        #
        def is_exe(fpath):
            return os.path.isfile(fpath) and os.access(fpath, os.X_OK)

        fpath, _ = os.path.split(program)
        if fpath:
            if is_exe(program):
                return program
        else:
            for path in os.environ["PATH"].split(os.pathsep):
                exe_file = os.path.join(path, program)
                if is_exe(exe_file):
                    return exe_file
        return None


# ==============================================================================
#
class LaunchMethodFORK(LaunchMethod):

    # --------------------------------------------------------------------------
    #
    def __init__(self, name, config, logger, scheduler):

        LaunchMethod.__init__(self, name, config, logger, scheduler)


    # --------------------------------------------------------------------------
    #
    def _configure(self):
        # "Regular" tasks
        self.launch_command = ''


    # --------------------------------------------------------------------------
    #
    def construct_command(self, task_exec, task_args, task_numcores,
                          launch_script_hop, opaque_slot):

        if task_args:
            command = " ".join([task_exec, task_args])
        else:
            command = task_exec

        return command, None



# ==============================================================================
#
class LaunchMethodMPIRUN(LaunchMethod):

    # --------------------------------------------------------------------------
    #
    def __init__(self, name, config, logger, scheduler):

        LaunchMethod.__init__(self, name, config, logger, scheduler)


    # --------------------------------------------------------------------------
    #
    def _configure(self):
        self.launch_command = self._find_executable([
            'mpirun',            # General case
            'mpirun_rsh',        # Gordon @ SDSC
            'mpirun-mpich-mp',   # Mac OSX MacPorts
            'mpirun-openmpi-mp'  # Mac OSX MacPorts
        ])


    # --------------------------------------------------------------------------
    #
    def construct_command(self, task_exec, task_args, task_numcores,
                          launch_script_hop, (task_slots)):

        if task_args:
            task_command = " ".join([task_exec, task_args])
        else:
            task_command = task_exec

        # Construct the hosts_string
        hosts_string = ",".join([slot.split(':')[0] for slot in task_slots])

        export_vars = ' '.join(['-x ' + var for var in self.EXPORT_ENV_VARIABLES if var in os.environ])

        mpirun_command = "%s %s -np %s -host %s %s" % (
            self.launch_command, export_vars, task_numcores, hosts_string, task_command)

        return mpirun_command, None


# ==============================================================================
#
class LaunchMethodSSH(LaunchMethod):

    # --------------------------------------------------------------------------
    #
    def __init__(self, name, config, logger, scheduler):

        LaunchMethod.__init__(self, name, config, logger, scheduler)


    # --------------------------------------------------------------------------
    #
    def _configure(self):
        # Find ssh command
        command = self._which('ssh')

        if command is not None:

            # Some MPI environments (e.g. SGE) put a link to rsh as "ssh" into
            # the path.  We try to detect that and then use different arguments.
            if os.path.islink(command):

                target = os.path.realpath(command)

                if os.path.basename(target) == 'rsh':
                    self._log.info('Detected that "ssh" is a link to "rsh".')
                    return target

            command = '%s -o StrictHostKeyChecking=no' % command

        self.launch_command = command


    # --------------------------------------------------------------------------
    #
    def construct_command(self, task_exec, task_args, task_numcores,
                          launch_script_hop, (task_slots)):

        if not launch_script_hop :
            raise ValueError ("LaunchMethodSSH.construct_command needs launch_script_hop!")

        # Get the host of the first entry in the acquired slot
        host = task_slots[0].split(':')[0]

        if task_args:
            task_command = " ".join([task_exec, task_args])
        else:
            task_command = task_exec

        # Command line to execute launch script via ssh on host
        ssh_hop_cmd = "%s %s %s" % (self.launch_command, host, launch_script_hop)

        # Special case, return a tuple that overrides the default command line.
        return task_command, ssh_hop_cmd



# ==============================================================================
#
class LaunchMethodMPIEXEC(LaunchMethod):

    # --------------------------------------------------------------------------
    #
    def __init__(self, name, config, logger, scheduler):

        LaunchMethod.__init__(self, name, config, logger, scheduler)


    # --------------------------------------------------------------------------
    #
    def _configure(self):
        # mpiexec (e.g. on SuperMUC)
        self.launch_command = self._find_executable([
            'mpiexec',            # General case
            'mpiexec-mpich-mp',   # Mac OSX MacPorts
            'mpiexec-openmpi-mp'  # Mac OSX MacPorts
        ])

    # --------------------------------------------------------------------------
    #
    def construct_command(self, task_exec, task_args, task_numcores,
                          launch_script_hop, (task_slots)):

        # Construct the hosts_string
        hosts_string = ",".join([slot.split(':')[0] for slot in task_slots])

        # Construct the executable and arguments
        if task_args:
            task_command = " ".join([task_exec, task_args])
        else:
            task_command = task_exec

        mpiexec_command = "%s -n %s -host %s %s" % (
            self.launch_command, task_numcores, hosts_string, task_command)

        return mpiexec_command, None


# ==============================================================================
#
class LaunchMethodAPRUN(LaunchMethod):

    # --------------------------------------------------------------------------
    #
    def __init__(self, name, config, logger, scheduler):

        LaunchMethod.__init__(self, name, config, logger, scheduler)


    # --------------------------------------------------------------------------
    #
    def _configure(self):
        # aprun: job launcher for Cray systems
        self.launch_command= self._which('aprun')

        # TODO: ensure that only one concurrent aprun per node is executed!


    # --------------------------------------------------------------------------
    #
    def construct_command(self, task_exec, task_args, task_numcores,
                          launch_script_hop, opaque_slot):

        if task_args:
            task_command = " ".join([task_exec, task_args])
        else:
            task_command = task_exec

        aprun_command = "%s -n %d %s" % (self.launch_command, task_numcores, task_command)

        return aprun_command, None



# ==============================================================================
#
class LaunchMethodCCMRUN(LaunchMethod):

    # --------------------------------------------------------------------------
    #
    def __init__(self, name, config, logger, scheduler):

        LaunchMethod.__init__(self, name, config, logger, scheduler)


    # --------------------------------------------------------------------------
    #
    def _configure(self):
        # ccmrun: Cluster Compatibility Mode (CCM) job launcher for Cray systems
        self.launch_command= self._which('ccmrun')


    # --------------------------------------------------------------------------
    #
    def construct_command(self, task_exec, task_args, task_numcores,
                          launch_script_hop, opaque_slot):

        if task_args:
            task_command = " ".join([task_exec, task_args])
        else:
            task_command = task_exec

        ccmrun_command = "%s -n %d %s" % (self.launch_command, task_numcores, task_command)

        return ccmrun_command, None



# ==============================================================================
#
class LaunchMethodMPIRUNCCMRUN(LaunchMethod):
    # TODO: This needs both mpirun and ccmrun

    # --------------------------------------------------------------------------
    #
    def __init__(self, name, config, logger, scheduler):

        LaunchMethod.__init__(self, name, config, logger, scheduler)


    # --------------------------------------------------------------------------
    #
    def _configure(self):
        # ccmrun: Cluster Compatibility Mode job launcher for Cray systems
        self.launch_command= self._which('ccmrun')

        self.mpirun_command = self._which('mpirun')
        if not self.mpirun_command:
            raise RuntimeError("mpirun not found!")


    # --------------------------------------------------------------------------
    #
    def construct_command(self, task_exec, task_args, task_numcores,
                          launch_script_hop, (task_slots)):

        if task_args:
            task_command = " ".join([task_exec, task_args])
        else:
            task_command = task_exec

        # Construct the hosts_string
        # TODO: is there any use in using $HOME/.crayccm/ccm_nodelist.$JOBID?
        hosts_string = ",".join([slot.split(':')[0] for slot in task_slots])

        export_vars = ' '.join(['-x ' + var for var in self.EXPORT_ENV_VARIABLES if var in os.environ])

        mpirun_ccmrun_command = "%s %s %s -np %d -host %s %s" % (
            self.launch_command, self.mpirun_command, export_vars,
            task_numcores, hosts_string, task_command)

        return mpirun_ccmrun_command, None



# ==============================================================================
#
class LaunchMethodRUNJOB(LaunchMethod):

    # --------------------------------------------------------------------------
    #
    def __init__(self, name, config, logger, scheduler):

        LaunchMethod.__init__(self, name, config, logger, scheduler)


    # --------------------------------------------------------------------------
    #
    def _configure(self):
        # runjob: job launcher for IBM BG/Q systems, e.g. Joule
        self.launch_command= self._which('runjob')


    # --------------------------------------------------------------------------
    #
    def construct_command(self, task_exec, task_args, task_numcores,
                          launch_script_hop, (corner, sub_block_shape)):

        if task_numcores % self._scheduler._lrms.cores_per_node:
            msg = "Num cores (%d) is not a multiple of %d!" % (
                task_numcores, self._scheduler._lrms.cores_per_node)
            self._log.exception(msg)
            raise ValueError(msg)

        # Runjob it is!
        runjob_command = self.launch_command

        # Set the number of tasks/ranks per node
        # TODO: Currently hardcoded, this should be configurable,
        #       but I don't see how, this would be a leaky abstraction.
        runjob_command += ' --ranks-per-node %d' % min(self._scheduler._lrms.cores_per_node, task_numcores)

        # Run this subjob in the block communicated by LoadLeveler
        runjob_command += ' --block %s' % self._scheduler._lrms.loadl_bg_block

        corner_offset = self._scheduler.corner2offset(self._scheduler._lrms.torus_block, corner)
        corner_node = self._scheduler._lrms.torus_block[corner_offset][self._scheduler.TORUS_BLOCK_NAME]
        runjob_command += ' --corner %s' % corner_node

        # convert the shape
        runjob_command += ' --shape %s' % self._scheduler._lrms.shape2str(sub_block_shape)

        # runjob needs the full path to the executable
        if os.path.basename(task_exec) == task_exec:
            # Use `which` with back-ticks as the executable,
            # will be expanded in the shell script.
            task_exec = '`which %s`' % task_exec
            # Note: We can't use the expansion from here,
            #       as the pre-execs of the CU aren't run yet!!

        # And finally add the executable and the arguments
        # usage: runjob <runjob flags> : /bin/hostname -f
        runjob_command += ' : %s' % task_exec
        if task_args:
            runjob_command += ' %s' % task_args

        return runjob_command, None


# ==============================================================================
#
class LaunchMethodDPLACE(LaunchMethod):

    # --------------------------------------------------------------------------
    #
    def __init__(self, name, config, logger, scheduler):

        LaunchMethod.__init__(self, name, config, logger, scheduler)


    # --------------------------------------------------------------------------
    #
    def _configure(self):
        # dplace: job launcher for SGI systems (e.g. on Blacklight)
        self.launch_command = self._which('dplace')


    # --------------------------------------------------------------------------
    #
    def construct_command(self, task_exec, task_args, task_numcores,
                          launch_script_hop, (task_slots)):

        if task_args:
            task_command = " ".join([task_exec, task_args])
        else:
            task_command = task_exec

        dplace_offset = self._scheduler.slots2offset(task_slots)

        dplace_command = "%s -c %d-%d %s" % (
            self.launch_command, dplace_offset,
            dplace_offset+task_numcores-1, task_command)

        return dplace_command, None


# ==============================================================================
#
class LaunchMethodMPIRUNRSH(LaunchMethod):

    # --------------------------------------------------------------------------
    #
    def __init__(self, name, config, logger, scheduler):

        LaunchMethod.__init__(self, name, config, logger, scheduler)

    # --------------------------------------------------------------------------
    #
    def _configure(self):

        # mpirun_rsh (e.g. on Gordon@SDSC, Stampede@TACC)
        if not self._which('mpirun_rsh'):
            raise Exception("mpirun_rsh could not be found")

        # We don't use the full pathname as the user might load a different
        # compiler / MPI library suite from his CU pre_exec that requires
        # the launcher from that version, as experienced on stampede in #572.
        self.launch_command = 'mpirun_rsh'

    # --------------------------------------------------------------------------
    #
    def construct_command(self, task_exec, task_args, task_numcores,
                          launch_script_hop, (task_slots)):

        if task_args:
            task_command = " ".join([task_exec, task_args])
        else:
            task_command = task_exec

        # Construct the hosts_string ('h1 h2 .. hN')
        hosts_string = " ".join([slot.split(':')[0] for slot in task_slots])

        export_vars = ' '.join([var+"=$"+var for var in self.EXPORT_ENV_VARIABLES if var in os.environ])

        mpirun_rsh_command = "%s -np %s %s %s %s" % (
            self.launch_command, task_numcores, hosts_string, export_vars, task_command)

        return mpirun_rsh_command, None


# ==============================================================================
#
class LaunchMethodMPIRUNDPLACE(LaunchMethod):
    # TODO: This needs both mpirun and dplace

    # --------------------------------------------------------------------------
    #
    def __init__(self, name, config, logger, scheduler):

        LaunchMethod.__init__(self, name, config, logger, scheduler)


    # --------------------------------------------------------------------------
    #
    def _configure(self):
        # dplace: job launcher for SGI systems (e.g. on Blacklight)
        self.launch_command = self._which('dplace')
        self.mpirun_command = self._which('mpirun')


    # --------------------------------------------------------------------------
    #
    def construct_command(self, task_exec, task_args, task_numcores,
                          launch_script_hop, (task_slots)):

        if task_args:
            task_command = " ".join([task_exec, task_args])
        else:
            task_command = task_exec

        dplace_offset = self._scheduler.slots2offset(task_slots)

        mpirun_dplace_command = "%s -np %d %s -c %d-%d %s" % \
            (self.mpirun_command, task_numcores, self.launch_command,
             dplace_offset, dplace_offset+task_numcores-1, task_command)

        return mpirun_dplace_command, None



# ==============================================================================
#
class LaunchMethodIBRUN(LaunchMethod):
    # NOTE: Don't think that with IBRUN it is possible to have
    # processes != cores ...

    # --------------------------------------------------------------------------
    #
    def __init__(self, name, config, logger, scheduler):

        LaunchMethod.__init__(self, name, config, logger, scheduler)


    # --------------------------------------------------------------------------
    #
    def _configure(self):
        # ibrun: wrapper for mpirun at TACC
        self.launch_command = self._which('ibrun')


    # --------------------------------------------------------------------------
    #
    def construct_command(self, task_exec, task_args, task_numcores,
                          launch_script_hop, (task_slots)):

        if task_args:
            task_command = " ".join([task_exec, task_args])
        else:
            task_command = task_exec

        ibrun_offset = self._scheduler.slots2offset(task_slots)

        ibrun_command = "%s -n %s -o %d %s" % \
                        (self.launch_command, task_numcores,
                         ibrun_offset, task_command)

        return ibrun_command, None



# ==============================================================================
#
# NOTE: This requires a development version of Open MPI available.
#
class LaunchMethodORTE(LaunchMethod):

    # --------------------------------------------------------------------------
    #
    def __init__(self, name, config, logger, scheduler):

        LaunchMethod.__init__(self, name, config, logger, scheduler)


    # --------------------------------------------------------------------------
    #
    def _configure(self):

        self.launch_command = self._which('orte-submit')

        dvm_command = self._which('orte-dvm')
        if not dvm_command:
            raise Exception("Couldn't find orte-dvm")

        # Use (g)stdbuf to disable buffering.
        # We need this to get the "DVM ready",
        # without waiting for orte-dvm to complete.
        # The command seems to be generally available on our Cray's,
        # if not, we can code some home-coooked pty stuff.
        stdbuf_cmd =  self._find_executable(['stdbuf', 'gstdbuf'])
        if not stdbuf_cmd:
            raise Exception("Couldn't find (g)stdbuf")
        stdbuf_arg = "-oL"

        self._log.info("Starting ORTE DVM ...")

        self._dvm_process = subprocess.Popen(
            [stdbuf_cmd, stdbuf_arg, dvm_command],
            stdout=subprocess.PIPE, stderr=subprocess.STDOUT
        )

        self._dvmuri = None
        while True:

            line = self._dvm_process.stdout.readline().strip()

            if line.startswith('VMURI:'):

                if len(line.split(' ')) != 2:
                    raise Exception("Unknown VMURI format: %s" % line)

                label, self._dvmuri = line.split(' ', 1)

                if label != 'VMURI:':
                    raise Exception("Unknown VMURI format: %s" % line)

                self._log.info("ORTE DVM URI: %s" % self._dvmuri)

            elif line == 'DVM ready':

                if not self._dvmuri:
                    raise Exception("VMURI not found!")

                self._log.info("ORTE DVM startup successful!")
                break

            else:

                # Check if the process is still around,
                # and log output in debug mode.
                if not self._dvm_process.poll():
                    self._log.debug("ORTE: %s" % line)
                else:
                    # Process is gone: fatal!
                    raise Exception("ORTE DVM process disappeared")


    # TODO: Create teardown() function for LaunchMethod's (in this case to terminate the dvm)
    #subprocess.Popen([self.launch_command, "--hnp", orte_vm_uri_filename, "--terminate"])

    # --------------------------------------------------------------------------
    #
    def construct_command(self, task_exec, task_args, task_numcores,
                          launch_script_hop, (task_slots)):

        if task_args:
            task_command = " ".join([task_exec, task_args])
        else:
            task_command = task_exec

        # Construct the hosts_string
        hosts_string = ",".join([slot.split(':')[0] for slot in task_slots])

        export_vars = ' '.join(['-x ' + var for var in self.EXPORT_ENV_VARIABLES if var in os.environ])

        orte_command = '%s --hnp "%s" %s -np %s -host %s %s' % (
            self.launch_command, self._dvmuri, export_vars, task_numcores, hosts_string, task_command)

        return orte_command, None



# ==============================================================================
#
class LaunchMethodPOE(LaunchMethod):

    # --------------------------------------------------------------------------
    #
    def __init__(self, name, config, logger, scheduler):

        LaunchMethod.__init__(self, name, config, logger, scheduler)


    # --------------------------------------------------------------------------
    #
    def _configure(self):
        # poe: LSF specific wrapper for MPI (e.g. yellowstone)
        self.launch_command = self._which('poe')


    # --------------------------------------------------------------------------
    #
    def construct_command(self, task_exec, task_args, task_numcores,
                          launch_script_hop, (task_slots)):

        # Count slots per host in provided slots description.
        hosts = {}
        for slot in task_slots:
            host = slot.split(':')[0]
            if host not in hosts:
                hosts[host] = 1
            else:
                hosts[host] += 1

        # Create string with format: "hostX N host
        hosts_string = ''
        for host in hosts:
            hosts_string += '%s %d ' % (host, hosts[host])

        if task_args:
            task_command = " ".join([task_exec, task_args])
        else:
            task_command = task_exec

        # Override the LSB_MCPU_HOSTS env variable as this is set by
        # default to the size of the whole pilot.
        poe_command = 'LSB_MCPU_HOSTS="%s" %s %s' % (
            hosts_string, self.launch_command, task_command)

        return poe_command, None



# ==============================================================================
#
# Base class for LRMS implementations.
#
# ==============================================================================
#
class LRMS(object):

    # --------------------------------------------------------------------------
    #
    def __init__(self, name, config, logger, requested_cores):

        self.name            = name
        self._config         = config
        self._log            = logger
        self.requested_cores = requested_cores

        self._log.info("Configuring LRMS %s.", self.name)

        self.slot_list = []
        self.node_list = []
        self.cores_per_node = None

        self._configure()

        logger.info("Discovered execution environment: %s", self.node_list)

        # For now assume that all nodes have equal amount of cores
        cores_avail = len(self.node_list) * self.cores_per_node
        if 'RADICAL_PILOT_PROFILE' not in os.environ:
            if cores_avail < int(requested_cores):
                raise ValueError("Not enough cores available (%s) to satisfy allocation request (%s)." \
                                % (str(cores_avail), str(requested_cores)))


    # --------------------------------------------------------------------------
    #
    # This class-method creates the appropriate sub-class for the LRMS.
    #
    @classmethod
    def create(cls, name, config, logger, requested_cores):

        # TODO: Core counts dont have to be the same number for all hosts.

        # TODO: We might not have reserved the whole node.

        # TODO: Given that the Agent can determine the real core count, in
        #       principle we could just ignore the config and use as many as we
        #       have to our availability (taken into account that we might not
        #       have the full node reserved of course)
        #       Answer: at least on Yellowstone this doesnt work for MPI,
        #               as you can't spawn more tasks then the number of slots.

        # Make sure that we are the base-class!
        if cls != LRMS:
            raise TypeError("LRMS Factory only available to base class!")

        try:
            implementation = {
                LRMS_NAME_CCM         : CCMLRMS,
                LRMS_NAME_FORK        : ForkLRMS,
                LRMS_NAME_LOADLEVELER : LoadLevelerLRMS,
                LRMS_NAME_LSF         : LSFLRMS,
                LRMS_NAME_PBSPRO      : PBSProLRMS,
                LRMS_NAME_SGE         : SGELRMS,
                LRMS_NAME_SLURM       : SLURMLRMS,
                LRMS_NAME_TORQUE      : TORQUELRMS
            }[name]
            return implementation(name, config, logger, requested_cores)
        except KeyError:
            raise RuntimeError("LRMS type '%s' unknown!" % name)


    # --------------------------------------------------------------------------
    #
    def _configure(self):
        raise NotImplementedError("_Configure not implemented for LRMS type: %s." % self.name)



# ==============================================================================
#
class CCMLRMS(LRMS):
    # --------------------------------------------------------------------------
    #
    def __init__(self, name, config, logger, requested_cores):

        LRMS.__init__(self, name, config, logger, requested_cores)


    # --------------------------------------------------------------------------
    #
    def _configure(self):

        self._log.info("Configured to run on system with %s.", self.name)

        CCM_NODEFILE_DIR = os.path.expanduser('~/.crayccm')

        ccm_nodefile_list = filter(lambda x: x.startswith('ccm_nodelist'),
                                   os.listdir(CCM_NODEFILE_DIR))
        if not ccm_nodefile_list:
            raise Exception("No CCM nodefiles found in: %s." % CCM_NODEFILE_DIR)

        ccm_nodefile_name = max(ccm_nodefile_list, key=lambda x:
                              os.stat(os.path.join(CCM_NODEFILE_DIR, x)).st_mtime)
        ccm_nodefile = os.path.join(CCM_NODEFILE_DIR, ccm_nodefile_name)

        hostname = os.uname()[1]
        if not hostname in open(ccm_nodefile).read():
            raise RuntimeError("Using the most recent CCM nodefile (%s),"
                               " but I (%s) am not in it!" % (ccm_nodefile, hostname))

        # Parse the CCM nodefile
        ccm_nodes = [line.strip() for line in open(ccm_nodefile)]
        self._log.info("Found CCM nodefile: %s.", ccm_nodefile)

        # Get the number of raw entries
        ccm_nodes_length = len(ccm_nodes)

        # Unique nodes
        ccm_node_list = list(set(ccm_nodes))
        ccm_node_list_length = len(ccm_node_list)

        # Some simple arithmetic
        self.cores_per_node = ccm_nodes_length / ccm_node_list_length

        self.node_list = ccm_node_list


# ==============================================================================
#
class TORQUELRMS(LRMS):

    # --------------------------------------------------------------------------
    #
    def __init__(self, name, config, logger, requested_cores):

        LRMS.__init__(self, name, config, logger, requested_cores)


    # --------------------------------------------------------------------------
    #
    def _configure(self):

        self._log.info("Configured to run on system with %s.", self.name)

        torque_nodefile = os.environ.get('PBS_NODEFILE')
        if torque_nodefile is None:
            msg = "$PBS_NODEFILE not set!"
            self._log.error(msg)
            raise RuntimeError(msg)

        # Parse PBS the nodefile
        torque_nodes = [line.strip() for line in open(torque_nodefile)]
        self._log.info("Found Torque PBS_NODEFILE %s: %s", torque_nodefile, torque_nodes)

        # Number of cpus involved in allocation
        val = os.environ.get('PBS_NCPUS')
        if val:
            torque_num_cpus = int(val)
        else:
            msg = "$PBS_NCPUS not set! (new Torque version?)"
            torque_num_cpus = None
            self._log.warning(msg)

        # Number of nodes involved in allocation
        val = os.environ.get('PBS_NUM_NODES')
        if val:
            torque_num_nodes = int(val)
        else:
            msg = "$PBS_NUM_NODES not set! (old Torque version?)"
            torque_num_nodes = None
            self._log.warning(msg)

        # Number of cores (processors) per node
        val = os.environ.get('PBS_NUM_PPN')
        if val:
            torque_cores_per_node = int(val)
        else:
            msg = "$PBS_NUM_PPN is not set!"
            torque_cores_per_node = None
            self._log.warning(msg)

        if torque_cores_per_node in [None, 1]:
            # lets see if SAGA has been forthcoming with some information
            self._log.warning("fall back to $SAGA_PPN : %s", os.environ.get ('SAGA_PPN', None))
            torque_cores_per_node = int(os.environ.get('SAGA_PPN', torque_cores_per_node))

        # Number of entries in nodefile should be PBS_NUM_NODES * PBS_NUM_PPN
        torque_nodes_length = len(torque_nodes)
        torque_node_list    = list(set(torque_nodes))

      # if torque_num_nodes and torque_cores_per_node and \
      #     torque_nodes_length < torque_num_nodes * torque_cores_per_node:
      #     msg = "Number of entries in $PBS_NODEFILE (%s) does not match with $PBS_NUM_NODES*$PBS_NUM_PPN (%s*%s)" % \
      #           (torque_nodes_length, torque_num_nodes,  torque_cores_per_node)
      #     raise RuntimeError(msg)

        # only unique node names
        torque_node_list_length = len(torque_node_list)
        self._log.debug("Node list: %s(%d)", torque_node_list, torque_node_list_length)

        if torque_num_nodes and torque_cores_per_node:
            # Modern style Torque
            self.cores_per_node = torque_cores_per_node
        elif torque_num_cpus:
            # Blacklight style (TORQUE-2.3.13)
            self.cores_per_node = torque_num_cpus
        else:
            # Old style Torque (Should we just use this for all versions?)
            self.cores_per_node = torque_nodes_length / torque_node_list_length
        self.node_list = torque_node_list


# ==============================================================================
#
class PBSProLRMS(LRMS):

    # --------------------------------------------------------------------------
    #
    def __init__(self, name, config, logger, requested_cores):

        LRMS.__init__(self, name, config, logger, requested_cores)


    # --------------------------------------------------------------------------
    #
    def _configure(self):
        # TODO: $NCPUS?!?! = 1 on archer

        pbspro_nodefile = os.environ.get('PBS_NODEFILE')

        if pbspro_nodefile is None:
            msg = "$PBS_NODEFILE not set!"
            self._log.error(msg)
            raise RuntimeError(msg)

        self._log.info("Found PBSPro $PBS_NODEFILE %s." % pbspro_nodefile)

        # Dont need to parse the content of nodefile for PBSPRO, only the length
        # is interesting, as there are only duplicate entries in it.
        pbspro_nodes_length = len([line.strip() for line in open(pbspro_nodefile)])

        # Number of Processors per Node
        val = os.environ.get('NUM_PPN')
        if val:
            pbspro_num_ppn = int(val)
        else:
            msg = "$NUM_PPN not set!"
            self._log.error(msg)
            raise RuntimeError(msg)

        # Number of Nodes allocated
        val = os.environ.get('NODE_COUNT')
        if val:
            pbspro_node_count = int(val)
        else:
            msg = "$NODE_COUNT not set!"
            self._log.error(msg)
            raise RuntimeError(msg)

        # Number of Parallel Environments
        val = os.environ.get('NUM_PES')
        if val:
            pbspro_num_pes = int(val)
        else:
            msg = "$NUM_PES not set!"
            self._log.error(msg)
            raise RuntimeError(msg)

        pbspro_vnodes = self._parse_pbspro_vnodes()

        # Verify that $NUM_PES == $NODE_COUNT * $NUM_PPN == len($PBS_NODEFILE)
        if not (pbspro_node_count * pbspro_num_ppn == pbspro_num_pes == pbspro_nodes_length):
            self._log.warning("NUM_PES != NODE_COUNT * NUM_PPN != len($PBS_NODEFILE)")

        self.cores_per_node = pbspro_num_ppn
        self.node_list = pbspro_vnodes


    # --------------------------------------------------------------------------
    #
    def _parse_pbspro_vnodes(self):

        # PBS Job ID
        val = os.environ.get('PBS_JOBID')
        if val:
            pbspro_jobid = val
        else:
            msg = "$PBS_JOBID not set!"
            self._log.error(msg)
            raise RuntimeError(msg)

        # Get the output of qstat -f for this job
        output = subprocess.check_output(["qstat", "-f", pbspro_jobid])

        # Get the (multiline) 'exec_vnode' entry
        vnodes_str = ''
        for line in output.splitlines():
            # Detect start of entry
            if 'exec_vnode = ' in line:
                vnodes_str += line.strip()
            elif vnodes_str:
                # Find continuing lines
                if " = " not in line:
                    vnodes_str += line.strip()
                else:
                    break

        # Get the RHS of the entry
        rhs = vnodes_str.split('=',1)[1].strip()
        self._log.debug("input: %s", rhs)

        nodes_list = []
        # Break up the individual node partitions into vnode slices
        while True:
            idx = rhs.find(')+(')

            node_str = rhs[1:idx]
            nodes_list.append(node_str)
            rhs = rhs[idx+2:]

            if idx < 0:
                break

        vnodes_list = []
        cpus_list = []
        # Split out the slices into vnode name and cpu count
        for node_str in nodes_list:
            slices = node_str.split('+')
            for _slice in slices:
                vnode, cpus = _slice.split(':')
                cpus = int(cpus.split('=')[1])
                self._log.debug("vnode: %s cpus: %s", vnode, cpus)
                vnodes_list.append(vnode)
                cpus_list.append(cpus)

        self._log.debug("vnodes: %s", vnodes_list)
        self._log.debug("cpus: %s", cpus_list)

        cpus_list = list(set(cpus_list))
        min_cpus = int(min(cpus_list))

        if len(cpus_list) > 1:
            self._log.debug("Detected vnodes of different sizes: %s, the minimal is: %d.", cpus_list, min_cpus)

        node_list = []
        for vnode in vnodes_list:
            # strip the last _0 of the vnodes to get the node name
            node_list.append(vnode.rsplit('_', 1)[0])

        # only unique node names
        node_list = list(set(node_list))
        self._log.debug("Node list: %s", node_list)

        # Return the list of node names
        return node_list



# ==============================================================================
#
class SLURMLRMS(LRMS):

    # --------------------------------------------------------------------------
    #
    def __init__(self, name, config, logger, requested_cores):

        LRMS.__init__(self, name, config, logger, requested_cores)


    # --------------------------------------------------------------------------
    #
    def _configure(self):

        slurm_nodelist = os.environ.get('SLURM_NODELIST')
        if slurm_nodelist is None:
            msg = "$SLURM_NODELIST not set!"
            self._log.error(msg)
            raise RuntimeError(msg)

        # Parse SLURM nodefile environment variable
        slurm_nodes = hostlist.expand_hostlist(slurm_nodelist)
        self._log.info("Found SLURM_NODELIST %s. Expanded to: %s", slurm_nodelist, slurm_nodes)

        # $SLURM_NPROCS = Total number of cores allocated for the current job
        slurm_nprocs_str = os.environ.get('SLURM_NPROCS')
        if slurm_nprocs_str is None:
            msg = "$SLURM_NPROCS not set!"
            self._log.error(msg)
            raise RuntimeError(msg)
        else:
            slurm_nprocs = int(slurm_nprocs_str)

        # $SLURM_NNODES = Total number of (partial) nodes in the job's resource allocation
        slurm_nnodes_str = os.environ.get('SLURM_NNODES')
        if slurm_nnodes_str is None:
            msg = "$SLURM_NNODES not set!"
            self._log.error(msg)
            raise RuntimeError(msg)
        else:
            slurm_nnodes = int(slurm_nnodes_str)

        # $SLURM_CPUS_ON_NODE = Number of cores per node (physically)
        slurm_cpus_on_node_str = os.environ.get('SLURM_CPUS_ON_NODE')
        if slurm_cpus_on_node_str is None:
            msg = "$SLURM_CPUS_ON_NODE not set!"
            self._log.error(msg)
            raise RuntimeError(msg)
        else:
            slurm_cpus_on_node = int(slurm_cpus_on_node_str)

        # Verify that $SLURM_NPROCS <= $SLURM_NNODES * $SLURM_CPUS_ON_NODE
        if not slurm_nprocs <= slurm_nnodes * slurm_cpus_on_node:
            self._log.warning("$SLURM_NPROCS(%d) <= $SLURM_NNODES(%d) * $SLURM_CPUS_ON_NODE(%d)",
                            slurm_nprocs, slurm_nnodes, slurm_cpus_on_node)

        # Verify that $SLURM_NNODES == len($SLURM_NODELIST)
        if slurm_nnodes != len(slurm_nodes):
            self._log.error("$SLURM_NNODES(%d) != len($SLURM_NODELIST)(%d)",
                           slurm_nnodes, len(slurm_nodes))

        # Report the physical number of cores or the total number of cores
        # in case of a single partial node allocation.
        self.cores_per_node = min(slurm_cpus_on_node, slurm_nprocs)

        self.node_list = slurm_nodes



# ==============================================================================
#
class SGELRMS(LRMS):

    # --------------------------------------------------------------------------
    #
    def __init__(self, name, config, logger, requested_cores):

        LRMS.__init__(self, name, config, logger, requested_cores)


    # --------------------------------------------------------------------------
    #
    def _configure(self):

        sge_hostfile = os.environ.get('PE_HOSTFILE')
        if sge_hostfile is None:
            msg = "$PE_HOSTFILE not set!"
            self._log.error(msg)
            raise RuntimeError(msg)

        # SGE core configuration might be different than what multiprocessing
        # announces
        # Alternative: "qconf -sq all.q|awk '/^slots *[0-9]+$/{print $2}'"

        # Parse SGE hostfile for nodes
        sge_node_list = [line.split()[0] for line in open(sge_hostfile)]
        # Keep only unique nodes
        sge_nodes = list(set(sge_node_list))
        self._log.info("Found PE_HOSTFILE %s. Expanded to: %s", sge_hostfile, sge_nodes)

        # Parse SGE hostfile for cores
        sge_cores_count_list = [int(line.split()[1]) for line in open(sge_hostfile)]
        sge_core_counts = list(set(sge_cores_count_list))
        sge_cores_per_node = min(sge_core_counts)
        self._log.info("Found unique core counts: %s Using: %d", sge_core_counts, sge_cores_per_node)

        self.node_list = sge_nodes
        self.cores_per_node = sge_cores_per_node



# ==============================================================================
#
class LSFLRMS(LRMS):

    # --------------------------------------------------------------------------
    #
    def __init__(self, name, config, logger, requested_cores):

        LRMS.__init__(self, name, config, logger, requested_cores)


    # --------------------------------------------------------------------------
    #
    def _configure(self):

        lsf_hostfile = os.environ.get('LSB_DJOB_HOSTFILE')
        if lsf_hostfile is None:
            msg = "$LSB_DJOB_HOSTFILE not set!"
            self._log.error(msg)
            raise RuntimeError(msg)

        lsb_mcpu_hosts = os.environ.get('LSB_MCPU_HOSTS')
        if lsb_mcpu_hosts is None:
            msg = "$LSB_MCPU_HOSTS not set!"
            self._log.error(msg)
            raise RuntimeError(msg)

        # parse LSF hostfile
        # format:
        # <hostnameX>
        # <hostnameX>
        # <hostnameY>
        # <hostnameY>
        #
        # There are in total "-n" entries (number of tasks)
        # and "-R" entries per host (tasks per host).
        # (That results in "-n" / "-R" unique hosts)
        #
        lsf_nodes = [line.strip() for line in open(lsf_hostfile)]
        self._log.info("Found LSB_DJOB_HOSTFILE %s. Expanded to: %s",
                      lsf_hostfile, lsf_nodes)
        lsf_node_list = list(set(lsf_nodes))

        # Grab the core (slot) count from the environment
        # Format: hostX N hostY N hostZ N
        lsf_cores_count_list = map(int, lsb_mcpu_hosts.split()[1::2])
        lsf_core_counts = list(set(lsf_cores_count_list))
        lsf_cores_per_node = min(lsf_core_counts)
        self._log.info("Found unique core counts: %s Using: %d",
                      lsf_core_counts, lsf_cores_per_node)

        self.node_list = lsf_node_list
        self.cores_per_node = lsf_cores_per_node



# ==============================================================================
#
class LoadLevelerLRMS(LRMS):

    # --------------------------------------------------------------------------
    #
    # BG/Q Topology of Nodes within a Board
    #
    BGQ_BOARD_TOPO = {
        0: {'A': 29, 'B':  3, 'C':  1, 'D': 12, 'E':  7},
        1: {'A': 28, 'B':  2, 'C':  0, 'D': 13, 'E':  6},
        2: {'A': 31, 'B':  1, 'C':  3, 'D': 14, 'E':  5},
        3: {'A': 30, 'B':  0, 'C':  2, 'D': 15, 'E':  4},
        4: {'A': 25, 'B':  7, 'C':  5, 'D':  8, 'E':  3},
        5: {'A': 24, 'B':  6, 'C':  4, 'D':  9, 'E':  2},
        6: {'A': 27, 'B':  5, 'C':  7, 'D': 10, 'E':  1},
        7: {'A': 26, 'B':  4, 'C':  6, 'D': 11, 'E':  0},
        8: {'A': 21, 'B': 11, 'C':  9, 'D':  4, 'E': 15},
        9: {'A': 20, 'B': 10, 'C':  8, 'D':  5, 'E': 14},
        10: {'A': 23, 'B':  9, 'C': 11, 'D':  6, 'E': 13},
        11: {'A': 22, 'B':  8, 'C': 10, 'D':  7, 'E': 12},
        12: {'A': 17, 'B': 15, 'C': 13, 'D':  0, 'E': 11},
        13: {'A': 16, 'B': 14, 'C': 12, 'D':  1, 'E': 10},
        14: {'A': 19, 'B': 13, 'C': 15, 'D':  2, 'E':  9},
        15: {'A': 18, 'B': 12, 'C': 14, 'D':  3, 'E':  8},
        16: {'A': 13, 'B': 19, 'C': 17, 'D': 28, 'E': 23},
        17: {'A': 12, 'B': 18, 'C': 16, 'D': 29, 'E': 22},
        18: {'A': 15, 'B': 17, 'C': 19, 'D': 30, 'E': 21},
        19: {'A': 14, 'B': 16, 'C': 18, 'D': 31, 'E': 20},
        20: {'A':  9, 'B': 23, 'C': 21, 'D': 24, 'E': 19},
        21: {'A':  8, 'B': 22, 'C': 20, 'D': 25, 'E': 18},
        22: {'A': 11, 'B': 21, 'C': 23, 'D': 26, 'E': 17},
        23: {'A': 10, 'B': 20, 'C': 22, 'D': 27, 'E': 16},
        24: {'A':  5, 'B': 27, 'C': 25, 'D': 20, 'E': 31},
        25: {'A':  4, 'B': 26, 'C': 24, 'D': 21, 'E': 30},
        26: {'A':  7, 'B': 25, 'C': 27, 'D': 22, 'E': 29},
        27: {'A':  6, 'B': 24, 'C': 26, 'D': 23, 'E': 28},
        28: {'A':  1, 'B': 31, 'C': 29, 'D': 16, 'E': 27},
        29: {'A':  0, 'B': 30, 'C': 28, 'D': 17, 'E': 26},
        30: {'A':  3, 'B': 29, 'C': 31, 'D': 18, 'E': 25},
        31: {'A':  2, 'B': 28, 'C': 30, 'D': 19, 'E': 24},
        }

    # --------------------------------------------------------------------------
    #
    # BG/Q Config
    #
    BGQ_CORES_PER_NODE      = 16
    BGQ_NODES_PER_BOARD     = 32 # NODE == Compute Card == Chip module
    BGQ_BOARDS_PER_MIDPLANE = 16 # NODE BOARD == NODE CARD
    BGQ_MIDPLANES_PER_RACK  = 2


    # --------------------------------------------------------------------------
    #
    # Default mapping = "ABCDE(T)"
    #
    # http://www.redbooks.ibm.com/redbooks/SG247948/wwhelp/wwhimpl/js/html/wwhelp.htm
    #
    BGQ_MAPPING = "ABCDE"


    # --------------------------------------------------------------------------
    #
    # Board labels (Rack, Midplane, Node)
    #
    BGQ_BOARD_LABELS = ['R', 'M', 'N']


    # --------------------------------------------------------------------------
    #
    # Dimensions of a (sub-)block
    #
    BGQ_DIMENSION_LABELS = ['A', 'B', 'C', 'D', 'E']


    # --------------------------------------------------------------------------
    #
    # Supported sub-block sizes (number of nodes).
    # This influences the effectiveness of mixed-size allocations
    # (and might even be a hard requirement from a topology standpoint).
    #
    # TODO: Do we actually need to restrict our sub-block sizes to this set?
    #
    BGQ_SUPPORTED_SUB_BLOCK_SIZES = [1, 2, 4, 8, 16, 32, 64, 128, 256, 512]


    # --------------------------------------------------------------------------
    #
    # Mapping of starting corners.
    #
    # "board" -> "node"
    #
    # Ordering: ['E', 'D', 'DE', etc.]
    #
    # TODO: Is this independent of the mapping?
    #
    BGQ_BLOCK_STARTING_CORNERS = {
        0:  0,
        4: 29,
        8:  4,
        12: 25
    }


    # --------------------------------------------------------------------------
    #
    # BG/Q Topology of Boards within a Midplane
    #
    BGQ_MIDPLANE_TOPO = {
        0: {'A':  4, 'B':  8, 'C':  1, 'D':  2},
        1: {'A':  5, 'B':  9, 'C':  0, 'D':  3},
        2: {'A':  6, 'B': 10, 'C':  3, 'D':  0},
        3: {'A':  7, 'B': 11, 'C':  2, 'D':  1},
        4: {'A':  0, 'B': 12, 'C':  5, 'D':  6},
        5: {'A':  1, 'B': 13, 'C':  4, 'D':  7},
        6: {'A':  2, 'B': 14, 'C':  7, 'D':  4},
        7: {'A':  3, 'B': 15, 'C':  6, 'D':  5},
        8: {'A': 12, 'B':  0, 'C':  9, 'D': 10},
        9: {'A': 13, 'B':  1, 'C':  8, 'D': 11},
        10: {'A': 14, 'B':  2, 'C': 11, 'D':  8},
        11: {'A': 15, 'B':  3, 'C': 10, 'D':  9},
        12: {'A':  8, 'B':  4, 'C': 13, 'D': 14},
        13: {'A':  9, 'B':  5, 'C': 12, 'D': 15},
        14: {'A': 10, 'B':  6, 'C': 15, 'D': 12},
        15: {'A': 11, 'B':  7, 'C': 14, 'D': 13},
        }

    # --------------------------------------------------------------------------
    #
    # Shape of whole BG/Q Midplane
    #
    BGQ_MIDPLANE_SHAPE = {'A': 4, 'B': 4, 'C': 4, 'D': 4, 'E': 2} # '4x4x4x4x2'


    # --------------------------------------------------------------------------
    #
    def __init__(self, name, config, logger, requested_cores):

        self.torus_block            = None
        self.loadl_bg_block         = None
        self.shape_table            = None
        self.torus_dimension_labels = None

        LRMS.__init__(self, name, config, logger, requested_cores)

    # --------------------------------------------------------------------------
    #
    def _configure(self):

        loadl_node_list = None
        loadl_cpus_per_node = None

        # Determine method for determining hosts,
        # either through hostfile or BG/Q environment.
        loadl_hostfile = os.environ.get('LOADL_HOSTFILE')
        self.loadl_bg_block = os.environ.get('LOADL_BG_BLOCK')
        if loadl_hostfile is None and self.loadl_bg_block is None:
            msg = "Neither $LOADL_HOSTFILE or $LOADL_BG_BLOCK set!"
            self._log.error(msg)
            raise RuntimeError(msg)

        # Determine the size of the pilot allocation
        if loadl_hostfile is not None:
            # Non Blue Gene Load Leveler installation.

            loadl_total_tasks_str = os.environ.get('LOADL_TOTAL_TASKS')
            if loadl_total_tasks_str is None:
                msg = "$LOADL_TOTAL_TASKS not set!"
                self._log.error(msg)
                raise RuntimeError(msg)
            else:
                loadl_total_tasks = int(loadl_total_tasks_str)

            # Construct the host list
            loadl_nodes = [line.strip() for line in open(loadl_hostfile)]
            self._log.info("Found LOADL_HOSTFILE %s. Expanded to: %s",
                          loadl_hostfile, loadl_nodes)
            loadl_node_list = list(set(loadl_nodes))

            # Verify that $LLOAD_TOTAL_TASKS == len($LOADL_HOSTFILE)
            if loadl_total_tasks != len(loadl_nodes):
                self._log.error("$LLOAD_TOTAL_TASKS(%d) != len($LOADL_HOSTFILE)(%d)",
                               loadl_total_tasks, len(loadl_nodes))

            # Determine the number of cpus per node.  Assume:
            # cores_per_node = lenght(nodefile) / len(unique_nodes_in_nodefile)
            loadl_cpus_per_node = len(loadl_nodes) / len(loadl_node_list)

        elif self.loadl_bg_block is not None:
            # Blue Gene specific.
            loadl_bg_midplane_list_str = None
            loadl_bg_block_size_str = None

            loadl_job_name = os.environ.get('LOADL_JOB_NAME')
            if loadl_job_name is None:
                msg = "$LOADL_JOB_NAME not set!"
                self._log.error(msg)
                raise RuntimeError(msg)

            # Get the board list and block shape from 'llq -l' output
            output = subprocess.check_output(["llq", "-l", loadl_job_name])
            loadl_bg_board_list_str = None
            loadl_bg_block_shape_str = None
            for line in output.splitlines():
                # Detect BG board list
                if "BG Node Board List: " in line:
                    loadl_bg_board_list_str = line.split(':')[1].strip()
                elif "BG Midplane List: " in line:
                    loadl_bg_midplane_list_str = line.split(':')[1].strip()
                elif "BG Shape Allocated: " in line:
                    loadl_bg_block_shape_str = line.split(':')[1].strip()
                elif "BG Size Allocated: " in line:
                    loadl_bg_block_size_str = line.split(':')[1].strip()
            if not loadl_bg_board_list_str:
                msg = "No board list found in llq output!"
                self._log.error(msg)
                raise RuntimeError(msg)
            self._log.debug("BG Node Board List: %s" % loadl_bg_board_list_str)
            if not loadl_bg_midplane_list_str:
                msg = "No midplane list found in llq output!"
                self._log.error(msg)
                raise RuntimeError(msg)
            self._log.debug("BG Midplane List: %s" % loadl_bg_midplane_list_str)
            if not loadl_bg_block_shape_str:
                msg = "No board shape found in llq output!"
                self._log.error(msg)
                raise RuntimeError(msg)
            self._log.debug("BG Shape Allocated: %s" % loadl_bg_block_shape_str)
            if not loadl_bg_block_size_str:
                msg = "No board size found in llq output!"
                self._log.error(msg)
                raise RuntimeError(msg)
            loadl_bg_block_size = int(loadl_bg_block_size_str)
            self._log.debug("BG Size Allocated: %d" % loadl_bg_block_size)

            # Build nodes data structure to be handled by Torus Scheduler
            try:
                self.torus_block = self._bgq_construct_block(
                    loadl_bg_block_shape_str, loadl_bg_board_list_str,
                    loadl_bg_block_size, loadl_bg_midplane_list_str)
            except Exception as e:
                msg = "Couldn't construct block: %s" % e.message
                self._log.error(msg)
                raise RuntimeError(msg)
            self._log.debug("Torus block constructed:")
            for e in self.torus_block:
                self._log.debug("%s %s %s %s" %
                                (e[0], [e[1][key] for key in sorted(e[1])], e[2], e[3]))

            try:
                loadl_node_list = [entry[SchedulerTorus.TORUS_BLOCK_NAME] for entry in self.torus_block]
            except Exception as e:
                msg = "Couldn't construct node list."
                self._log.error(msg)
                raise RuntimeError(msg)
            #self._log.debug("Node list constructed: %s" % loadl_node_list)

            # Construct sub-block table
            try:
                self.shape_table = self._bgq_create_sub_block_shape_table(loadl_bg_block_shape_str)
            except Exception as e:
                msg = "Couldn't construct shape table: %s" % e.message
                self._log.error(msg)
                raise RuntimeError(msg)
            self._log.debug("Shape table constructed: ")
            for (size, dim) in [(key, self.shape_table[key]) for key in sorted(self.shape_table)]:
                self._log.debug("%s %s" % (size, [dim[key] for key in sorted(dim)]))

            # Determine the number of cpus per node
            loadl_cpus_per_node = self.BGQ_CORES_PER_NODE

            # BGQ Specific Torus labels
            self.torus_dimension_labels = self.BGQ_DIMENSION_LABELS

        self.node_list = loadl_node_list
        self.cores_per_node = loadl_cpus_per_node

        self._log.debug("Sleeping for #473 ...")
        time.sleep(5)
        self._log.debug("Configure done")


    # --------------------------------------------------------------------------
    #
    # Walk the block and return the node name for the given location
    #
    def _bgq_nodename_by_loc(self, midplanes, board, location):

        self._log.debug("Starting nodebyname - midplanes:%s, board:%d" % (midplanes, board))

        node = self.BGQ_BLOCK_STARTING_CORNERS[board]

        # TODO: Does the order of walking matter?
        #       It might because of the starting blocks ...
        for dim in self.BGQ_DIMENSION_LABELS: # [::-1]:
            max_length = location[dim]
            self._log.debug("Within dim loop dim:%s, max_length: %d" % (dim, max_length))

            cur_length = 0
            # Loop while we are not at the final depth
            while cur_length < max_length:
                self._log.debug("beginning of while loop, cur_length: %d" % cur_length)

                if cur_length % 2 == 0:
                    # Stay within the board
                    node = self.BGQ_BOARD_TOPO[node][dim]

                else:
                    # We jump to another board.
                    self._log.debug("jumping to new board from board: %d, dim: %s)" % (board, dim))
                    board = self.BGQ_MIDPLANE_TOPO[board][dim]
                    self._log.debug("board is now: %d" % board)

                    # If we switch boards in the B dimension,
                    # we seem to "land" at the opposite E dimension.
                    if dim  == 'B':
                        node = self.BGQ_BOARD_TOPO[node]['E']

                self._log.debug("node is now: %d" % node)

                # Increase the length for the next iteration
                cur_length += 1

            self._log.debug("Wrapping inside dim loop dim:%s" % (dim))

        # TODO: This will work for midplane expansion in one dimension only
        midplane_idx = max(location.values()) / 4
        rack = midplanes[midplane_idx]['R']
        midplane = midplanes[midplane_idx]['M']

        nodename = 'R%.2d-M%.1d-N%.2d-J%.2d' % (rack, midplane, board, node)
        self._log.debug("from location %s constructed node name: %s, left at board: %d" % (self.loc2str(location), nodename, board))

        return nodename


    # --------------------------------------------------------------------------
    #
    # Convert the board string as given by llq into a board structure
    #
    # E.g. 'R00-M1-N08,R00-M1-N09,R00-M1-N10,R00-M0-N11' =>
    # [{'R': 0, 'M': 1, 'N': 8}, {'R': 0, 'M': 1, 'N': 9},
    #  {'R': 0, 'M': 1, 'N': 10}, {'R': 0, 'M': 0, 'N': 11}]
    #
    def _bgq_str2boards(self, boards_str):

        boards = boards_str.split(',')

        board_dict_list = []

        for board in boards:
            elements = board.split('-')

            board_dict = {}
            for l, e in zip(self.BGQ_BOARD_LABELS, elements):
                board_dict[l] = int(e.split(l)[1])

            board_dict_list.append(board_dict)

        return board_dict_list


    # --------------------------------------------------------------------------
    #
    # Convert the midplane string as given by llq into a midplane structure
    #
    # E.g. 'R04-M0,R04-M1' =>
    # [{'R': 4, 'M': 0}, {'R': 4, 'M': 1}]
    #
    #
    def _bgq_str2midplanes(self, midplane_str):

        midplanes = midplane_str.split(',')

        midplane_dict_list = []
        for midplane in midplanes:
            elements = midplane.split('-')

            midplane_dict = {}
            # Take the first two labels
            for l, e in zip(self.BGQ_BOARD_LABELS[:2], elements):
                midplane_dict[l] = int(e.split(l)[1])

            midplane_dict_list.append(midplane_dict)

        return midplane_dict_list


    # --------------------------------------------------------------------------
    #
    # Convert the string as given by llq into a block shape structure:
    #
    # E.g. '1x2x3x4x5' => {'A': 1, 'B': 2, 'C': 3, 'D': 4, 'E': 5}
    #
    def _bgq_str2shape(self, shape_str):

        # Get the lengths of the shape
        shape_lengths = shape_str.split('x', 4)

        shape_dict = {}
        for dim, length in zip(self.BGQ_DIMENSION_LABELS, shape_lengths):
            shape_dict[dim] = int(length)

        return shape_dict


    # --------------------------------------------------------------------------
    #
    # Multiply two shapes
    #
    def _multiply_shapes(self, shape1, shape2):

        result = {}

        for dim in self.BGQ_DIMENSION_LABELS:
            try:
                val1 = shape1[dim]
            except KeyError:
                val1 = 1

            try:
                val2 = shape2[dim]
            except KeyError:
                val2 = 1

            result[dim] = val1 * val2

        return result


    # --------------------------------------------------------------------------
    #
    # Convert location dict into a tuple string
    # E.g. {'A': 1, 'C': 4, 'B': 1, 'E': 2, 'D': 4} => '(1,4,1,2,4)'
    #
    def loc2str(self, loc):
        return str(tuple(loc[dim] for dim in self.BGQ_DIMENSION_LABELS))


    # --------------------------------------------------------------------------
    #
    # Convert a shape dict into string format
    #
    # E.g. {'A': 1, 'C': 4, 'B': 1, 'E': 2, 'D': 4} => '1x4x1x2x4'
    #
    def shape2str(self, shape):

        shape_str = ''
        for l in self.BGQ_DIMENSION_LABELS:

            # Get the corresponding count
            shape_str += str(shape[l])

            # Add an 'x' behind all but the last label
            if l in self.BGQ_DIMENSION_LABELS[:-1]:
                shape_str += 'x'

        return shape_str


    # --------------------------------------------------------------------------
    #
    # Return list of nodes that make up the block
    #
    # Format: [(index, location, nodename, status), (i, c, n, s), ...]
    #
    # TODO: This function and _bgq_nodename_by_loc should be changed so that we
    #       only walk the torus once?
    #
    def _bgq_get_block(self, midplanes, board, shape):

        self._log.debug("Shape: %s", shape)

        nodes = []
        index = 0

        for a in range(shape['A']):
            for b in range(shape['B']):
                for c in range(shape['C']):
                    for d in range(shape['D']):
                        for e in range(shape['E']):
                            location = {'A': a, 'B': b, 'C': c, 'D': d, 'E': e}
                            nodename = self._bgq_nodename_by_loc(midplanes, board, location)
                            nodes.append([index, location, nodename, FREE])
                            index += 1

        return nodes


    # --------------------------------------------------------------------------
    #
    # Use block shape and board list to construct block structure
    #
    # The 5 dimensions are denoted by the letters A, B, C, D, and E, T for the core (0-15).
    # The latest dimension E is always 2, and is contained entirely within a midplane.
    # For any compute block, compute nodes (as well midplanes for large blocks) are combined in 4 dimensions,
    # only 4 dimensions need to be considered.
    #
    #  128 nodes: BG Shape Allocated: 2x2x4x4x2
    #  256 nodes: BG Shape Allocated: 4x2x4x4x2
    #  512 nodes: BG Shape Allocated: 1x1x1x1
    #  1024 nodes: BG Shape Allocated: 1x1x1x2
    #
    def _bgq_construct_block(self, block_shape_str, boards_str,
                            block_size, midplane_list_str):

        llq_shape = self._bgq_str2shape(block_shape_str)

        # TODO: Could check this, but currently _shape2num is part of the other class
        #if self._shape2num_nodes(llq_shape) != block_size:
        #    self._log.error("Block Size doesn't match Block Shape")

        # If the block is equal to or greater than a Midplane,
        # then there is no board list provided.
        # But because at that size, we have only full midplanes,
        # we can construct it.

        if block_size >= 1024:
            #raise NotImplementedError("Currently multiple midplanes are not yet supported.")

            # BG Size: 1024, BG Shape: 1x1x1x2, BG Midplane List: R04-M0,R04-M1
            midplanes = self._bgq_str2midplanes(midplane_list_str)

            # Start of at the "lowest" available rack/midplane/board
            # TODO: No other explanation than that this seems to be the convention?
            # TODO: Can we safely assume that they are sorted?
            #rack = midplane_dict_list[0]['R']
            #midplane = midplane_dict_list[0]['M']
            board = 0

            # block_shape = llq_shape * BGQ_MIDPLANE_SHAPE
            block_shape = self._multiply_shapes(self.BGQ_MIDPLANE_SHAPE, llq_shape)
            self._log.debug("Resulting shape after multiply: %s" % block_shape)

        elif block_size == 512:
            # Full midplane

            # BG Size: 1024, BG Shape: 1x1x1x2, BG Midplane List: R04-M0,R04-M1
            midplanes = self._bgq_str2midplanes(midplane_list_str)

            # Start of at the "lowest" available rack/midplane/board
            # TODO: No other explanation than that this seems to be the convention?
            #rack = midplane_dict_list[0]['R'] # Assume they are all equal
            #midplane = min([entry['M'] for entry in midplane_dict_list])
            board = 0

            block_shape = self.BGQ_MIDPLANE_SHAPE

        else:
            # Within single midplane, < 512 nodes

            board_dict_list = self._bgq_str2boards(boards_str)
            self._log.debug("Board dict list:\n%s", '\n'.join([str(x) for x in board_dict_list]))

            midplanes = [{'R': board_dict_list[0]['R'],
                          'M': board_dict_list[0]['M']}]

            # Start of at the "lowest" available board.
            # TODO: No other explanation than that this seems to be the convention?
            board = min([entry['N'] for entry in board_dict_list])

            block_shape = llq_shape

        # From here its all equal (assuming our walker does the walk and not just the talk!)
        block = self._bgq_get_block(midplanes, board, block_shape)

        # TODO: Check returned block:
        #       - Length
        #       - No duplicates

        return block


    # --------------------------------------------------------------------------
    #
    # Construction of sub-block shapes based on overall block allocation.
    #
    # Depending on the size of the total allocated block, the maximum size
    # of a subblock can be 512 nodes.
    #
    #
    def _bgq_create_sub_block_shape_table(self, shape_str):

        # Convert the shape string into dict structure
        #
        # For < 512 nodes: the dimensions within a midplane (AxBxCxDxE)
        # For >= 512 nodes: the dimensions between the midplanes (AxBxCxD)
        #
        if len(shape_str.split('x')) == 5:
            block_shape = self._bgq_str2shape(shape_str)
        elif len(shape_str.split('x')) == 4:
            block_shape = self.BGQ_MIDPLANE_SHAPE
        else:
            raise ValueError('Invalid shape string: %s' % shape_str)

        # Dict to store the results
        table = {}

        # Create a sub-block dict with shape 1x1x1x1x1
        sub_block_shape = {}
        for l in self.BGQ_DIMENSION_LABELS:
            sub_block_shape[l] = 1

        # Look over all the dimensions starting at the most right
        for dim in self.BGQ_MAPPING[::-1]:
            while True:

                # Calculate the number of nodes for the current shape
                from operator import mul
                num_nodes = reduce(mul, filter(lambda length: length != 0, sub_block_shape.values()))

                if num_nodes in self.BGQ_SUPPORTED_SUB_BLOCK_SIZES:
                    table[num_nodes] = copy.copy(sub_block_shape)
                else:
                    self._log.warning("Non supported sub-block size: %d.", num_nodes)

                # Done with iterating this dimension
                if sub_block_shape[dim] >= block_shape[dim]:
                    break

                # Increase the length in this dimension for the next iteration.
                if sub_block_shape[dim] == 1:
                    sub_block_shape[dim] = 2
                elif sub_block_shape[dim] == 2:
                    sub_block_shape[dim] = 4

        return table



# ==============================================================================
#
class ForkLRMS(LRMS):

    # --------------------------------------------------------------------------
    #
    def __init__(self, name, config, logger, requested_cores):

        LRMS.__init__(self, name, config, logger, requested_cores)


    # --------------------------------------------------------------------------
    #
    def _configure(self):

        self._log.info("Using fork on localhost.")

        selected_cpus = self.requested_cores

        # when we profile the agent, we fake any number of cores, so don't
        # perform any sanity checks.  Otherwise we use at most all available
        # cores (and informa about unused ones)
        if 'RADICAL_PILOT_PROFILE' not in os.environ:

            detected_cpus = multiprocessing.cpu_count()

            if detected_cpus < selected_cpus:
                self._log.warn("insufficient cores: using available %d instead of requested %d.",
                        detected_cpus, selected_cpus)
                selected_cpus = detected_cpus

            elif detected_cpus > selected_cpus:
                self._log.warn("more cores available: using requested %d instead of available %d.",
                        selected_cpus, detected_cpus)

        self.node_list = ["localhost"]
        self.cores_per_node = selected_cpus



# ==============================================================================
#
# Worker Classes
#
# ==============================================================================
#
class ExecWorker(COMPONENT_TYPE):
    """
    Manage the creation of CU processes, and watch them until they are completed
    (one way or the other).  The spawner thus moves the unit from
    PendingExecution to Executing, and then to a final state (or PendingStageOut
    of course).
    """

    # --------------------------------------------------------------------------
    #
    def __init__(self, name, config, logger, agent, scheduler,
                 task_launcher, mpi_launcher, command_queue,
                 execution_queue, stageout_queue, update_queue, 
                 schedule_queue, pilot_id, session_id):

        rpu.prof('ExecWorker init')

        COMPONENT_TYPE.__init__(self)
        self._terminate = COMPONENT_MODE.Event()

        self.name              = name
        self._config           = config
        self._log              = logger
        self._agent            = agent
        self._scheduler        = scheduler
        self._task_launcher    = task_launcher
        self._mpi_launcher     = mpi_launcher
        self._command_queue    = command_queue
        self._execution_queue  = execution_queue
        self._stageout_queue   = stageout_queue
        self._update_queue     = update_queue
        self._schedule_queue   = schedule_queue
        self._pilot_id         = pilot_id
        self._session_id       = session_id

        self.configure ()


    # --------------------------------------------------------------------------
    #
    # This class-method creates the appropriate sub-class for the Launch Method.
    #
    @classmethod
    def create(cls, name, config, logger, spawner, agent, scheduler,
               task_launcher, mpi_launcher, command_queue,
               execution_queue, update_queue, schedule_queue, 
               stageout_queue, pilot_id, session_id):

        # Make sure that we are the base-class!
        if cls != ExecWorker:
            raise TypeError("ExecWorker Factory only available to base class!")

        try:
            implementation = {
                SPAWNER_NAME_POPEN : ExecWorker_POPEN,
                SPAWNER_NAME_SHELL : ExecWorker_SHELL
            }[spawner]

            impl = implementation(name, config, logger, agent, scheduler,
                                  task_launcher, mpi_launcher, command_queue,
                                  execution_queue, stageout_queue, update_queue, 
                                  schedule_queue, pilot_id, session_id)
            impl.start ()
            return impl

        except KeyError:
            raise ValueError("ExecWorker '%s' unknown!" % name)


    # --------------------------------------------------------------------------
    #
    def __del__ (self):
        self.close ()


    # --------------------------------------------------------------------------
    #
    def stop(self):

        rpu.prof ('stop request')
      # rpu.flush_prof()
        self._terminate.set()


    # --------------------------------------------------------------------------
    #
    def configure(self):
        # hook for initialization
        pass


    # --------------------------------------------------------------------------
    #
    def close(self):
        # hook for shutdown
        pass


    # --------------------------------------------------------------------------
    #
    def spawn(self, launcher, cu):
        raise NotImplementedError("spawn() not implemented for ExecWorker '%s'." % self.name)



# ==============================================================================
#
class ExecWorker_POPEN (ExecWorker) :

    # --------------------------------------------------------------------------
    #
    def __init__(self, name, config, logger, agent, scheduler,
                 task_launcher, mpi_launcher, command_queue,
                 execution_queue, stageout_queue, update_queue, 
                 schedule_queue, pilot_id, session_id):

        rpu.prof('ExecWorker init')

        self._cus_to_watch   = list()
        self._cus_to_cancel  = list()
        self._watch_queue    = QUEUE_TYPE ()
        self._cu_environment = self._populate_cu_environment()


        ExecWorker.__init__ (self, name, config, logger, agent, scheduler,
                 task_launcher, mpi_launcher, command_queue,
                 execution_queue, stageout_queue, update_queue, 
                 schedule_queue, pilot_id, session_id)


        # run watcher thread
        watcher_name  = self.name.replace ('ExecWorker', 'ExecWatcher')
        self._watcher = threading.Thread(target = self._watch,
                                         name   = watcher_name)
        self._watcher.start ()


    # --------------------------------------------------------------------------
    #
    def close(self):

        # shut down the watcher thread
        rpu.prof ('stop request')
      # rpu.flush_prof()
        self._terminate.set()
        self._watcher.join()


    # --------------------------------------------------------------------------
    #
    def _populate_cu_environment(self):
        """Derive the environment for the cu's from our own environment."""

        # Get the environment of the agent
        new_env = copy.deepcopy(os.environ)

        #
        # Mimic what virtualenv's "deactivate" would do
        #
        old_path = new_env.pop('_OLD_VIRTUAL_PATH', None)
        if old_path:
            new_env['PATH'] = old_path

        old_home = new_env.pop('_OLD_VIRTUAL_PYTHONHOME', None)
        if old_home:
            new_env['PYTHON_HOME'] = old_home

        old_ps = new_env.pop('_OLD_VIRTUAL_PS1', None)
        if old_ps:
            new_env['PS1'] = old_ps

        new_env.pop('VIRTUAL_ENV', None)

        return new_env


    # --------------------------------------------------------------------------
    #
    def run(self):

        rpu.prof('run')
        try:
            # report initial slot status
            # TODO: Where does this abstraction belong?  Scheduler!
            self._log.debug(self._scheduler.slot_status())

            while not self._terminate.is_set():

                cu = self._execution_queue.get()

                if not cu :
                    rpu.prof('get_cmd', msg="execution_queue to ExecWorker (wakeup)")
                    # 'None' is the wakeup signal
                    continue

                cu['state'] = rp.EXECUTING

                rpu.prof('get', msg="executing_queue to ExecutionWorker (%s)" % cu['state'], uid=cu['_id'])

                try:

                    cu_list, _ = rpu.blowup(self._config, cu, EXEC_WORKER)
                    for _cu in cu_list:

                        if _cu['description']['mpi']:
                            launcher = self._mpi_launcher
                        else :
                            launcher = self._task_launcher

                        if not launcher:
                            _cu['state'] = rp.FAILED
                            self._agent.update_unit_state(src    = 'ExecWorker',
                                                          uid    = _cu['_id'],
                                                          state  = rp.FAILED,
                                                          msg    = "no launcher (mpi=%s)" % _cu['description']['mpi'],
                                                          logger = self._log.error)

                        self._log.debug("Launching unit with %s (%s).", launcher.name, launcher.launch_command)

                        assert(_cu['opaque_slot']) # FIXME: no assert, but check
                        rpu.prof('ExecWorker unit launch', uid=_cu['_id'])

                        # Start a new subprocess to launch the unit
                        # TODO: This is scheduler specific
                        self.spawn(launcher=launcher, cu=_cu)


                except Exception as e:
                    # append the startup error to the units stderr.  This is
                    # not completely correct (as this text is not produced
                    # by the unit), but it seems the most intuitive way to
                    # communicate that error to the application/user.
                    cu['stderr'] += "\nPilot cannot start compute unit:\n%s\n%s" \
                                    % (str(e), traceback.format_exc())
                    cu['state']   = rp.FAILED
                    cu['stderr'] += "\nPilot cannot start compute unit: '%s'" % e

                    # Free the Slots, Flee the Flots, Ree the Frots!
                    if cu['opaque_slot']:
                        self._scheduler.unschedule(cu)

                    cu['state'] = rp.FAILED
                    self._agent.update_unit_state(src    = 'ExecWorker',
                                                  uid    = cu['_id'],
                                                  state  = rp.FAILED,
                                                  msg    = "unit execution failed",
                                                  logger = self._log.exception)


        except Exception as e:
            self._log.exception("Error in ExecWorker loop (%s)" % e)

        rpu.prof ('stop')


    # --------------------------------------------------------------------------
    #
    def spawn(self, launcher, cu):

        rpu.prof('ExecWorker spawn', uid=cu['_id'])

        launch_script_name = '%s/radical_pilot_cu_launch_script.sh' % cu['workdir']
        self._log.debug("Created launch_script: %s", launch_script_name)

        with open(launch_script_name, "w") as launch_script:
            launch_script.write('#!/bin/bash -l\n')
            launch_script.write('\n# Change to working directory for unit\ncd %s\n' % cu['workdir'])

            # Before the Big Bang there was nothing
            if cu['description']['pre_exec']:
                pre_exec_string = ''
                if isinstance(cu['description']['pre_exec'], list):
                    for elem in cu['description']['pre_exec']:
                        pre_exec_string += "%s\n" % elem
                else:
                    pre_exec_string += "%s\n" % cu['description']['pre_exec']
                launch_script.write('# Pre-exec commands\n%s' % pre_exec_string)

            # Create string for environment variable setting
            if cu['description']['environment'] and    \
                cu['description']['environment'].keys():
                env_string = 'export'
                for key,val in cu['description']['environment'].iteritems():
                    env_string += ' %s=%s' % (key, val)
                launch_script.write('# Environment variables\n%s\n' % env_string)

            # unit Arguments (if any)
            task_args_string = ''
            if cu['description']['arguments']:
                for arg in cu['description']['arguments']:
                    if not arg:
                        # ignore empty args
                        continue

                    arg = arg.replace('"', '\\"')          # Escape all double quotes
                    if arg[0] == arg[-1] == "'" :          # If a string is between outer single quotes,
                        task_args_string += '%s ' % arg    # ... pass it as is.
                    else:
                        task_args_string += '"%s" ' % arg  # Otherwise return between double quotes.

            launch_script_hop = "/usr/bin/env RP_SPAWNER_HOP=TRUE %s" % launch_script_name

            # The actual command line, constructed per launch-method
            try:
                launch_command, hop_cmd = \
                    launcher.construct_command(cu['description']['executable'],
                                               task_args_string,
                                               cu['description']['cores'],
                                               launch_script_hop,
                                               cu['opaque_slot'])
                if hop_cmd : cmdline = hop_cmd
                else       : cmdline = launch_script_name

                rpu.prof('launch script constructed', uid=cu['_id'])

            except Exception as e:
                msg = "Error in spawner (%s)" % e
                self._log.exception(msg)
                raise RuntimeError(msg)

            launch_script.write('# The command to run\n%s\n' % launch_command)

            # After the universe dies the infrared death, there will be nothing
            if cu['description']['post_exec']:
                post_exec_string = ''
                if isinstance(cu['description']['post_exec'], list):
                    for elem in cu['description']['post_exec']:
                        post_exec_string += "%s\n" % elem
                else:
                    post_exec_string += "%s\n" % cu['description']['post_exec']
                launch_script.write('%s\n' % post_exec_string)

        # done writing to launch script, get it ready for execution.
        st = os.stat(launch_script_name)
        os.chmod(launch_script_name, st.st_mode | stat.S_IEXEC)

        _stdout_file_h = open(cu['stdout_file'], "w")
        _stderr_file_h = open(cu['stderr_file'], "w")

        self._log.info("Launching unit %s via %s in %s", cu['_id'], cmdline, cu['workdir'])
        rpu.prof('spawning pass to popen', uid=cu['_id'])

        proc = subprocess.Popen(args               = cmdline,
                                bufsize            = 0,
                                executable         = None,
                                stdin              = None,
                                stdout             = _stdout_file_h,
                                stderr             = _stderr_file_h,
                                preexec_fn         = None,
                                close_fds          = True,
                                shell              = True,
                                cwd                = cu['workdir'],
                                env                = self._cu_environment,
                                universal_newlines = False,
                                startupinfo        = None,
                                creationflags      = 0)

        rpu.prof('spawning passed to popen', uid=cu['_id'])

        cu['started'] = rpu.timestamp()
        cu['state']   = rp.EXECUTING
        cu['proc']    = proc

        # register for state update and watching
        cu['state'] = rp.EXECUTING
        self._agent.update_unit_state(src    = 'ExecWorker',
                                      uid    = cu['_id'],
                                      state  = rp.EXECUTING,
                                      msg    = "unit execution start")

        cu_list, _ = rpu.blowup(self._config, cu, WATCH_QUEUE)
        for _cu in cu_list :
            rpu.prof('put', msg="ExecWorker to watcher (%s)" % _cu['state'], uid=_cu['_id'])
            self._watch_queue.put(_cu)


    # --------------------------------------------------------------------------
    #
    def _watch(self):

        rpu.prof('run')
        try:

            while not self._terminate.is_set():

                cus = list()

                # See if there are cancel requests, or new units to watch
                try:
                    command = self._command_queue.get_nowait()
                    rpu.prof('get_cmd', msg="command_queue to ExecWatcher (%s)" % command[COMMAND_TYPE])

                    if command[COMMAND_TYPE] == COMMAND_CANCEL_COMPUTE_UNIT:
                        self._cus_to_cancel.append(command[COMMAND_ARG])
                    else:
                        raise RuntimeError("Command %s not applicable in this context." %
                                           command[COMMAND_TYPE])

                except Queue.Empty:
                    # do nothing if we don't have any queued commands
                    pass


                try:

                    # we don't want to only wait for one CU -- then we would
                    # pull CU state too frequently.  OTOH, we also don't want to
                    # learn about CUs until all slots are filled, because then
                    # we may not be able to catch finishing CUs in time -- so
                    # there is a fine balance here.  Balance means 100 (FIXME).
                  # rpu.prof('ExecWorker popen watcher pull cu from queue')
                    MAX_QUEUE_BULKSIZE = 100
                    while len(cus) < MAX_QUEUE_BULKSIZE :
                        cus.append (self._watch_queue.get_nowait())

                except Queue.Empty:

                    # nothing found -- no problem, see if any CUs finshed
                    pass


                # add all cus we found to the watchlist
                for cu in cus :
                    
                    rpu.prof('get', msg="ExecWatcher picked up unit", uid=cu['_id'])
                    cu_list, _ = rpu.blowup(self._config, cu, WATCHER)

                    for _cu in cu_list :
                        self._cus_to_watch.append (_cu)

                # check on the known cus.
                action = self._check_running()

                if not action and not cus :
                    # nothing happend at all!  Zzz for a bit.
                    time.sleep(self._config['queue_poll_sleeptime'])


        except Exception as e:
            self._log.exception("Error in ExecWorker watch loop (%s)" % e)

        rpu.prof ('stop')


    # --------------------------------------------------------------------------
    # Iterate over all running tasks, check their status, and decide on the
    # next step.  Also check for a requested cancellation for the tasks.
    def _check_running(self):

        action = 0

        for cu in self._cus_to_watch:

            # poll subprocess object
            exit_code = cu['proc'].poll()
            now       = rpu.timestamp()

            if exit_code is None:
                # Process is still running

                if cu['_id'] in self._cus_to_cancel:

                    # FIXME: there is a race condition between the state poll
                    # above and the kill command below.  We probably should pull
                    # state after kill again?

                    # We got a request to cancel this cu
                    action += 1
                    cu['proc'].kill()
                    self._cus_to_cancel.remove(cu['_id'])
                    self._schedule_queue.put ([COMMAND_UNSCHEDULE, cu])

                    cu['state'] = rp.CANCELED
                    self._agent.update_unit_state(src    = 'ExecWatcher',
                                                  uid    = cu['_id'],
                                                  state  = rp.CANCELED,
                                                  msg    = "unit execution canceled")
                    rpu.prof('final', msg="execution canceled", uid=cu['_id'])
                    # NOTE: this is final, cu will not be touched anymore
                    cu = None

            else:
                rpu.prof('execution complete', uid=cu['_id'])

                # we have a valid return code -- unit is final
                action += 1
                self._log.info("Unit %s has return code %s.", cu['_id'], exit_code)

                cu['exit_code'] = exit_code
                cu['finished']  = now

                # Free the Slots, Flee the Flots, Ree the Frots!
                self._cus_to_watch.remove(cu)
                self._schedule_queue.put ([COMMAND_UNSCHEDULE, cu])

                if exit_code != 0:

                    # The unit failed, no need to deal with its output data.
                    cu['state'] = rp.FAILED
                    self._agent.update_unit_state(src    = 'ExecWatcher',
                                                  uid    = cu['_id'],
                                                  state  = rp.FAILED,
                                                  msg    = "unit execution failed")
                    rpu.prof('final', msg="execution failed", uid=cu['_id'])
                    # NOTE: this is final, cu will not be touched anymore
                    cu = None

                else:
                    # The unit finished cleanly, see if we need to deal with
                    # output data.  We always move to stageout, even if there are no
                    # directives -- at the very least, we'll upload stdout/stderr

                    cu['state'] = rp.STAGING_OUTPUT
                    self._agent.update_unit_state(src    = 'ExecWatcher',
                                                  uid    = cu['_id'],
                                                  state  = rp.STAGING_OUTPUT,
                                                  msg    = "unit execution completed")

                    cu_list, _ = rpu.blowup(self._config, cu, STAGEOUT_QUEUE)
                    for _cu in cu_list :
                        rpu.prof('put', msg="ExecWatcher to stageout_queue (%s)" % _cu['state'], uid=_cu['_id'])
                        self._stageout_queue.put(_cu)

        return action


# ==============================================================================
#
class ExecWorker_SHELL(ExecWorker):


    # --------------------------------------------------------------------------
    #
    def __init__(self, name, config, logger, agent, scheduler,
                 task_launcher, mpi_launcher, command_queue,
                 execution_queue, stageout_queue, update_queue,
                 schedule_queue, pilot_id, session_id):

        rpu.prof('ExecWorker init')

        ExecWorker.__init__ (self, name, config, logger, agent, scheduler,
                 task_launcher, mpi_launcher, command_queue,
                 execution_queue, stageout_queue, update_queue,
                 schedule_queue, pilot_id, session_id)


    # --------------------------------------------------------------------------
    #
    def run(self):

        rpu.prof('run')

        # Mimic what virtualenv's "deactivate" would do
        self._deactivate = "# deactivate pilot virtualenv\n"

        old_path = os.environ.get('_OLD_VIRTUAL_PATH',       None)
        old_home = os.environ.get('_OLD_VIRTUAL_PYTHONHOME', None)
        old_ps1  = os.environ.get('_OLD_VIRTUAL_PS1',        None)

        if old_path: self._deactivate += 'export PATH="%s"\n'        % old_path
        if old_home: self._deactivate += 'export PYTHON_HOME="%s"\n' % old_home
        if old_ps1:  self._deactivate += 'export PS1="%s"\n'         % old_ps1

        self._deactivate += 'unset VIRTUAL_ENV\n\n'

        if old_path: os.environ['PATH']        = old_path
        if old_home: os.environ['PYTHON_HOME'] = old_home
        if old_ps1:  os.environ['PS1']         = old_ps1

        if 'VIRTUAL_ENV' in os.environ :
            del(os.environ['VIRTUAL_ENV'])

        # simplify shell startup / prompt detection
        os.environ['PS1'] = '$ '

        # the registry keeps track of units to watch, indexed by their shell
        # spawner process ID.  As the registry is shared between the spawner and
        # watcher thread, we use a lock while accessing it.
        self._registry      = dict()
        self._registry_lock = threading.RLock()

        self._cached_events = list() # keep monitoring events for pid's which
                                     # are not yet known

        # get some threads going -- those will do all the work.
        import saga.utils.pty_shell as sups
        self.launcher_shell = sups.PTYShell ("fork://localhost/")
        self.monitor_shell  = sups.PTYShell ("fork://localhost/")

        # run the spawner on the shells
        self.workdir = "%s/spawner.%s" % (os.getcwd(), self.name)
        rec_makedir(self.workdir)

        # to run the spawner shells remote, run the following command on the
        # target node:
        #   "nc -l -p <port> -v -e /bin/sh  %s/agent/radical-pilot-spawner.sh %s"
        # and then below run
        #   "nc <node_ip> <port>"
        # with unique port numbers for each ExecWorker instance, obviously.
        ret, out, _  = self.launcher_shell.run_sync \
<<<<<<< HEAD
                           ("/bin/sh %s/agent/radical-pilot-spawner.sh /tmp/%s" \
                           % (os.path.dirname (rp.__file__), self.name))
=======
                           ("/bin/sh %s/agent/radical-pilot-spawner.sh /tmp/%s-%s" \
                           % (os.path.dirname (rp.__file__), self._pilot_id, self.name))
>>>>>>> c25f41d1
                         # ("/bin/sh %s/agent/radical-pilot-spawner.sh %s" \
                         # % (os.path.dirname (rp.__file__), self.workdir))
        if  ret != 0 :
            raise RuntimeError ("failed to bootstrap launcher: (%s)(%s)", ret, out)

        ret, out, _  = self.monitor_shell.run_sync \
<<<<<<< HEAD
                           ("/bin/sh %s/agent/radical-pilot-spawner.sh /tmp/%s" \
                           % (os.path.dirname (rp.__file__), self.name))
=======
                           ("/bin/sh %s/agent/radical-pilot-spawner.sh /tmp/%s-%s" \
                           % (os.path.dirname (rp.__file__), self._pilot_id, self.name))
>>>>>>> c25f41d1
                         # ("/bin/sh %s/agent/radical-pilot-spawner.sh %s" \
                         # % (os.path.dirname (rp.__file__), self.workdir))
        if  ret != 0 :
            raise RuntimeError ("failed to bootstrap monitor: (%s)(%s)", ret, out)

        # run watcher thread
        watcher_name  = self.name.replace ('ExecWorker', 'ExecWatcher')
        self._watcher = threading.Thread(target = self._watch,
                                         name   = watcher_name)
        self._watcher.start ()

        rpu.prof('run setup done')

        try:
            # report initial slot status
            # TODO: Where does this abstraction belong?  Scheduler!
            self._log.debug(self._scheduler.slot_status())

            while not self._terminate.is_set():

              # rpu.prof('ExecWorker pull cu from queue')
                cu = self._execution_queue.get()

                if not cu :
                    rpu.prof('get_cmd', msg="execution_queue to ExecWorker (wakeup)")
                    # 'None' is the wakeup signal
                    continue

                cu['state'] = rp.EXECUTING

                rpu.prof('get', msg="executing_queue to ExecutionWorker (%s)" % cu['state'], uid=cu['_id'])

                try:

                    cu_list, _ = rpu.blowup(self._config, cu, EXEC_WORKER)

                    for _cu in cu_list :

                        if _cu['description']['mpi']:
                            launcher = self._mpi_launcher
                        else :
                            launcher = self._task_launcher

                        if not launcher:
                            _cu['state'] = rp.FAILED
                            self._agent.update_unit_state(src    = 'ExecWorker',
                                                          uid    = _cu['_id'],
                                                          state  = rp.FAILED,
                                                          msg    = "no launcher (mpi=%s)" % _cu['description']['mpi'],
                                                          logger = self._log.error)

                        self._log.debug("Launching unit with %s (%s).", launcher.name, launcher.launch_command)

                        assert(_cu['opaque_slot']) # FIXME: no assert, but check
                        rpu.prof('ExecWorker unit launch', uid=_cu['_id'])

                        # Start a new subprocess to launch the unit
                        # TODO: This is scheduler specific
                        self.spawn(launcher=launcher, cu=_cu)


                except Exception as e:
                    # append the startup error to the units stderr.  This is
                    # not completely correct (as this text is not produced
                    # by the unit), but it seems the most intuitive way to
                    # communicate that error to the application/user.
                    cu['stderr'] += "\nPilot cannot start compute unit:\n%s\n%s" \
                                    % (str(e), traceback.format_exc())
                    cu['state']   = rp.FAILED
                    cu['stderr'] += "\nPilot cannot start compute unit: '%s'" % e

                    # Free the Slots, Flee the Flots, Ree the Frots!
                    if cu['opaque_slot']:
                        self._schedule_queue.put ([COMMAND_UNSCHEDULE, cu])

                    cu['state'] = rp.FAILED
                    self._agent.update_unit_state(src    = 'ExecWorker',
                                                  uid    = cu['_id'],
                                                  state  = rp.FAILED,
                                                  msg    = "unit execution failed",
                                                  logger = self._log.exception)

        except Exception as e:
            self._log.exception("Error in ExecWorker loop (%s)" % e)

        rpu.prof ('stop')


    # --------------------------------------------------------------------------
    #
    def _cu_to_cmd (self, cu, launcher) :

        # ----------------------------------------------------------------------
        def quote_args (args) :

            ret = list()
            for arg in args :

                if not arg:
                    continue

                # if string is between outer single quotes,
                #    pass it as is.
                # if string is between outer double quotes,
                #    pass it as is.
                # otherwise (if string is not quoted)
                #    escape all double quotes

                if  arg[0] == arg[-1]  == "'" :
                    ret.append (arg)
                elif arg[0] == arg[-1] == '"' :
                    ret.append (arg)
                else :
                    arg = arg.replace ('"', '\\"')
                    ret.append ('"%s"' % arg)

            return  ret
        # ----------------------------------------------------------------------

        args = ""
        env  = self._deactivate
        cwd  = ""
        pre  = ""
        post = ""
        io   = ""
        cmd  = ""

        descr = cu['description']

        if  cu['workdir'] :
            cwd += "# CU workdir\n"
            cwd += "mkdir -p %s\n" % cu['workdir']
            cwd += "cd       %s\n" % cu['workdir']
            cwd += "\n"

        if  descr['environment'] :
            env += "# CU environment\n"
            for e in descr['environment'] :
                env += "export %s=%s\n"  %  (e, descr['environment'][e])
            env += "\n"

        if  descr['pre_exec'] :
            pre += "# CU pre-exec\n"
            pre += '\n'.join(descr['pre_exec' ])
            pre += "\n\n"

        if  descr['post_exec'] :
            post += "# CU post-exec\n"
            post += '\n'.join(descr['post_exec' ])
            post += "\n\n"

        if  descr['arguments']  :
            args  = ' ' .join (quote_args (descr['arguments']))

      # if  descr['stdin']  : io  += "<%s "  % descr['stdin']
      # else                : io  += "<%s "  % '/dev/null'
        if  descr['stdout'] : io  += "1>%s " % descr['stdout']
        else                : io  += "1>%s " %       'STDOUT'
        if  descr['stderr'] : io  += "2>%s " % descr['stderr']
        else                : io  += "2>%s " %       'STDERR'

        cmd, hop_cmd  = launcher.construct_command(descr['executable'], args,
                                                   descr['cores'],
                                                   '/usr/bin/env RP_SPAWNER_HOP=TRUE "$0"',
                                                   cu['opaque_slot'])


        script = ""
        if hop_cmd :
            # the script will itself contain a remote callout which calls again
            # the script for the invokation of the real workload (cmd) -- we
            # thus introduce a guard for the first execution.  The hop_cmd MUST
            # set RP_SPAWNER_HOP to some value for the startup to work

            script += "# ------------------------------------------------------\n"
            script += '# perform one hop for the actual command launch\n'
            script += 'if test -z "$RP_SPAWNER_HOP"\n'
            script += 'then\n'
            script += '    %s\n' % hop_cmd
            script += '    exit\n'
            script += 'fi\n\n'

        script += "# ------------------------------------------------------\n"
        script += "%s"        %  cwd
        script += "%s"        %  env
        script += "%s"        %  pre
        script += "# CU execution\n"
        script += "%s %s\n\n" % (cmd, io)
        script += "%s"        %  post
        script += "# ------------------------------------------------------\n\n"

      # self._log.debug ("execution script:\n%s\n" % script)

        return script


    # --------------------------------------------------------------------------
    #
    def spawn(self, launcher, cu):

        uid = cu['_id']

        rpu.prof('ExecWorker spawn', uid=uid)

        # we got an allocation: go off and launch the process.  we get
        # a multiline command, so use the wrapper's BULK/LRUN mode.
        cmd       = self._cu_to_cmd (cu, launcher)
        run_cmd   = "BULK\nLRUN\n%s\nLRUN_EOT\nBULK_RUN\n" % cmd

        rpu.prof('launch script constructed', uid=cu['_id'])

      # TODO: Remove this commented out block?
      # if  self.lrms.target_is_macos :
      #     run_cmd = run_cmd.replace ("\\", "\\\\\\\\") # hello MacOS

        ret, out, _ = self.launcher_shell.run_sync (run_cmd)

        if  ret != 0 :
            self._log.error ("failed to run unit '%s': (%s)(%s)" \
                            , (run_cmd, ret, out))
            return FAIL

        lines = filter (None, out.split ("\n"))

        self._log.debug (lines)

        if  len (lines) < 2 :
            raise RuntimeError ("Failed to run unit (%s)", lines)

        if  lines[-2] != "OK" :
            raise RuntimeError ("Failed to run unit (%s)" % lines)

        # FIXME: verify format of returned pid (\d+)!
        pid           = lines[-1].strip ()
        cu['pid']     = pid
        cu['started'] = rpu.timestamp()

        # before we return, we need to clean the
        # 'BULK COMPLETED message from lrun
        ret, out = self.launcher_shell.find_prompt ()
        if  ret != 0 :
            with self._registry_lock :
                del(self._registry[uid])
            raise RuntimeError ("failed to run unit '%s': (%s)(%s)" \
                             % (run_cmd, ret, out))

        rpu.prof('spawning passed to pty', uid=uid)

        # FIXME: this is too late, there is already a race with the monitoring
        # thread for this CU execution.  We need to communicate the PIDs/CUs via
        # a queue again!
        rpu.prof('put', msg="ExecWorker to watcher (%s)" % cu['state'], uid=cu['_id'])
        with self._registry_lock :
            self._registry[pid] = cu

        cu['state'] = rp.EXECUTING
        self._agent.update_unit_state(src    = 'ExecWorker',
                                      uid    = cu['_id'],
                                      state  = rp.EXECUTING,
                                      msg    = "unit execution started")


    # --------------------------------------------------------------------------
    #
    def _watch (self) :

        MONITOR_READ_TIMEOUT = 1.0   # check for stop signal now and then
        static_cnt           = 0

        rpu.prof('run')
        try:

            self.monitor_shell.run_async ("MONITOR")

            while not self._terminate.is_set () :

                _, out = self.monitor_shell.find (['\n'], timeout=MONITOR_READ_TIMEOUT)

                line = out.strip ()
              # self._log.debug ('monitor line: %s' % line)

                if  not line :

                    # just a read timeout, i.e. an opportunity to check for
                    # termination signals...
                    if  self._terminate.is_set() :
                        self._log.debug ("stop monitoring")
                        return

                    # ... and for health issues ...
                    if not self.monitor_shell.alive () :
                        self._log.warn ("monitoring channel died")
                        return

                    # ... and to handle cached events.
                    if not self._cached_events :
                        static_cnt += 1

                    else :
                        self._log.info ("monitoring channel checks cache (%d)", len(self._cached_events))
                        static_cnt += 1

                        if static_cnt == 10 :
                            # 10 times cache to check, dump it for debugging
                            static_cnt = 0

                        cache_copy          = self._cached_events[:]
                        self._cached_events = list()
                        events_to_handle    = list()

                        with self._registry_lock :

                            for pid, state, data in cache_copy :
                                cu = self._registry.get (pid, None)

                                if cu : events_to_handle.append ([cu, pid, state, data])
                                else  : self._cached_events.append ([pid, state, data])

                        # FIXME: measure if using many locks in the loop below
                        # is really better than doing all ops in the locked loop
                        # above
                        for cu, pid, state, data in events_to_handle :
                            self._handle_event (cu, pid, state, data)

                    # all is well...
                  # self._log.info ("monitoring channel finish idle loop")
                    continue


                elif line == 'EXIT' or line == "Killed" :
                    self._log.error ("monitoring channel failed (%s)", line)
                    self._terminate.set()
                    return

                elif not ':' in line :
                    self._log.warn ("monitoring channel noise: %s", line)

                else :
                    pid, state, data = line.split (':', 2)

                    # we are not interested in non-final state information, at
                    # the moment
                    if state in ['RUNNING'] :
                        continue

                    self._log.info ("monitoring channel event: %s", line)
                    cu = None

                    with self._registry_lock :
                        cu = self._registry.get (pid, None)

                    if cu:
                        rpu.prof('get', msg="ExecWatcher picked up unit", uid=cu['_id'])
                        self._handle_event (cu, pid, state, data)
                    else:
                        self._cached_events.append ([pid, state, data])

        except Exception as e:

            self._log.error ("Exception in job monitoring thread: %s", e)
            self._terminate.set()

        rpu.prof ('stop')


    # --------------------------------------------------------------------------
    #
    def _handle_event (self, cu, pid, state, data) :

        # got an explicit event to handle
        self._log.info ("monitoring handles event for %s: %s:%s:%s", cu['_id'], pid, state, data)

        rp_state = {'DONE'     : rp.DONE,
                    'FAILED'   : rp.FAILED,
                    'CANCELED' : rp.CANCELED}.get (state, rp.UNKNOWN)

        if rp_state not in [rp.DONE, rp.FAILED, rp.CANCELED] :
            # non-final state
            self._log.debug ("ignore shell level state transition (%s:%s:%s)",
                             pid, state, data)
            return

        # record timestamp, exit code on final states
        cu['finished'] = rpu.timestamp()

        if data : cu['exit_code'] = int(data)
        else    : cu['exit_code'] = None

        if rp_state in [rp.FAILED, rp.CANCELED] :
            # final state - no further state transition needed
            self._schedule_queue.put ([COMMAND_UNSCHEDULE, cu])
            cu['state'] = rp_state
            self._agent.update_unit_state(src   = 'ExecWatcher',
                                          uid   = cu['_id'],
                                          state = rp_state,
                                          msg   = "unit execution finished")

        elif rp_state in [rp.DONE] :
            rpu.prof('execution complete', uid=cu['_id'])
            # advance the unit state
            self._schedule_queue.put ([COMMAND_UNSCHEDULE, cu])
            cu['state'] = rp.STAGING_OUTPUT
            self._agent.update_unit_state(src   = 'ExecWatcher',
                                          uid   = cu['_id'],
                                          state = rp.STAGING_OUTPUT,
                                          msg   = "unit execution completed")

            cu_list, _ = rpu.blowup(self._config, cu, STAGEOUT_QUEUE)

            for _cu in cu_list :
                rpu.prof('put', msg="ExecWatcher to stageout_queue (%s)" % _cu['state'], uid=_cu['_id'])
                self._stageout_queue.put(_cu)

        # we don't need the cu in the registry anymore
        with self._registry_lock :
            if pid in self._registry :  # why wouldn't it be in there though?
                del(self._registry[pid])


# ==============================================================================
#
class UpdateWorker(threading.Thread):
    """
    An UpdateWorker pushes CU and Pilot state updates to mongodb.  Its instances
    compete for update requests on the update_queue.  Those requests will be
    triplets of collection name, query dict, and update dict.  Update requests
    will be collected into bulks over some time (BULK_COLLECTION_TIME), to
    reduce number of roundtrips.
    """

    # --------------------------------------------------------------------------
    #
    def __init__(self, name, config, logger, agent, session_id,
                 update_queue, mongodb_url, mongodb_name, mongodb_auth):

        threading.Thread.__init__(self)

        self.name           = name
        self._config        = config
        self._log           = logger
        self._agent         = agent
        self._session_id    = session_id
        self._update_queue  = update_queue
        self._terminate     = threading.Event()

        self._mongo_db      = rpu.get_mongodb(mongodb_url, mongodb_name, mongodb_auth)
        self._cinfo         = dict()  # collection cache

        # run worker thread
        self.start()

    # --------------------------------------------------------------------------
    #
    def stop(self):

        rpu.prof ('stop request')
      # rpu.flush_prof()
        self._terminate.set()


    # --------------------------------------------------------------------------
    #
    def run(self):

        rpu.prof('run')
        while not self._terminate.is_set():

            # ------------------------------------------------------------------
            def timed_bulk_execute(cinfo):

                # returns number of bulks pushed (0 or 1)
                if not cinfo['bulk']:
                    return 0

                now = time.time()
                age = now - cinfo['last']

                if cinfo['bulk'] and age > self._config['bulk_collection_time']:

                    res  = cinfo['bulk'].execute()
                    self._log.debug("bulk update result: %s", res)

                    rpu.prof('unit update bulk pushed (%d)' % len(cinfo['uids']))
                    for entry in cinfo['uids']:
                        uid   = entry[0]
                        state = entry[1]
                        if state:
                            rpu.prof('unit update pushed (%s)' % state, uid=uid)
                        else:
                            rpu.prof('unit update pushed', uid=uid)

                    cinfo['last'] = now
                    cinfo['bulk'] = None
                    cinfo['uids'] = list()
                    return 1

                else:
                    return 0
            # ------------------------------------------------------------------

            try:

                try:
                    update_request = self._update_queue.get_nowait()
                    uid   = update_request.get('_id',   None)
                    state = update_request.get('state', None)

                except Queue.Empty:

                    # no new requests: push any pending bulks
                    action = 0
                    for cname in self._cinfo:
                        action += timed_bulk_execute(self._cinfo[cname])

                    if not action:
                        time.sleep(self._config['db_poll_sleeptime'])

                    continue


                uid   = update_request.get('_id')
                state = update_request.get('state', None)

                if state :
                    rpu.prof('get', msg="update_queue to UpdateWorker (%s)" % state, uid=uid)
                else:
                    rpu.prof('get', msg="update_queue to UpdateWorker", uid=uid)

                update_request_list, _ = rpu.blowup(self._config, update_request, UPDATE_WORKER)

                for _update_request in update_request_list :

                    # got a new request.  Add to bulk (create as needed),
                    # and push bulk if time is up.
                    uid         = _update_request.get('_id')
                    state       = _update_request.get('state', None)
                    cbase       = _update_request.get('cbase', '.cu')
                    query_dict  = _update_request.get('query', dict())
                    update_dict = _update_request.get('update',dict())

                    cname = self._session_id + cbase

                    if not cname in self._cinfo:
                        self._cinfo[cname] = {
                                'coll' : self._mongo_db[cname],
                                'bulk' : None,
                                'last' : time.time(),  # time of last push
                                'uids' : list()
                                }

                    cinfo = self._cinfo[cname]

                    if not cinfo['bulk']:
                        cinfo['bulk']  = cinfo['coll'].initialize_ordered_bulk_op()

                    cinfo['uids'].append([uid, state])
                    cinfo['bulk'].find  (query_dict) \
                                 .update(update_dict)

                    timed_bulk_execute(cinfo)
                    rpu.prof('unit update bulked (%s)' % state, uid=uid)

            except Exception as e:
                self._log.exception("unit update failed (%s)", e)
                # FIXME: should we fail the pilot at this point?
                # FIXME: Are the strategies to recover?

        rpu.prof ('stop')


# ==============================================================================
#
class StageinWorker(threading.Thread):
    """An StageinWorker performs the agent side staging directives.
    """

    # --------------------------------------------------------------------------
    #
    def __init__(self, name, config, logger, agent, execution_queue, schedule_queue,
                 stagein_queue, update_queue, workdir):

        threading.Thread.__init__(self)

        self.name             = name
        self._config          = config
        self._log             = logger
        self._agent           = agent
        self._execution_queue = execution_queue
        self._schedule_queue  = schedule_queue
        self._stagein_queue   = stagein_queue
        self._update_queue    = update_queue
        self._workdir         = workdir
        self._terminate       = threading.Event()

        # run worker thread
        self.start()

    # --------------------------------------------------------------------------
    #
    def stop(self):

        rpu.prof ('stop request')
      # rpu.flush_prof()
        self._terminate.set()


    # --------------------------------------------------------------------------
    #
    def run(self):

        rpu.prof('run')
        while not self._terminate.is_set():

            try:

                cu = self._stagein_queue.get()

                if not cu:
                    rpu.prof('get_cmd', msg="stagein_queue to StageinWorker (wakeup)")
                    continue

                cu['state'] = rp.AGENT_STAGING_INPUT
                rpu.prof('get', msg="stagein_queue to StageinWorker (%s)" % cu['state'], uid=cu['_id'])

                cu_list, _ = rpu.blowup(self._config, cu, STAGEIN_WORKER)
                for _cu in cu_list :

                    sandbox      = os.path.join(self._workdir, '%s' % _cu['_id'])
                    staging_area = os.path.join(self._workdir, self._config['staging_area'])

                    for directive in _cu['Agent_Input_Directives']:

                        rpu.prof('Agent input_staging queue', uid=_cu['_id'],
                                 msg="%s -> %s" % (str(directive['source']), str(directive['target'])))

                        if directive['state'] != rp.PENDING :
                            # we ignore directives which need no action
                            rpu.prof('Agent input_staging queue', uid=_cu['_id'], msg='ignored')
                            continue


                        # Perform input staging
                        self._log.info("unit input staging directives %s for cu: %s to %s",
                                       directive, _cu['_id'], sandbox)

                        # Convert the source_url into a SAGA Url object
                        source_url = rs.Url(directive['source'])

                        # Handle special 'staging' scheme
                        if source_url.scheme == self._config['staging_scheme']:
                            self._log.info('Operating from staging')
                            # Remove the leading slash to get a relative path from the staging area
                            rel2staging = source_url.path.split('/',1)[1]
                            source = os.path.join(staging_area, rel2staging)
                        else:
                            self._log.info('Operating from absolute path')
                            source = source_url.path

                        # Get the target from the directive and convert it to the location
                        # in the sandbox
                        target = directive['target']
                        abs_target = os.path.join(sandbox, target)

                        # Create output directory in case it doesn't exist yet
                        #
                        rec_makedir(os.path.dirname(abs_target))

                        try:
                            self._log.info("Going to '%s' %s to %s", directive['action'], source, abs_target)

                            if   directive['action'] == LINK: os.symlink     (source, abs_target)
                            elif directive['action'] == COPY: shutil.copyfile(source, abs_target)
                            elif directive['action'] == MOVE: shutil.move    (source, abs_target)
                            else:
                                # FIXME: implement TRANSFER mode
                                raise NotImplementedError('Action %s not supported' % directive['action'])

                            log_message = "%s'ed %s to %s - success" % (directive['action'], source, abs_target)
                            self._log.info(log_message)

                            # If all went fine, update the state of this
                            # StagingDirective to DONE
                            # FIXME: is this update below really *needed*?
                            self._agent.update_unit(src    = 'StageinWorker',
                                                    uid    = _cu['_id'],
                                                    msg    = log_message,
                                                    query  = {
                                                        'Agent_Input_Status'            : rp.EXECUTING,
                                                        'Agent_Input_Directives.state'  : rp.PENDING,
                                                        'Agent_Input_Directives.source' : directive['source'],
                                                        'Agent_Input_Directives.target' : directive['target']
                                                    },
                                                    update = {
                                                        '$set' : {'Agent_Input_Status'             : rp.DONE,
                                                                  'Agent_Input_Directives.$.state' : rp.DONE}
                                                    })
                        except Exception as e:

                            # If we catch an exception, assume the staging failed
                            log_message = "%s'ed %s to %s - failure (%s)" % \
                                    (directive['action'], source, abs_target, e)
                            self._log.exception(log_message)

                            # If a staging directive fails, fail the CU also.
                            _cu['state'] = rp.FAILED
                            self._agent.update_unit_state(src    = 'StageinWorker',
                                                          uid    = _cu['_id'],
                                                          state  = rp.FAILED,
                                                          msg    = log_message,
                                                          query  = {
                                                              'Agent_Input_Status'             : rp.EXECUTING,
                                                              'Agent_Input_Directives.state'   : rp.PENDING,
                                                              'Agent_Input_Directives.source'  : directive['source'],
                                                              'Agent_Input_Directives.target'  : directive['target']
                                                          },
                                                          update = {
                                                              '$set' : {'Agent_Input_Directives.$.state'  : rp.FAILED,
                                                                        'Agent_Input_Status'              : rp.FAILED}
                                                          })

                    # agent staging is all done, unit can go to execution if it has
                    # no FTW staging -- with FTP staging, we have to wait for the
                    # FTW stager to finish (or to pick up on the agent staging
                    # completion) to push the unit via mongodb to the agebnt again.
                    # Duh! (FIXME)
                    rpu.prof('log', msg="no staging to do -- go allocate", uid=_cu['_id'])
                    _cu['state'] = rp.ALLOCATING
                    self._agent.update_unit_state(src    = 'StageinWorker',
                                                  uid    = _cu['_id'],
                                                  state  = rp.ALLOCATING,
                                                  msg    = 'agent input staging done')

                    _cu_list, _ = rpu.blowup(self._config, _cu, SCHEDULE_QUEUE)
                    for __cu in _cu_list :
                        rpu.prof('put', msg="StageinWorker to schedule_queue (%s)" % __cu['state'], uid=__cu['_id'])
                        self._schedule_queue.put([COMMAND_SCHEDULE, __cu])


            except Exception as e:
                self._log.exception('worker died')
                sys.exit(1)

        rpu.prof ('stop')


# ==============================================================================
#
class StageoutWorker(threading.Thread):
    """
    An StageoutWorker performs the agent side staging directives.

    It competes for units on the stageout queue, and handles all relevant
    staging directives.  It also takes care of uploading stdout/stderr (which
    can also be considered staging, really).

    Upon completion, the units are moved into the respective final state.

    Multiple StageoutWorker instances can co-exist -- this class needs to be
    threadsafe.
    """

    # --------------------------------------------------------------------------
    #
    def __init__(self, name, config, logger, agent, execution_queue, 
                 stageout_queue, update_queue, workdir):

        threading.Thread.__init__(self)

        self.name             = name
        self._config          = config
        self._log             = logger
        self._agent           = agent
        self._execution_queue = execution_queue
        self._stageout_queue  = stageout_queue
        self._update_queue    = update_queue
        self._workdir         = workdir
        self._terminate       = threading.Event()

        # run worker thread
        self.start()

    # --------------------------------------------------------------------------
    #
    def stop(self):

        rpu.prof ('stop request')
      # rpu.flush_prof()
        self._terminate.set()


    # --------------------------------------------------------------------------
    #
    def run(self):

        rpu.prof('run')

        staging_area = os.path.join(self._workdir, self._config['staging_area'])

        while not self._terminate.is_set():

            cu = None
            try:

                cu = self._stageout_queue.get()

                if not cu:
                    rpu.prof('get_cmd', msg="stageout_queue to StageoutWorker (wakeup)")
                    continue

                cu['state'] = rp.STAGING_OUTPUT

                rpu.prof('get', msg="stageout_queue to StageoutWorker (%s)" % cu['state'], uid=cu['_id'])

                cu_list, _ = rpu.blowup(self._config, cu, STAGEOUT_WORKER)
                for _cu in cu_list :

                    sandbox = os.path.join(self._workdir, '%s' % _cu['_id'])

                    ## parked from unit state checker: unit postprocessing

                    if os.path.isfile(_cu['stdout_file']):
                        with open(_cu['stdout_file'], 'r') as stdout_f:
                            try:
                                txt = unicode(stdout_f.read(), "utf-8")
                            except UnicodeDecodeError:
                                txt = "unit stdout contains binary data -- use file staging directives"

                            _cu['stdout'] += rpu.tail(txt)


                    if os.path.isfile(_cu['stderr_file']):
                        with open(_cu['stderr_file'], 'r') as stderr_f:
                            try:
                                txt = unicode(stderr_f.read(), "utf-8")
                            except UnicodeDecodeError:
                                txt = "unit stderr contains binary data -- use file staging directives"

                            _cu['stderr'] += rpu.tail(txt)


                    for directive in _cu['Agent_Output_Directives']:

                        rpu.prof('Agent output_staging', uid=_cu['_id'],
                                 msg="%s -> %s" % (str(directive['source']), str(directive['target'])))

                        # Perform output staging
                        self._log.info("unit output staging directives %s for cu: %s to %s",
                                directive, _cu['_id'], sandbox)

                        # Convert the target_url into a SAGA Url object
                        target_url = rs.Url(directive['target'])

                        # Handle special 'staging' scheme
                        if target_url.scheme == self._config['staging_scheme']:
                            self._log.info('Operating from staging')
                            # Remove the leading slash to get a relative path from
                            # the staging area
                            rel2staging = target_url.path.split('/',1)[1]
                            target = os.path.join(staging_area, rel2staging)
                        else:
                            self._log.info('Operating from absolute path')
                            # FIXME: will this work for TRANSFER mode?
                            target = target_url.path

                        # Get the source from the directive and convert it to the location
                        # in the sandbox
                        source = str(directive['source'])
                        abs_source = os.path.join(sandbox, source)

                        # Create output directory in case it doesn't exist yet
                        # FIXME: will this work for TRANSFER mode?
                        rec_makedir(os.path.dirname(target))

                        try:
                            self._log.info("Going to '%s' %s to %s", directive['action'], abs_source, target)

                            if directive['action'] == LINK:
                                # This is probably not a brilliant idea, so at least give a warning
                                os.symlink(abs_source, target)
                            elif directive['action'] == COPY:
                                shutil.copyfile(abs_source, target)
                            elif directive['action'] == MOVE:
                                shutil.move(abs_source, target)
                            else:
                                # FIXME: implement TRANSFER mode
                                raise NotImplementedError('Action %s not supported' % directive['action'])

                            log_message = "%s'ed %s to %s - success" %(directive['action'], abs_source, target)
                            self._log.info(log_message)

                            # If all went fine, update the state of this
                            # StagingDirective to DONE
                            # FIXME: is this update below really *needed*?
                            self._agent.update_unit(src    = 'StageoutWorker',
                                                    uid    = _cu['_id'],
                                                    msg    = log_message,
                                                    query  = {
                                                        # TODO: We never set the status to EXECUTION anymore
                                                        'Agent_Output_Status'           : rp.EXECUTING,
                                                        'Agent_Output_Directives.state' : rp.PENDING,
                                                        'Agent_Output_Directives.source': directive['source'],
                                                        'Agent_Output_Directives.target': directive['target']
                                                    },
                                                    update = {
                                                        '$set' : {'Agent_Output_Directives.$.state': rp.DONE}
                                                    })
                        except Exception as e:
                            # If we catch an exception, assume the staging failed
                            log_message = "%s'ed %s to %s - failure (%s)" % \
                                    (directive['action'], abs_source, target, e)
                            self._log.exception(log_message)

                            # If a staging directive fails, fail the CU also.
                            _cu['state'] = rp.FAILED
                            self._agent.update_unit_state(src    = 'StageoutWorker',
                                                          uid    = _cu['_id'],
                                                          state  = rp.FAILED,
                                                          msg    = log_message,
                                                          query  = {
                                                              'Agent_Output_Status'            : rp.EXECUTING,
                                                              'Agent_Output_Directives.state'  : rp.PENDING,
                                                              'Agent_Output_Directives.source' : directive['source'],
                                                              'Agent_Output_Directives.target' : directive['target']
                                                          },
                                                          update = {
                                                              '$set' : {'Agent_Output_Directives.$.state' : rp.FAILED,
                                                                        'Agent_Output_Status'             : rp.FAILED}
                                                          })

                    # TODO: Update Agent_Output_Status here?

                    # local staging is done. Now check if there are Directives that
                    # need to be performed by the FTW.
                    # Obviously these are not executed here (by the Agent),
                    # but we need this code to set the state so that the FTW
                    # gets notified that it can start its work.
                    if _cu['FTW_Output_Directives']:

                        rpu.prof('ExecWorker unit needs FTW_O ', uid=_cu['_id'])
                        self._agent.update_unit(src    = 'StageoutWorker',
                                                uid    = _cu['_id'],
                                                msg    = 'FTW output staging needed',
                                                update = {
                                                    '$set': {
                                                        'FTW_Output_Status' : rp.PENDING,
                                                        'stdout'            : _cu['stdout'],
                                                        'stderr'            : _cu['stderr'],
                                                        'exit_code'         : _cu['exit_code'],
                                                        'started'           : _cu['started'],
                                                        'finished'          : _cu['finished'],
                                                        'slots'             : _cu['opaque_slot'],
                                                    }
                                                })
                        # NOTE: this is final for the agent scope -- further state
                        # transitions are done by the FTW.
                        _cu = None

                    else:
                        # no FTW staging is needed, local staging is done -- we can
                        # move the unit into final state.
                        rpu.prof('final', msg="stageout done", uid=_cu['_id'])
                        _cu['state'] = rp.DONE
                        self._agent.update_unit_state(src    = 'StageoutWorker',
                                                      uid    = _cu['_id'],
                                                      state  = rp.DONE,
                                                      msg    = 'output staging completed',
                                                      update = {
                                                          '$set' : {
                                                              'stdout'    : _cu['stdout'],
                                                              'stderr'    : _cu['stderr'],
                                                              'exit_code' : _cu['exit_code'],
                                                              'started'   : _cu['started'],
                                                              'finished'  : _cu['finished'],
                                                              'slots'     : _cu['opaque_slot'],
                                                          }
                                                      })
                        # NOTE: this is final, the cu is not touched anymore
                        _cu = None

                # make sure the CU is not touched anymore (see except below)
                cu = None

            except Exception as e:
                self._log.exception("Error in StageoutWorker loop (%s)", e)

                # check if we have any cu in operation.  If so, mark as final.
                # This check relies on the pushes to the update queue to be the
                # *last* actions of the loop above -- otherwise we may get
                # invalid state transitions...
                if cu:
                    rpu.prof('final', msg="stageout failed", uid=cu['_id'])
                    cu['state'] = rp.FAILED
                    self._agent.update_unit_state(src    = 'StageoutWorker',
                                                  uid    = cu['_id'],
                                                  state  = rp.FAILED,
                                                  msg    = 'output staging failed',
                                                  update = {
                                                      '$set' : {
                                                          'stdout'    : cu['stdout'],
                                                          'stderr'    : cu['stderr'],
                                                          'exit_code' : cu['exit_code'],
                                                          'started'   : cu['started'],
                                                          'finished'  : cu['finished'],
                                                          'slots'     : cu['opaque_slot'],
                                                      }
                                                  })
                    # NOTE: this is final, the cu is not touched anymore
                    cu = None

                # forward the exception
                raise

        rpu.prof ('stop')


# ==============================================================================
#
class HeartbeatMonitor(threading.Thread):
    """
    The HeartbeatMonitor watches the command queue for heartbeat updates (and
    other commands).
    """

    # --------------------------------------------------------------------------
    #
    def __init__(self, name, config, logger, agent, command_queue, p, pilot_id, starttime, runtime):

        threading.Thread.__init__(self)

        self.name             = name
        self._config          = config
        self._log             = logger
        self._agent           = agent
        self._command_queue   = command_queue
        self._p               = p
        self._pilot_id        = pilot_id
        self._starttime       = starttime
        self._runtime         = runtime
        self._terminate       = threading.Event()

        # run worker thread
        self.start()

    # --------------------------------------------------------------------------
    #
    def stop(self):

        rpu.prof ('stop request')
      # rpu.flush_prof()
        self._terminate.set()
        self._agent.stop()


    # --------------------------------------------------------------------------
    #
    def run(self):

        rpu.prof('run')
        while not self._terminate.is_set():

            try:
                rpu.prof('heartbeat', msg='Listen! Listen! Listen to the heartbeat!')
                self._check_commands()
                self._check_state   ()
                time.sleep(self._config['heartbeat_interval'])

            except Exception as e:
                self._log.exception('error in heartbeat monitor (%s)', e)
                self.stop()

        rpu.prof ('stop')


    # --------------------------------------------------------------------------
    #
    def _check_commands(self):

        # Check if there's a command waiting
        retdoc = self._p.find_and_modify(
                    query  = {"_id"  : self._pilot_id},
                    update = {"$set" : {COMMAND_FIELD: []}}, # Wipe content of array
                    fields = [COMMAND_FIELD, 'state']
                    )

        if not retdoc:
            return


        commands = retdoc[COMMAND_FIELD]
        state    = retdoc['state']


        for command in commands:

            command_str = '%s:%s' % (command[COMMAND_TYPE], command[COMMAND_ARG])

            rpu.prof('ingest_cmd', msg="mongodb to HeartbeatMonitor (%s)" % command_str)

            if command[COMMAND_TYPE] == COMMAND_CANCEL_PILOT:
                self.stop()
                pilot_CANCELED(self._p, self._pilot_id, self._log, "CANCEL received. Terminating.")
              # rpu.flush_prof()
                sys.exit(1)

            elif state == rp.CANCELING:
                self.stop()
                pilot_CANCELED(self._p, self._pilot_id, self._log, "CANCEL implied. Terminating.")
              # rpu.flush_prof()
                sys.exit(1)

            elif command[COMMAND_TYPE] == COMMAND_CANCEL_COMPUTE_UNIT:
                self._log.info("Received Cancel Compute Unit command for: %s", command[COMMAND_ARG])
                rpu.prof('put_cmd', msg="HeartbeatMonitor to command_queue (%s)" % command_str,
                        uid=command[COMMAND_ARG])
                # Put it on the command queue of the ExecWorker
                self._command_queue.put(command)

            elif command[COMMAND_TYPE] == COMMAND_KEEP_ALIVE:
                self._log.info("Received KeepAlive command.")

            else:
                self._log.error("Received unknown command: %s with arg: %s.",
                                command[COMMAND_TYPE], command[COMMAND_ARG])


    # --------------------------------------------------------------------------
    #
    def _check_state(self):

        # Check the workers periodically. If they have died, we
        # exit as well. this can happen, e.g., if the worker
        # process has caught an exception
        for worker in self._agent.worker_list:
            if not worker.is_alive():
                self.stop()
                msg = 'worker %s died' % str(worker)
                pilot_FAILED(self._p, self._pilot_id, self._log, msg)

        # Make sure that we haven't exceeded the agent runtime. if
        # we have, terminate.
        if time.time() >= self._starttime + (int(self._runtime) * 60):
            self._log.info("Agent has reached runtime limit of %s seconds.", self._runtime*60)
            self.stop()
            pilot_DONE(self._p, self._pilot_id)



# ==============================================================================
#
class Agent(object):

    # --------------------------------------------------------------------------
    #
    def __init__(self, name, config, logger, lrms_name, requested_cores,
            task_launch_method, mpi_launch_method, spawner,
            scheduler_name, runtime,
            mongodb_url, mongodb_name, mongodb_auth,
            pilot_id, session_id):

        rpu.prof('Agent init')

        self.name                   = name
        self._config                = config
        self._log                   = logger
        self._debug_helper          = ru.DebugHelper()
        self._pilot_id              = pilot_id
        self._runtime               = runtime
        self._terminate             = threading.Event()
        self._starttime             = time.time()
        self._workdir               = os.getcwd()
        self._session_id            = session_id
        self._pilot_id              = pilot_id

        self.worker_list            = list()

        # we want to own all queues -- that simplifies startup and shutdown
        self._schedule_queue        = QUEUE_TYPE()
        self._stagein_queue         = QUEUE_TYPE()
        self._execution_queue       = QUEUE_TYPE()
        self._stageout_queue        = QUEUE_TYPE()
        self._update_queue          = QUEUE_TYPE()
        self._command_queue         = QUEUE_TYPE()

        mongo_db = rpu.get_mongodb(mongodb_url, mongodb_name, mongodb_auth)

        self._p  = mongo_db["%s.p"  % self._session_id]
        self._cu = mongo_db["%s.cu" % self._session_id]

        self._lrms = LRMS.create(
                name            = lrms_name,
                config          = self._config,
                logger          = self._log,
                requested_cores = requested_cores)

        self._scheduler = Scheduler.create(
                name            = scheduler_name,
                config          = self._config,
                logger          = self._log,
                lrms            = self._lrms,
                schedule_queue  = self._schedule_queue,
                execution_queue = self._execution_queue,
                update_queue    = self._update_queue)
        self.worker_list.append(self._scheduler)

        self._task_launcher = LaunchMethod.create(
                name            = task_launch_method,
                config          = self._config,
                logger          = self._log,
                scheduler       = self._scheduler)

        self._mpi_launcher = LaunchMethod.create(
                name            = mpi_launch_method,
                config          = self._config,
                logger          = self._log,
                scheduler       = self._scheduler)

        for n in range(self._config['number_of_workers'][STAGEIN_WORKER]):
            stagein_worker = StageinWorker(
                name            = "StageinWorker-%d" % n,
                config          = self._config,
                logger          = self._log,
                agent           = self,
                execution_queue = self._execution_queue,
                schedule_queue  = self._schedule_queue,
                stagein_queue   = self._stagein_queue,
                update_queue    = self._update_queue,
                workdir         = self._workdir
            )
            self.worker_list.append(stagein_worker)


        for n in range(self._config['number_of_workers'][EXEC_WORKER]):
            exec_worker = ExecWorker.create(
                name            = "ExecWorker-%d" % n,
                config          = self._config,
                spawner         = spawner,
                logger          = self._log,
                agent           = self,
                scheduler       = self._scheduler,
                task_launcher   = self._task_launcher,
                mpi_launcher    = self._mpi_launcher,
                command_queue   = self._command_queue,
                execution_queue = self._execution_queue,
                stageout_queue  = self._stageout_queue,
                update_queue    = self._update_queue,
                schedule_queue  = self._schedule_queue,
                pilot_id        = self._pilot_id,
                session_id      = self._session_id
            )
            self.worker_list.append(exec_worker)


        for n in range(self._config['number_of_workers'][STAGEOUT_WORKER]):
            stageout_worker = StageoutWorker(
                name            = "StageoutWorker-%d" % n,
                config          = self._config,
                agent           = self,
                logger          = self._log,
                execution_queue = self._execution_queue,
                stageout_queue  = self._stageout_queue,
                update_queue    = self._update_queue,
                workdir         = self._workdir
            )
            self.worker_list.append(stageout_worker)


        for n in range(self._config['number_of_workers'][UPDATE_WORKER]):
            update_worker = UpdateWorker(
                name            = "UpdateWorker-%d" % n,
                config          = self._config,
                logger          = self._log,
                agent           = self,
                session_id      = self._session_id,
                update_queue    = self._update_queue,
                mongodb_url     = mongodb_url,
                mongodb_name    = mongodb_name,
                mongodb_auth    = mongodb_auth
            )
            self.worker_list.append(update_worker)


        hbmon = HeartbeatMonitor(
                name            = "HeartbeatMonitor",
                config          = self._config,
                logger          = self._log,
                agent           = self,
                command_queue   = self._command_queue,
                p               = self._p,
                starttime       = self._starttime,
                runtime         = self._runtime,
                pilot_id        = self._pilot_id)
        self.worker_list.append(hbmon)

        rpu.prof('Agent init done')


    # --------------------------------------------------------------------------
    #
    def stop(self):
        """
        Terminate the agent main loop.  The workers will be pulled down once the
        main loop finishes (see run())
        """

        rpu.prof ('stop request')
      # rpu.flush_prof()
        self._terminate.set()


    # --------------------------------------------------------------------------
    #
    def update_unit(self, src, uid, state=None, msg=None, query=None, update=None):

        if not query  : query  = dict()
        if not update : update = dict()

        query_dict  = dict()
        update_dict = update

        query_dict['_id'] = uid

        for key,val in query.iteritems():
            query_dict[key] = val


        if msg:
            if not '$push' in update_dict:
                update_dict['$push'] = dict()

            update_dict['$push']['log'] = {'message'   : msg,
                                           'timestamp' : rpu.timestamp()}

        if state:
            rpu.prof('put', msg="%s to update_queue (%s)" % (src, state), uid=query_dict['_id'])
        else:
            rpu.prof('put', msg="%s to update_queue" % src, uid=query_dict['_id'])

        query_list, _ = rpu.blowup(self._config, query_dict, UPDATE_QUEUE)

        for _query_dict in query_list :
            self._update_queue.put({'_id'    : _query_dict['_id'],
                                    'state'  : state,
                                    'cbase'  : '.cu',
                                    'query'  : _query_dict,
                                    'update' : update_dict})


    # --------------------------------------------------------------------------
    #
    def update_unit_state(self, src, uid, state, msg=None, query=None, update=None,
            logger=None):

        if not query  : query  = dict()
        if not update : update = dict()

        if  logger and msg:
            logger("unit '%s' state change (%s)" % (uid, msg))

        # we alter update, so rather use a copy of the dict...

        now = rpu.timestamp()
        update_dict = {
                '$set' : {
                    'state' : state
                },
                '$push': {
                    'statehistory' : {
                        'state'     : state,
                        'timestamp' : now
                    }
                }
            }

        if '$set' in update:
            for key,val in update['$set'].iteritems():
                update_dict['$set'][key] = val

        if '$push' in update:
            for key,val in update['$push'].iteritems():
                update_dict['$push'][key] = val

        self.update_unit(src    = src,
                         uid    = uid,
                         state  = state,
                         msg    = msg,
                         query  = query,
                         update = update_dict)


    # --------------------------------------------------------------------------
    #
    def run(self):

        rpu.prof('run')

        # first order of business: set the start time and state of the pilot
        self._log.info("Agent %s starting ...", self._pilot_id)
        now = rpu.timestamp()
        ret = self._p.update(
            {"_id": self._pilot_id},
            {"$set": {"state"          : rp.ACTIVE,
                      # TODO: The two fields below are currently scheduler
                      #       specific!
                      "nodes"          : self._lrms.node_list,
                      "cores_per_node" : self._lrms.cores_per_node,
                      "started"        : now},
             "$push": {"statehistory": {"state"    : rp.ACTIVE,
                                        "timestamp": now}}
            })
        # TODO: Check for return value, update should be true!
        self._log.info("Database updated: %s", ret)

        while not self._terminate.is_set():

            try:

                # check for new units
                action = self._check_units()

                # if no units have been seen, then wait for juuuust a little...
                # FIXME: use some mongodb notification mechanism to avoid busy
                # polling.  Tailed cursors or whatever...
                if not action:
                    time.sleep(self._config['db_poll_sleeptime'])

            except Exception as e:
                # exception in the main loop is fatal
                self.stop()
                pilot_FAILED(self._p, self._pilot_id, self._log,
                    "ERROR in agent main loop: %s. %s" % (e, traceback.format_exc()))
              # rpu.flush_prof()
                sys.exit(1)


        # main loop terminated, so self._terminate was set
        # we need to signal shut down to all workers
        for worker in self.worker_list:
            worker.stop()

        # to make sure that threads are not stuck waiting on a queue, we send
        # a signal on each queue
        self._schedule_queue.put (COMMAND_WAKEUP)
        self._execution_queue.put(None)
        self._update_queue.put   (None)
        self._stagein_queue.put  (None)
        self._stageout_queue.put (None)

        # and wait for them to actually finish
        # FIXME: make sure this works when stop was initialized by heartbeat monitor
        for worker in self.worker_list:
            worker.join()

        # record cancelation state
        pilot_CANCELED(self._p, self._pilot_id, self._log,
                "Terminated (_terminate set).")

        rpu.prof ('stop')
      # rpu.flush_prof()
        sys.exit(0)


    # --------------------------------------------------------------------------
    #
    def _check_units(self):

        # Check if there are compute units waiting for input staging
        # and log that we pulled it.
        #
        # FIXME: Unfortunately, 'find_and_modify' is not bulkable, so we have
        # to use 'find'.  To avoid finding the same units over and over again,
        # we update the state *before* running the next find -- so we do it
        # right here...  No idea how to avoid that roundtrip...
        # This also blocks us from using multiple ingest threads, or from doing
        # late binding by unit pull :/
        cu_cursor = self._cu.find(spec  = {"pilot" : self._pilot_id,
                                           'state' : rp.PENDING_AGENT_INPUT_STAGING})
        if not cu_cursor.count():
            # no units whatsoever...
            return 0

        # update the unit states to avoid pulling them again next time.
        cu_list = list(cu_cursor)
        cu_uids = [_cu['_id'] for _cu in cu_list]

        self._cu.update(multi    = True,
                        spec     = {"_id"   : {"$in"   : cu_uids}},
                        document = {"$set"  : {"state" : rp.AGENT_STAGING_INPUT},
                                    "$push" : {"statehistory":
                                        {
                                            "state"     : rp.AGENT_STAGING_INPUT,
                                            "timestamp" : rpu.timestamp()
                                        }
                                   }})

        # now we really own the CUs, and can start working on them (ie. push
        # them into the pipeline)
        if cu_list:
            rpu.prof('Agent get units', msg="bulk size: %d" % cu_cursor.count(),
                 logger=self._log.info)


        for cu in cu_list:

            rpu.prof('get', msg="MongoDB to Agent (%s)" % cu['state'], uid=cu['_id'], logger=self._log.info)

            _cu_list, _ = rpu.blowup(self._config, cu, AGENT)
            for _cu in _cu_list :

                try:
                    cud     = _cu['description']
                    workdir = "%s/%s" % (self._workdir, _cu['_id'])

                    _cu['workdir']     = workdir
                    _cu['stdout']      = ''
                    _cu['stderr']      = ''
                    _cu['opaque_clot'] = None

                    stdout_file = cud.get('stdout')
                    if not stdout_file:
                        stdout_file = 'STDOUT'
                    _cu['stdout_file'] = os.path.join(workdir, stdout_file)

                    stderr_file = cud.get('stderr')
                    if not stderr_file:
                        stderr_file = 'STDERR'
                    _cu['stderr_file'] = os.path.join(workdir, stderr_file)


                    rpu.prof('Agent get unit meta', uid=_cu['_id'])
                    # create unit sandbox
                    rec_makedir(workdir)
                    rpu.prof('Agent get unit mkdir', uid=_cu['_id'])

                    # and send to staging 
                    _cu['state'] = rp.AGENT_STAGING_INPUT
                    self.update_unit_state(src    = 'Agent',
                                           uid    = _cu['_id'],
                                           state  = rp.AGENT_STAGING_INPUT,
                                           msg    = 'unit needs input staging')

                    _cu_list, _ = rpu.blowup(self._config, _cu, STAGEIN_QUEUE)
                    for __cu in _cu_list :
                        rpu.prof('put', msg="Agent to stagein_queue (%s)" % __cu['state'], uid=__cu['_id'])
                        self._stagein_queue.put(__cu)


                except Exception as e:
                    # if any unit sorting step failed, the unit did not end up in
                    # a queue (its always the last step).  We set it to FAILED
                    msg = "could not sort unit (%s)" % e
                    rpu.prof('error', msg=msg, uid=_cu['_id'], logger=self._log.exception)
                    _cu['state'] = rp.FAILED
                    self.update_unit_state(src    = 'Agent',
                                           uid    = _cu['_id'],
                                           state  = rp.FAILED,
                                           msg    = msg)
                    # NOTE: this is final, the unit will not be touched
                    # anymore.
                    _cu = None


        # indicate that we did some work (if we did...)
        return len(cu_uids)


# ==============================================================================
#
# Agent main code
#
# ==============================================================================
def main():

    mongo_p = None
    parser  = optparse.OptionParser()

    parser.add_option('-a', dest='mongodb_auth')
    parser.add_option('-c', dest='cores',       type='int')
    parser.add_option('-d', dest='debug_level', type='int')
    parser.add_option('-j', dest='task_launch_method')
    parser.add_option('-k', dest='mpi_launch_method')
    parser.add_option('-l', dest='lrms')
    parser.add_option('-m', dest='mongodb_url')
    parser.add_option('-n', dest='mongodb_name')
    parser.add_option('-o', dest='spawner')
    parser.add_option('-p', dest='pilot_id')
    parser.add_option('-q', dest='agent_scheduler')
    parser.add_option('-r', dest='runtime',     type='int')
    parser.add_option('-s', dest='session_id')

    # parse the whole shebang
    (options, args) = parser.parse_args()

    if args : parser.error("Unused arguments '%s'" % args)

    if not options.cores                : parser.error("Missing or zero number of cores (-c)")
    if not options.debug_level          : parser.error("Missing DEBUG level (-d)")
    if not options.task_launch_method   : parser.error("Missing unit launch method (-j)")
    if not options.mpi_launch_method    : parser.error("Missing mpi launch method (-k)")
    if not options.lrms                 : parser.error("Missing LRMS (-l)")
    if not options.mongodb_url          : parser.error("Missing MongoDB URL (-m)")
    if not options.mongodb_name         : parser.error("Missing database name (-n)")
    if not options.spawner              : parser.error("Missing agent spawner (-o)")
    if not options.pilot_id             : parser.error("Missing pilot id (-p)")
    if not options.agent_scheduler      : parser.error("Missing agent scheduler (-q)")
    if not options.runtime              : parser.error("Missing or zero agent runtime (-r)")
    if not options.session_id           : parser.error("Missing session id (-s)")

    rpu.prof_init('agent.prof', 'start', uid=options.pilot_id)

    # configure the agent logger
    logger    = logging.getLogger  ('radical.pilot.agent')
    handle    = logging.FileHandler("agent.log")
    formatter = logging.Formatter  ('%(asctime)s - %(name)s - %(levelname)s - %(message)s')

    logger.setLevel(options.debug_level)
    handle.setFormatter(formatter)
    logger.addHandler(handle)

    logger.info("Using RADICAL-Utils version %s", rs.version)
    logger.info("Using RADICAL-SAGA  version %s", rs.version)
    logger.info("Using RADICAL-Pilot version %s (%s)", rp.version, git_ident)


    # --------------------------------------------------------------------------
    #
    def sigint_handler(signum, frame):
        msg = 'Caught SIGINT. EXITING. (%s: %s)' % (signum, frame)
        pilot_FAILED(mongo_p, options.pilot_id, logger, msg)
      # rpu.flush_prof()
        sys.exit(2)
    signal.signal(signal.SIGINT, sigint_handler)


    # --------------------------------------------------------------------------
    #
    def sigalarm_handler(signum, frame):
        msg = 'Caught SIGALRM (Walltime limit reached?). EXITING (%s: %s)' \
            % (signum, frame)
        pilot_FAILED(mongo_p, options.pilot_id, logger, msg)
      # rpu.flush_prof()
        sys.exit(3)
    signal.signal(signal.SIGALRM, sigalarm_handler)


    # --------------------------------------------------------------------------
    # load the local agent config, and overload the config dicts
    try:
        logger.info ("Trying to load config file ...")
        cfg_file = "agent.cfg"
        cfg_dict = ru.read_json_str(cfg_file)

        ru.dict_merge(agent_config, cfg_dict, policy='overwrite')

        logger.info("Default agent config merged with settings from file")

    except IOError:
        # No config file, which is perfectly ok
        pass

    except Exception as e:
        logger.info ("agent config failed to merge: %s", e)

    logger.info("\Agent config:\n%s\n\n" % pprint.pformat(agent_config))

    try:
        # ----------------------------------------------------------------------
        # Establish database connection
        rpu.prof('db setup')
        mongo_db = rpu.get_mongodb(options.mongodb_url, options.mongodb_name,
                                   options.mongodb_auth)
        mongo_p  = mongo_db["%s.p" % options.session_id]


        # ----------------------------------------------------------------------
        # Launch the agent thread
        rpu.prof('Agent create')
        agent = Agent(
                name               = 'Agent',
                config             = agent_config,
                logger             = logger,
                lrms_name          = options.lrms,
                requested_cores    = options.cores,
                task_launch_method = options.task_launch_method,
                mpi_launch_method  = options.mpi_launch_method,
                spawner            = options.spawner,
                scheduler_name     = options.agent_scheduler,
                runtime            = options.runtime,
                mongodb_url        = options.mongodb_url,
                mongodb_name       = options.mongodb_name,
                mongodb_auth       = options.mongodb_auth,
                pilot_id           = options.pilot_id,
                session_id         = options.session_id
        )

        agent.run()
        rpu.prof('Agent done')

    except SystemExit:
        logger.error("Caught keyboard interrupt. EXITING")
      # rpu.flush_prof()
        return(6)

    except Exception as e:
        error_msg = "Error running agent: %s" % str(e)
        logger.exception(error_msg)
        pilot_FAILED(mongo_p, options.pilot_id, logger, error_msg)
      # rpu.flush_prof()
        sys.exit(7)

    finally:
        rpu.prof('stop', msg='finally clause')
        rpu.flush_prof()
        sys.exit(8)


# ------------------------------------------------------------------------------
#
if __name__ == "__main__":

    print "---------------------------------------------------------------------"
    print
    print "PYTHONPATH: %s"   % sys.path
    print "python: %s"      % sys.version
    print "utils : %-5s : %s" % (ru.version_detail, ru.__file__)
    print "saga  : %-5s : %s" % (rs.version_detail, rs.__file__)
    print "pilot : %-5s : %s" % (rp.version_detail, rp.__file__)
    print "        type  : multicore"
    print "        gitid : %s" % git_ident
    print
    print "---------------------------------------------------------------------"
    print

    sys.exit(main())

#
# ------------------------------------------------------------------------------
<|MERGE_RESOLUTION|>--- conflicted
+++ resolved
@@ -568,7 +568,7 @@
     def stop(self):
         
         rpu.prof ('stop request')
-      # rpu.flush_prof()
+        rpu.flush_prof()
         self._terminate.set()
 
 
@@ -730,11 +730,6 @@
                     # FIXME: this state update is not recorded?
                     cu['state'] = rp.ALLOCATING
 
-<<<<<<< HEAD
-
-
-=======
->>>>>>> c25f41d1
                     cu_list, _  = rpu.blowup(self._config, cu, SCHEDULER)
                     for _cu in cu_list:
 
@@ -3357,7 +3352,7 @@
     def stop(self):
 
         rpu.prof ('stop request')
-      # rpu.flush_prof()
+        rpu.flush_prof()
         self._terminate.set()
 
 
@@ -3420,7 +3415,7 @@
 
         # shut down the watcher thread
         rpu.prof ('stop request')
-      # rpu.flush_prof()
+        rpu.flush_prof()
         self._terminate.set()
         self._watcher.join()
 
@@ -3877,26 +3872,16 @@
         #   "nc <node_ip> <port>"
         # with unique port numbers for each ExecWorker instance, obviously.
         ret, out, _  = self.launcher_shell.run_sync \
-<<<<<<< HEAD
-                           ("/bin/sh %s/agent/radical-pilot-spawner.sh /tmp/%s" \
-                           % (os.path.dirname (rp.__file__), self.name))
-=======
                            ("/bin/sh %s/agent/radical-pilot-spawner.sh /tmp/%s-%s" \
                            % (os.path.dirname (rp.__file__), self._pilot_id, self.name))
->>>>>>> c25f41d1
                          # ("/bin/sh %s/agent/radical-pilot-spawner.sh %s" \
                          # % (os.path.dirname (rp.__file__), self.workdir))
         if  ret != 0 :
             raise RuntimeError ("failed to bootstrap launcher: (%s)(%s)", ret, out)
 
         ret, out, _  = self.monitor_shell.run_sync \
-<<<<<<< HEAD
-                           ("/bin/sh %s/agent/radical-pilot-spawner.sh /tmp/%s" \
-                           % (os.path.dirname (rp.__file__), self.name))
-=======
                            ("/bin/sh %s/agent/radical-pilot-spawner.sh /tmp/%s-%s" \
                            % (os.path.dirname (rp.__file__), self._pilot_id, self.name))
->>>>>>> c25f41d1
                          # ("/bin/sh %s/agent/radical-pilot-spawner.sh %s" \
                          # % (os.path.dirname (rp.__file__), self.workdir))
         if  ret != 0 :
@@ -4353,7 +4338,7 @@
     def stop(self):
 
         rpu.prof ('stop request')
-      # rpu.flush_prof()
+        rpu.flush_prof()
         self._terminate.set()
 
 
@@ -4499,7 +4484,7 @@
     def stop(self):
 
         rpu.prof ('stop request')
-      # rpu.flush_prof()
+        rpu.flush_prof()
         self._terminate.set()
 
 
@@ -4683,7 +4668,7 @@
     def stop(self):
 
         rpu.prof ('stop request')
-      # rpu.flush_prof()
+        rpu.flush_prof()
         self._terminate.set()
 
 
@@ -4945,7 +4930,7 @@
     def stop(self):
 
         rpu.prof ('stop request')
-      # rpu.flush_prof()
+        rpu.flush_prof()
         self._terminate.set()
         self._agent.stop()
 
@@ -4998,13 +4983,13 @@
             if command[COMMAND_TYPE] == COMMAND_CANCEL_PILOT:
                 self.stop()
                 pilot_CANCELED(self._p, self._pilot_id, self._log, "CANCEL received. Terminating.")
-              # rpu.flush_prof()
+                rpu.flush_prof()
                 sys.exit(1)
 
             elif state == rp.CANCELING:
                 self.stop()
                 pilot_CANCELED(self._p, self._pilot_id, self._log, "CANCEL implied. Terminating.")
-              # rpu.flush_prof()
+                rpu.flush_prof()
                 sys.exit(1)
 
             elif command[COMMAND_TYPE] == COMMAND_CANCEL_COMPUTE_UNIT:
@@ -5202,7 +5187,7 @@
         """
 
         rpu.prof ('stop request')
-      # rpu.flush_prof()
+        rpu.flush_prof()
         self._terminate.set()
 
 
@@ -5327,7 +5312,7 @@
                 self.stop()
                 pilot_FAILED(self._p, self._pilot_id, self._log,
                     "ERROR in agent main loop: %s. %s" % (e, traceback.format_exc()))
-              # rpu.flush_prof()
+                rpu.flush_prof()
                 sys.exit(1)
 
 
@@ -5354,7 +5339,7 @@
                 "Terminated (_terminate set).")
 
         rpu.prof ('stop')
-      # rpu.flush_prof()
+        rpu.flush_prof()
         sys.exit(0)
 
 
@@ -5525,7 +5510,7 @@
     def sigint_handler(signum, frame):
         msg = 'Caught SIGINT. EXITING. (%s: %s)' % (signum, frame)
         pilot_FAILED(mongo_p, options.pilot_id, logger, msg)
-      # rpu.flush_prof()
+        rpu.flush_prof()
         sys.exit(2)
     signal.signal(signal.SIGINT, sigint_handler)
 
@@ -5536,7 +5521,7 @@
         msg = 'Caught SIGALRM (Walltime limit reached?). EXITING (%s: %s)' \
             % (signum, frame)
         pilot_FAILED(mongo_p, options.pilot_id, logger, msg)
-      # rpu.flush_prof()
+        rpu.flush_prof()
         sys.exit(3)
     signal.signal(signal.SIGALRM, sigalarm_handler)
 
@@ -5596,14 +5581,14 @@
 
     except SystemExit:
         logger.error("Caught keyboard interrupt. EXITING")
-      # rpu.flush_prof()
+        rpu.flush_prof()
         return(6)
 
     except Exception as e:
         error_msg = "Error running agent: %s" % str(e)
         logger.exception(error_msg)
         pilot_FAILED(mongo_p, options.pilot_id, logger, error_msg)
-      # rpu.flush_prof()
+        rpu.flush_prof()
         sys.exit(7)
 
     finally:
