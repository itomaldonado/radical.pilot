--- conflicted
+++ resolved
@@ -13,8 +13,6 @@
 from ...  import utils     as rpu
 from ...  import states    as rps
 from ...  import constants as rpc
-
-import saga
 
 from .base import AgentStagingInputComponent
 
@@ -73,15 +71,16 @@
             # check if we have any staging directives to be enacted in this
             # component
             actionables = list()
-            for entry in unit.get('input_staging', []):
+            for sd in unit['description'].get('input_staging', []):
 
-                action = entry['action']
-                flags  = entry['flags']
-                src    = ru.Url(entry['source'])
-                tgt    = ru.Url(entry['target'])
+                src    = ru.Url(sd['source'])
+                tgt    = ru.Url(sd['target'])
+                action = sd['action']
+                flags  = sd['flags']
+                did    = sd['uid']
 
                 if action in [rpc.LINK, rpc.COPY, rpc.MOVE]:
-                    actionables.append([src, tgt, action, flags])
+                    actionables.append([src, tgt, action, flags, did])
 
             if actionables:
                 staging_units.append([unit, actionables])
@@ -99,7 +98,6 @@
 
     # --------------------------------------------------------------------------
     #
-<<<<<<< HEAD
     def _handle_unit(self, unit, actionables):
 
         ru.raise_on('work unit')
@@ -124,16 +122,18 @@
         self._prof.prof("created staging_area", uid=uid)
 
         # Loop over all transfer directives and execute them.
-        for src, tgt, action, flags in actionables:
+        for src, tgt, action, flags, did in actionables:
 
-            self._prof.prof('agent staging in', msg=src, uid=uid)
+            self._prof.prof('begin', uid=uid, msg=did)
 
             # Handle special 'staging' schema
             if src.schema == self._cfg['staging_schema']:
                 # remove leading '/' to convert into rel path
                 source = os.path.join(staging_area, src.path[1:])
+            elif action != rpc.TRANSFER:
+                source = src.path
             else:
-                source = src.path
+                source = src
 
             target = os.path.join(sandbox, tgt.path)
 
@@ -162,124 +162,24 @@
             if   action == rpc.LINK: os.symlink     (source, target)
             elif action == rpc.COPY: shutil.copyfile(source, target)
             elif action == rpc.MOVE: shutil.move    (source, target)
+            elif action == rpc.TRANSFER:
+                # we only handle srm staging right now -- other TRANSFER
+                # directives are left to umgr input staging
+                if src.schema == 'srm':
+                    srm_dir = rs.filesystem.Directory('srm://proxy/?SFN=bogus')
+                    if srm_dir.exists(source):
+                        tgt_url = rs.Url(target)
+                        tgt_url.schema = 'file'
+                        srm_dir.copy(source, tgt_url)
+                    else:
+                        raise rs.exceptions.DoesNotExist("%s does not exist" % source)
             else:
-                # FIXME: implement TRANSFER mode
                 raise NotImplementedError('unsupported action %s' % action)
 
-            self._log.info("%s'ed %s to %s" % (action, source, target))
-
+            self._prof.prof('end', uid=uid, msg=did)
 
         # all staging is done -- pass on to the scheduler
         self.advance(unit, rps.AGENT_SCHEDULING_PENDING, publish=True, push=True)
-=======
-    def work(self, cu):
-
-        self.advance(cu, rps.AGENT_STAGING_INPUT, publish=True, push=False)
-        self._log.info('handle %s' % cu['_id'])
-
-        workdir      = os.path.join(self._cfg['workdir'], '%s' % cu['_id'])
-        gtod         = os.path.join(self._cfg['workdir'], 'gtod')
-        staging_area = os.path.join(self._cfg['workdir'], self._cfg['staging_area'])
-        staging_ok   = True
-
-        cu['workdir']     = workdir
-        cu['stdout']      = ''
-        cu['stderr']      = ''
-        cu['opaque_clot'] = None
-        # TODO: See if there is a more central place to put this
-        cu['gtod']        = gtod
-
-        stdout_file       = cu['description'].get('stdout')
-        stdout_file       = stdout_file if stdout_file else 'STDOUT'
-        stderr_file       = cu['description'].get('stderr')
-        stderr_file       = stderr_file if stderr_file else 'STDERR'
-
-        cu['stdout_file'] = os.path.join(workdir, stdout_file)
-        cu['stderr_file'] = os.path.join(workdir, stderr_file)
-
-        # create unit workdir
-        rpu.rec_makedir(workdir)
-        self._prof.prof('unit mkdir', uid=cu['_id'])
-
-        try:
-            for directive in cu['Agent_Input_Directives']:
-
-                self._prof.prof('begin', uid=cu['_id'], msg=str(directive['_id']))
-
-                # Perform input staging
-                self._log.info("unit input staging directives %s for cu: %s to %s",
-                               directive, cu['_id'], workdir)
-
-                # Convert the source_url into a SAGA Url object
-                source_url = ru.Url(directive['source'])
-
-                # Handle special 'staging' scheme
-                if source_url.scheme == self._cfg['staging_scheme']:
-                    self._log.info('Operating from staging')
-                    # Remove the leading slash to get a relative path from the staging area
-                    rel2staging = source_url.path.split('/',1)[1]
-                    source = os.path.join(staging_area, rel2staging)
-                elif directive['action'] != rpc.TRANSFER:
-                    self._log.info('Operating from absolute path')
-                    source = source_url.path
-                elif directive['action'] == rpc.TRANSFER:
-                    self._log.info('Operating from remote location')
-                    source = directive['source']
-
-                # Get the target from the directive and convert it to the location
-                # in the workdir
-                target = directive['target']
-                abs_target = os.path.join(workdir, target)
-
-                # Create output directory in case it doesn't exist yet
-                rpu.rec_makedir(os.path.dirname(abs_target))
-
-                self._log.info("Going to '%s' %s to %s", directive['action'], source, abs_target)
-
-                # For local files, check for existence first
-                if directive['action'] in [rpc.LINK, rpc.COPY, rpc.MOVE]:
-                    if not os.path.isfile(source):
-                        # check if NON_FATAL flag is set, in that case ignore
-                        # missing files
-                        if rpc.NON_FATAL in directive['flags']:
-                            self._log.warn("Ignoring that source %s does not exists.", source)
-                            continue
-                        else:
-                            log_message = "Source %s does not exists." % source
-                            self._log.error(log_message)
-                            raise Exception(log_message)
-
-                if   directive['action'] == rpc.LINK: os.symlink     (source, abs_target)
-                elif directive['action'] == rpc.COPY: shutil.copyfile(source, abs_target)
-                elif directive['action'] == rpc.MOVE: shutil.move    (source, abs_target)
-                elif directive['action'] == rpc.TRANSFER:
-                    srm_dir = saga.filesystem.Directory('srm://proxy/?SFN=bogus')
-                    if srm_dir.exists(source):
-                        tgt_url = saga.Url(abs_target)
-                        tgt_url.schema = 'file'
-                        srm_dir.copy(source, tgt_url)
-                    else:
-                        raise saga.exceptions.DoesNotExist("%s does not exist" % source)
-
-                self._prof.prof('end', uid=cu['_id'], msg=str(directive['_id']))
-
-                log_message = "%s'ed %s to %s - success" % (directive['action'], source, abs_target)
-                self._log.info(log_message)
-
-
-        except Exception as e:
-            self._log.exception("staging input failed -> unit failed")
-            staging_ok = False
-
-        # TODO: don't raise for non-fatal staging
-
-        # Agent input staging is done (or failed)
-        if staging_ok:
-          # self.advance(cu, rps.AGENT_SCHEDULING_PENDING, publish=True, push=True)
-            self.advance(cu, rps.ALLOCATING_PENDING, publish=True, push=True)
-        else:
-            self.advance(cu, rps.FAILED, publish=True, push=False)
->>>>>>> 270ff7d5
 
 
 # ------------------------------------------------------------------------------
