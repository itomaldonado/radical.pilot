
__copyright__ = "Copyright 2013-2016, http://radical.rutgers.edu"
__license__   = "MIT"


import json
import urllib2 as ul

import radical.utils as ru

from ... import utils     as rpu
from ... import states    as rps
from ... import constants as rpc

from .base import AgentSchedulingComponent


#===============================================================================
#
class Yarn(AgentSchedulingComponent):

    # FIXME: clarify what can be overloaded by Scheduler classes

    # --------------------------------------------------------------------------
    #
    def __init__(self, cfg, session):

        AgentSchedulingComponent.__init__(self, cfg, session)


    # --------------------------------------------------------------------------
    #
    def _configure(self):

        #-----------------------------------------------------------------------
        # Find out how many applications you can submit to YARN. And also keep
        # this check happened to update it accordingly


        #if 'rm_ip' not in self._cfg['lrms_info']:
        #    raise RuntimeError('rm_ip not in lm_info for %s' \
        #            % (self.uid))

        self._log.info('Checking rm_ip %s' % self._cfg['lrms_info']['lm_info']['rm_ip'])
        self._rm_ip = self._cfg['lrms_info']['lm_info']['rm_ip']
        self._service_url = self._cfg['lrms_info']['lm_info']['service_url']
        self._rm_url = self._cfg['lrms_info']['lm_info']['rm_url']
        self._client_node = self._cfg['lrms_info']['lm_info']['nodename']

        sample_time = rpu.timestamp()
        yarn_status = ul.urlopen('http://{0}:8088/ws/v1/cluster/scheduler'.format(self._rm_ip))

        yarn_schedul_json = json.loads(yarn_status.read())

        max_num_app = yarn_schedul_json['scheduler']['schedulerInfo']['queues']['queue'][0]['maxApplications']
        num_app = yarn_schedul_json['scheduler']['schedulerInfo']['queues']['queue'][0]['numApplications']

        #-----------------------------------------------------------------------
        # Find out the cluster's resources
        cluster_metrics = ul.urlopen('http://{0}:8088/ws/v1/cluster/metrics'.format(self._rm_ip))

        metrics = json.loads(cluster_metrics.read())
        self._mnum_of_cores = metrics['clusterMetrics']['totalVirtualCores']
        self._mmem_size = metrics['clusterMetrics']['totalMB']
        self._num_of_cores = metrics['clusterMetrics']['allocatedVirtualCores']
        self._mem_size = metrics['clusterMetrics']['allocatedMB']

        self.avail_app = {'apps':max_num_app - num_app,'timestamp':sample_time}
        self.avail_cores = self._mnum_of_cores - self._num_of_cores
        self.avail_mem = self._mmem_size - self._mem_size

    # --------------------------------------------------------------------------
    #
    def slot_status(self):
        """
        Finds how many spots are left free in the YARN scheduler queue and also
        updates if it is needed..
        """
        #-------------------------------------------------------------------------
        # As it seems this part of the Scheduler is not according to the assumptions
        # made about slot status. Keeping the code commented just in case it is
        # needed later either as whole or art of it.
        sample = rpu.timestamp()
        yarn_status = ul.urlopen('http://{0}:8088/ws/v1/cluster/scheduler'.format(self._rm_ip))
        yarn_schedul_json = json.loads(yarn_status.read())

        max_num_app = yarn_schedul_json['scheduler']['schedulerInfo']['queues']['queue'][0]['maxApplications']
        num_app = yarn_schedul_json['scheduler']['schedulerInfo']['queues']['queue'][0]['numApplications']
        if (self.avail_app['timestamp'] - sample)>60 and \
           (self.avail_app['apps'] != max_num_app - num_app):
            self.avail_app['apps'] = max_num_app - num_app
            self.avail_app['timestamp']=sample

        return '{0} applications per user remaining. Free cores {1} Free Mem {2}'\
        .format(self.avail_app['apps'],self.avail_cores,self.avail_mem)


    # --------------------------------------------------------------------------
    #
    def _allocate_slot(self, cores_requested,mem_requested):
        """
        In this implementation it checks if the number of cores and memory size
        that exist in the YARN cluster are enough for an application to fit in it.
        """

        #-----------------------------------------------------------------------
        # If the application requests resources that exist in the cluster, not
        # necessarily free, then it returns true else it returns false
        #TODO: Add provision for memory request
        if (cores_requested) <= self.avail_cores and \
              mem_requested<=self.avail_mem and \
              self.avail_app['apps'] != 0:
            self.avail_cores -=cores_requested
            self.avail_mem -=mem_requested
            self.avail_app['apps']-=1
            return True
        else:
            return False


    # --------------------------------------------------------------------------
    #
    def _release_slot(self, opaque_slot):
        #-----------------------------------------------------------------------
        # One application has finished, increase the number of available slots.
        #with self._slot_lock:
        self._log.info('Releasing : {0} Cores, {1} RAM'.format(opaque_slot['task_slots'][0],opaque_slot['task_slots'][1]))
        self.avail_cores +=opaque_slot['task_slots'][0]
        self.avail_mem +=opaque_slot['task_slots'][1]
        self.avail_app['apps']+=1
        return True



    # --------------------------------------------------------------------------
    #
    def _try_allocation(self, cu):
        """
        Attempt to allocate cores for a specific CU.  If it succeeds, send the
        CU off to the ExecutionWorker.
        """
        #-----------------------------------------------------------------------
        # Check if the YARN scheduler queue has space to accept new CUs.
        # Check about racing conditions in the case that you allowed an
        # application to start executing and before the statistics in yarn have
        # refreshed, to send another one that does not fit.

        # TODO: Allocation should be based on the minimum memor allocation per
        # container. Each YARN application needs two containers, one for the
        # Application Master and one for the Container that will run.

        # needs to be locked as we try to acquire slots, but slots are freed
        # in a different thread.  But we keep the lock duration short...
        with self._slot_lock :

            self._log.info(self.slot_status())
            self._log.debug('YARN Service and RM URLs: {0} - {1}'.format(self._service_url,self._rm_url))

            # We also need the minimum memory of the YARN cluster. This is because
            # Java issues a JVM out of memory error when the YARN scheduler cannot
            # accept. It needs to go either from the configuration file or find a
            # way to take this value for the YARN scheduler config.

            cu['opaque_slots']={'lm_info':{'service_url':self._service_url,
                                            'rm_url':self._rm_url,
                                            'nodename':self._client_node},
                                'task_slots':[cu['description']['cores'],2048]
                                            }

            alloc = self._allocate_slot(cu['description']['cores'],2048)

        if not alloc:
            return False

        # got an allocation, go off and launch the process
        self._prof.prof('schedule', msg="allocated", uid=cu['uid'])
        self._log.info("slot status after allocated  : %s" % self.slot_status ())

        return True

    # --------------------------------------------------------------------------
    #
    def work(self, units):

        if not isinstance(units, list):
            units = [units]

        self.advance(units, rps.AGENT_SCHEDULING, publish=True, push=False)

        for unit in units:

            self._handle_unit(unit)


    # --------------------------------------------------------------------------
    #
    def _handle_unit(self, cu):

        # we got a new unit to schedule.  Either we can place it
        # straight away and move it to execution, or we have to
        # put it on the wait queue.
        if self._try_allocation(cu):
<<<<<<< HEAD
            self._prof.prof('schedule', msg="allocation succeeded", uid=cu['uid'])
=======
            self._prof.prof('schedule', msg="allocation succeeded", uid=cu['_id'])
>>>>>>> dd5a54d4
            self.advance(cu, rps.EXECUTING_PENDING, publish=True, push=True)

        else:
            # No resources available, put in wait queue
            self._prof.prof('schedule', msg="allocation failed", uid=cu['uid'])
            with self._wait_lock :
                self._wait_pool.append(cu)


# ------------------------------------------------------------------------------
<|MERGE_RESOLUTION|>--- conflicted
+++ resolved
@@ -200,11 +200,7 @@
         # straight away and move it to execution, or we have to
         # put it on the wait queue.
         if self._try_allocation(cu):
-<<<<<<< HEAD
             self._prof.prof('schedule', msg="allocation succeeded", uid=cu['uid'])
-=======
-            self._prof.prof('schedule', msg="allocation succeeded", uid=cu['_id'])
->>>>>>> dd5a54d4
             self.advance(cu, rps.EXECUTING_PENDING, publish=True, push=True)
 
         else:
