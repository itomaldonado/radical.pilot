--- conflicted
+++ resolved
@@ -52,15 +52,12 @@
             "project"  : "TG-MCB090174",
             "queue"    : "development",
             "schema"   : null
-<<<<<<< HEAD
-=======
         },
 
         "xsede.wrangler" : {
             "project"  : "TG-MCB090174",
             "queue"    : "debug",
             "schema"   : null
->>>>>>> 6740640e
         },
 
         "xsede.comet"  : {
