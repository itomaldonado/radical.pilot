
{
        "local.localhost" : {
            "project"  : null,
            "queue"    : null,
            "schema"   : null
        },

        "local.localhost_orte" : {
            "project"  : null,
            "queue"    : null,
            "schema"   : null
        },

        "local.localhost_ortelib" : {
            "project"  : null,
            "queue"    : null,
            "schema"   : null
        },

        "ncsa.bw" : {
            "project"  : "gkd",
            "queue"    : "debug",
            "schema"   : "gsissh"
        },

<<<<<<< HEAD
        "ncsa.bw_lib" : {
=======
        "ncsa.bw_ccm" : {
>>>>>>> 2afeffc4
            "project"  : "gkd",
            "queue"    : "debug",
            "schema"   : "gsissh"
        },

        "nersc.edison" : {
            "project"  : null,
            "queue"    : "debug",
            "schema"   : "ssh"
        },

        "epsrc.archer" : {
            "project"  : "e290",
            "queue"    : "short",
            "schema"   : null
        },

        "epsrc.archer_orte" : {
            "project"  : "e290",
            "queue"    : "short",
            "schema"   : null
        },

        "lrz.supermuc" : {
            "project"  : "e290",
            "queue"    : "short",
            "schema"   : null
        },

        "xsede.supermic" : {
            "project"  : "TG-CCR140028",
            "queue"    : "workq",
            "schema"   : null
        },

        "xsede.stampede" : {
            "project"  : "TG-MCB090174",
            "queue"    : "development",
            "schema"   : null
        },

        "xsede.stampede_orte" : {
            "project"  : "TG-MCB090174",
            "queue"    : "development",
            "schema"   : null
        },

        "xsede.stampede_ortelib" : {
            "project"  : "TG-MCB090174",
            "queue"    : "development",
            "schema"   : null
        },

        "xsede.wrangler" : {
            "project"  : "TG-MCB090174",
            "queue"    : "debug",
            "schema"   : null
        },

        "xsede.comet"  : {
            "project"  : "unc100",
            "queue"    : "",
            "schema"   : null
        },

        "xsede.comet_orte": {
            "project"  : "unc100",
            "queue"    : "",
            "schema"   : null
        },

        "xsede.gordon" : {
            "project"  : null,
            "queue"    : "normal",
            "schema"   : null
        },

        "xsede.blacklight" : {
            "project"  : null,
            "queue"    : "debug",
            "schema"   : "gsissh"
        },

        "xsede.trestles" : {
            "project"  : "TG-MCB090174" ,
            "queue"    : "shared",
            "schema"   : null
        },

        "futuregrid.india" : {
            "project"  : null,
            "queue"    : null,
            "schema"   : null
        },

        "ornl.titan"   : {
            "project"  : "csc168",
            "queue"    : "batch",
            "schema"   : "local"
        },

        "nersc.hopper" : {
            "project"  : null,
            "queue"    : "debug",
            "schema"   : "ssh"
        },

        "yale.grace"   : {
            "project"  : null,
            "queue"    : "shared",
            "schema"   : "ssh"
        }
}<|MERGE_RESOLUTION|>--- conflicted
+++ resolved
@@ -24,11 +24,13 @@
             "schema"   : "gsissh"
         },
 
-<<<<<<< HEAD
         "ncsa.bw_lib" : {
-=======
+            "project"  : "gkd",
+            "queue"    : "debug",
+            "schema"   : "gsissh"
+        },
+
         "ncsa.bw_ccm" : {
->>>>>>> 2afeffc4
             "project"  : "gkd",
             "queue"    : "debug",
             "schema"   : "gsissh"
