--- conflicted
+++ resolved
@@ -23,11 +23,7 @@
 if __name__ == '__main__':
 
     # we use a reporter class for nicer output
-<<<<<<< HEAD
-    report = ru.LogReporter(name='radical.pilot')
-=======
-    report = ru.LogReporter(name='radical.pilot.examples', level=verbose)
->>>>>>> b0db369b
+    report = ru.LogReporter(name='radical.pilot.examples')
     report.title('Getting Started (RP version %s)' % rp.version)
 
     # use the resource specified as argument, fall back to localhost
