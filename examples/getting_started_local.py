import os
import sys
import time
import radical.pilot as rp

# READ: The RADICAL-Pilot documentation: 
#   http://radicalpilot.readthedocs.org/en/latest
#
# Try running this example with RADICAL_PILOT_VERBOSE=debug set if 
# you want to see what happens behind the scences!


#------------------------------------------------------------------------------
#
def pilot_state_cb (pilot, state) :
    """ this callback is invoked on all pilot state changes """

    print "[Callback]: ComputePilot '%s' state: %s." % (pilot.uid, state)

    if  state == rp.FAILED :
        sys.exit (1)


#------------------------------------------------------------------------------
#
def unit_state_cb (unit, state) :
    """ this callback is invoked on all unit state changes """

    print "[Callback]: ComputeUnit  '%s' state: %s." % (unit.uid, state)

    if  state == rp.FAILED :
        print "stderr: %s" % unit.stderr
        sys.exit (1)


#------------------------------------------------------------------------------
#
def wait_queue_size_cb(umgr, wait_queue_size):
    """ 
    this callback is called when the size of the unit managers wait_queue
    changes.
    """
    print "[Callback]: UnitManager  '%s' wait_queue_size changed to %s." \
        % (umgr.uid, wait_queue_size)

    pilots = umgr.get_pilots ()
    for pilot in pilots :
        print "pilot %s: %s" % (pilot.uid, pilot.state)

    if  wait_queue_size == 0 :
        for pilot in pilots :
            if  pilot.state in [rp.PENDING_LAUNCH,
                                rp.LAUNCHING     ,
                                rp.PENDING_ACTIVE] :
                print "cancel pilot %s" % pilot.uid
                umgr.remove_pilot (pilot.uid)
                pilot.cancel ()


#------------------------------------------------------------------------------
#
if __name__ == "__main__":

<<<<<<< HEAD
    try :

        # prepare some input files for the compute units
        os.system ('hostname > file1.dat')
        os.system ('date     > file2.dat')

        # Create a new session. A session is the 'root' object for all other
        # RADICAL-Pilot objects. It encapsulates the MongoDB connection(s) as
        # well as security credentials.
        session = rp.Session()
        print "session id: %s" % session.uid

        # Add a Pilot Manager. Pilot managers manage one or more ComputePilots.
        pmgr = rp.PilotManager(session=session)

        # Register our callback with the PilotManager. This callback will get
        # called every time any of the pilots managed by the PilotManager
        # change their state.
        pmgr.register_callback(pilot_state_cb)

        # Define a 4-core local pilot that runs for 10 minutes and cleans up
        # after itself.
        pdesc = rp.ComputePilotDescription()
        pdesc.resource = "localhost"
        pdesc.runtime  = 5 # minutes
        pdesc.cores    = 1
        pdesc.cleanup  = True

        # Launch the pilot.
        pilot = pmgr.submit_pilots(pdesc)

        # Combine the ComputePilot, the ComputeUnits and a scheduler via
        # a UnitManager object.
        umgr = rp.UnitManager(
            session=session,
            scheduler=rp.SCHED_DIRECT_SUBMISSION)

        # Register our callback with the UnitManager. This callback will get
        # called every time any of the units managed by the UnitManager
        # change their state.
        umgr.register_callback(unit_state_cb, rp.UNIT_STATE)

        # Add the previously created ComputePilot to the UnitManager.
        umgr.add_pilots(pilot)

        # Create a workload of ComputeUnits (tasks). Each compute unit
        # uses /bin/cat to concatenate two input files, file1.dat and
        # file2.dat. The output is written to STDOUT. cu.environment is
        # used to demonstrate how to set environment variables within a
        # ComputeUnit - it's not strictly necessary for this example. As
        # a shell script, the ComputeUnits would look something like this:
        #
        #    export INPUT1=file1.dat
        #    export INPUT2=file2.dat
        #    /bin/cat $INPUT1 $INPUT2
        #
        cuds = []
        for unit_count in range(0, 16):
            cud = rp.ComputeUnitDescription()
            cud.executable    = "/bin/sh"
            cud.environment   = {'INPUT1': 'file1.dat', 'INPUT2': 'file2.dat'}
            cud.arguments     = ["-l", "-c", "cat $INPUT1 $INPUT2"]
            cud.cores         = 1
            cud.input_staging = ['file1.dat', 'file2.dat']

            cuds.append(cud)

        # Submit the previously created ComputeUnit descriptions to the
        # PilotManager. This will trigger the selected scheduler to start
        # assigning ComputeUnits to the ComputePilots.
        units = umgr.submit_units(cuds)

        # Register also a callback which tells us when all units have been
        # assigned to pilots
        umgr.register_callback(wait_queue_size_cb,   rp.WAIT_QUEUE_SIZE)

        # Wait for all compute units to reach a terminal state (DONE or FAILED).
        umgr.wait_units()

        print 'units all done'
        print '----------------------------------------------------------------------'

        for unit in units :
            unit.wait ()

        for unit in units:
            print "* Task %s (executed @ %s) state %s, exit code: %s, started: %s, finished: %s, stdout: %s" \
                % (unit.uid, unit.execution_locations, unit.state, unit.exit_code, unit.start_time, unit.stop_time, unit.stdout)

        # Close automatically cancels the pilot(s).
        session.close ()

        # delete the test data files
        os.system ('rm file1.dat')
        os.system ('rm file2.dat')

    except Exception as e :
        # Something unexpected happened in the pilot code above
        print "caught Exception: %s" % e

    except (KeyboardInterrupt, SystemExit) as e :
        # the callback called sys.exit(), and we can here catch the
        # corresponding KeyboardInterrupt exception for shutdown.  We also catch
        # SystemExit (which gets raised if the main threads exits for some other
        # reason).
        print "need to exit now: %s" % e

    finally :
        # always clean up the session, no matter if we caught an exception or
        # not.
        print "closing session"
        session.close ()

        # the above is equivalent to
        #
        #   session.close (cleanup=True, terminate=True)
        #
        # it will thus both clean out the session's database record, and kill
        # all remaining pilots (none in our example).

=======
    # prepare some input files for the compute units
    os.system ('hostname > file1.dat')
    os.system ('date     > file2.dat')

    # Create a new session. A session is the 'root' object for all other
    # RADICAL-Pilot objects. It encapsulates the MongoDB connection(s) as
    # well as security credentials.
    session = rp.Session()
    print "session id: %s" % session.uid

    # Add a Pilot Manager. Pilot managers manage one or more ComputePilots.
    pmgr = rp.PilotManager(session=session)

    # Register our callback with the PilotManager. This callback will get
    # called every time any of the pilots managed by the PilotManager
    # change their state.
    pmgr.register_callback(pilot_state_cb)

    # Define a 4-core local pilot that runs for 10 minutes and cleans up
    # after itself.
    pdesc = rp.ComputePilotDescription()
    pdesc.resource = "local.localhost"
    pdesc.runtime  = 5 # minutes
    pdesc.cores    = 1
    pdesc.cleanup  = True

    # Launch the pilot.
    pilot = pmgr.submit_pilots(pdesc)

    # Combine the ComputePilot, the ComputeUnits and a scheduler via
    # a UnitManager object.
    umgr = rp.UnitManager(
        session=session,
        scheduler=rp.SCHED_DIRECT_SUBMISSION)

    # Register our callback with the UnitManager. This callback will get
    # called every time any of the units managed by the UnitManager
    # change their state.
    umgr.register_callback(unit_state_cb, rp.UNIT_STATE)

    # Add the previously created ComputePilot to the UnitManager.
    umgr.add_pilots(pilot)

    # Create a workload of ComputeUnits (tasks). Each compute unit
    # uses /bin/cat to concatenate two input files, file1.dat and
    # file2.dat. The output is written to STDOUT. cu.environment is
    # used to demonstrate how to set environment variables within a
    # ComputeUnit - it's not strictly necessary for this example. As
    # a shell script, the ComputeUnits would look something like this:
    #
    #    export INPUT1=file1.dat
    #    export INPUT2=file2.dat
    #    /bin/cat $INPUT1 $INPUT2
    #
    cuds = []
    for unit_count in range(0, 16):
        cud = rp.ComputeUnitDescription()
        cud.executable    = "/bin/sh"
        cud.environment   = {'INPUT1': 'file1.dat', 'INPUT2': 'file2.dat'}
        cud.arguments     = ["-l", "-c", "cat $INPUT1 $INPUT2"]
        cud.cores         = 1
        cud.input_staging = ['file1.dat', 'file2.dat']

        cuds.append(cud)

    # Submit the previously created ComputeUnit descriptions to the
    # PilotManager. This will trigger the selected scheduler to start
    # assigning ComputeUnits to the ComputePilots.
    units = umgr.submit_units(cuds)

    # Register also a callback which tells us when all units have been
    # assigned to pilots
    umgr.register_callback(wait_queue_size_cb,   rp.WAIT_QUEUE_SIZE)

    # Wait for all compute units to reach a terminal state (DONE or FAILED).
    umgr.wait_units()

    print 'units all done'
    print '----------------------------------------------------------------------'

    for unit in units :
        unit.wait ()

    for unit in units:
        print "* Task %s (executed @ %s) state %s, exit code: %s, started: %s, finished: %s, stdout: %s" \
            % (unit.uid, unit.execution_locations, unit.state, unit.exit_code, unit.start_time, unit.stop_time, unit.stdout)

    # Close automatically cancels the pilot(s).
    session.close ()

    # delete the test data files
    os.system ('rm file1.dat')
    os.system ('rm file2.dat')
>>>>>>> 4a65b4c4

<|MERGE_RESOLUTION|>--- conflicted
+++ resolved
@@ -61,7 +61,6 @@
 #
 if __name__ == "__main__":
 
-<<<<<<< HEAD
     try :
 
         # prepare some input files for the compute units
@@ -85,7 +84,7 @@
         # Define a 4-core local pilot that runs for 10 minutes and cleans up
         # after itself.
         pdesc = rp.ComputePilotDescription()
-        pdesc.resource = "localhost"
+        pdesc.resource = "local.localhost"
         pdesc.runtime  = 5 # minutes
         pdesc.cores    = 1
         pdesc.cleanup  = True
@@ -182,99 +181,4 @@
         # it will thus both clean out the session's database record, and kill
         # all remaining pilots (none in our example).
 
-=======
-    # prepare some input files for the compute units
-    os.system ('hostname > file1.dat')
-    os.system ('date     > file2.dat')
 
-    # Create a new session. A session is the 'root' object for all other
-    # RADICAL-Pilot objects. It encapsulates the MongoDB connection(s) as
-    # well as security credentials.
-    session = rp.Session()
-    print "session id: %s" % session.uid
-
-    # Add a Pilot Manager. Pilot managers manage one or more ComputePilots.
-    pmgr = rp.PilotManager(session=session)
-
-    # Register our callback with the PilotManager. This callback will get
-    # called every time any of the pilots managed by the PilotManager
-    # change their state.
-    pmgr.register_callback(pilot_state_cb)
-
-    # Define a 4-core local pilot that runs for 10 minutes and cleans up
-    # after itself.
-    pdesc = rp.ComputePilotDescription()
-    pdesc.resource = "local.localhost"
-    pdesc.runtime  = 5 # minutes
-    pdesc.cores    = 1
-    pdesc.cleanup  = True
-
-    # Launch the pilot.
-    pilot = pmgr.submit_pilots(pdesc)
-
-    # Combine the ComputePilot, the ComputeUnits and a scheduler via
-    # a UnitManager object.
-    umgr = rp.UnitManager(
-        session=session,
-        scheduler=rp.SCHED_DIRECT_SUBMISSION)
-
-    # Register our callback with the UnitManager. This callback will get
-    # called every time any of the units managed by the UnitManager
-    # change their state.
-    umgr.register_callback(unit_state_cb, rp.UNIT_STATE)
-
-    # Add the previously created ComputePilot to the UnitManager.
-    umgr.add_pilots(pilot)
-
-    # Create a workload of ComputeUnits (tasks). Each compute unit
-    # uses /bin/cat to concatenate two input files, file1.dat and
-    # file2.dat. The output is written to STDOUT. cu.environment is
-    # used to demonstrate how to set environment variables within a
-    # ComputeUnit - it's not strictly necessary for this example. As
-    # a shell script, the ComputeUnits would look something like this:
-    #
-    #    export INPUT1=file1.dat
-    #    export INPUT2=file2.dat
-    #    /bin/cat $INPUT1 $INPUT2
-    #
-    cuds = []
-    for unit_count in range(0, 16):
-        cud = rp.ComputeUnitDescription()
-        cud.executable    = "/bin/sh"
-        cud.environment   = {'INPUT1': 'file1.dat', 'INPUT2': 'file2.dat'}
-        cud.arguments     = ["-l", "-c", "cat $INPUT1 $INPUT2"]
-        cud.cores         = 1
-        cud.input_staging = ['file1.dat', 'file2.dat']
-
-        cuds.append(cud)
-
-    # Submit the previously created ComputeUnit descriptions to the
-    # PilotManager. This will trigger the selected scheduler to start
-    # assigning ComputeUnits to the ComputePilots.
-    units = umgr.submit_units(cuds)
-
-    # Register also a callback which tells us when all units have been
-    # assigned to pilots
-    umgr.register_callback(wait_queue_size_cb,   rp.WAIT_QUEUE_SIZE)
-
-    # Wait for all compute units to reach a terminal state (DONE or FAILED).
-    umgr.wait_units()
-
-    print 'units all done'
-    print '----------------------------------------------------------------------'
-
-    for unit in units :
-        unit.wait ()
-
-    for unit in units:
-        print "* Task %s (executed @ %s) state %s, exit code: %s, started: %s, finished: %s, stdout: %s" \
-            % (unit.uid, unit.execution_locations, unit.state, unit.exit_code, unit.start_time, unit.stop_time, unit.stdout)
-
-    # Close automatically cancels the pilot(s).
-    session.close ()
-
-    # delete the test data files
-    os.system ('rm file1.dat')
-    os.system ('rm file2.dat')
->>>>>>> 4a65b4c4
-
