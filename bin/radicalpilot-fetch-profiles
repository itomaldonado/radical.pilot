--- conflicted
+++ resolved
@@ -70,24 +70,11 @@
     if options.help:
         usage()
 
-<<<<<<< HEAD
     if not options.src:    options.src    = os.getcwd()
     if not options.tgt:    options.tgt    = os.getcwd()
     if not options.dburl:  options.dburl  = None
     if not options.access: options.access = None
     if not options.skip:   options.skip   = False
-=======
-    if not options.src:
-        options.src = os.getcwd()
-    if not options.tgt:
-        options.tgt = os.getcwd()
-    if not options.dburl:
-        options.dburl = None
-    if not options.access:
-        options.access = None
-    if not options.skip:
-        options.skip = False
->>>>>>> faf3870f
 
     sid    = args[0]
     src    = options.src
@@ -95,14 +82,9 @@
     dburl  = options.dburl
     access = options.access
     skip   = options.skip
-<<<<<<< HEAD
 
+    tgt += '/%s' % sid
     rpu.fetch_profiles(sid=sid, dburl=dburl, src=src, tgt=tgt, access=access, skip_existing=skip)
-    tgt += '/%s' % sid
 
-=======
-
-    rpu.fetch_profiles(sid=sid, dburl=dburl, src=src, tgt=tgt, access=access, skip_existing=skip)
->>>>>>> faf3870f
 
 # ------------------------------------------------------------------------------