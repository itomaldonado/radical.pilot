--- conflicted
+++ resolved
@@ -66,11 +66,7 @@
 
 # ------------------------------------------------------------------------------
 #
-<<<<<<< HEAD
-def list_sessions (db, dbname, age, session) :
-=======
-def get_sessions (dbclient, dbname, age, session) :
->>>>>>> 21cca4cb
+def get_sessions (db, dbname, age, session) :
 
     sids = list()
     now  = datetime.datetime.now ()
@@ -124,13 +120,7 @@
 
 # ------------------------------------------------------------------------------
 #
-<<<<<<< HEAD
-def purge_sessions (db, dbname, age, session) :
-
-    sessions = list_sessions (db, dbname, age, session)
-    database = db[dbname]
-=======
-def list_sessions (dbclient, dbname, age, session) :
+def list_sessions (db, dbname, age, session) :
 
     sids = list()
     now  = datetime.datetime.now ()
@@ -138,7 +128,7 @@
     if  session :
         sids.append (session)
     else :
-        sids = rpu.get_session_ids (dbclient[dbname])
+        sids = rpu.get_session_ids (db[dbname])
 
     if not sids :
         print 'no matching session in database at %s' % url
@@ -147,7 +137,7 @@
     session_ids = list()
     for sid in sids :
 
-        docs = rpu.get_session_docs (dbclient[dbname], sid)
+        docs = rpu.get_session_docs (db[dbname], sid)
         if  not docs or \
             not 'session' in docs or \
             not 'created' in docs['session'] :
@@ -176,11 +166,10 @@
 
 # ------------------------------------------------------------------------------
 #
-def purge_sessions (dbclient, dbname, age, session) :
-
-    session_ids = list_sessions (dbclient, dbname, age, session)
-    database    = dbclient[dbname]
->>>>>>> 21cca4cb
+def purge_sessions (db, dbname, age, session) :
+
+    session_ids = list_sessions (db, dbname, age, session)
+    database    = db[dbname]
 
     for sid in session_ids :
         database.drop_collection ("%s"    % sid)
@@ -195,13 +184,8 @@
 #
 def export_sessions (db, dbname, age, session) :
 
-<<<<<<< HEAD
-    sessions = list_sessions (db, dbname, age, session)
+    sessions = get_sessions (db, dbname, age, session)
     database = db[dbname]
-=======
-    sessions = get_sessions (dbclient, dbname, age, session)
-    database = dbclient[dbname]
->>>>>>> 21cca4cb
 
     for sid in sessions :
 
