--- conflicted
+++ resolved
@@ -281,13 +281,8 @@
                             'netifaces',
                             'setproctitle',
                             'ntplib',
-<<<<<<< HEAD
                             'msgpack-python',
                             'pyzmq'],
-=======
-                            'pyzmq'
-                           ],
->>>>>>> 51a9a9ad
     'tests_require'      : [],
     'test_suite'         : '%s.tests' % name,
     'zip_safe'           : False,
