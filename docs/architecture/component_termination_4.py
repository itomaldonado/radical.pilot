#!/usr/bin/env python

################################################################################
#
# RP makes heavy use of processes and threads.  Communication is normally
# established via ZMQ channels -- but specifically in the case of abnormal
# conditions, an orderly termination sequence must be controled via exceptions
# and signals.
#
# Alas, a number of core python errors makes this difficult to achieve.  Amongst
# them are:
#
#   - https://bugs.python.org/issue24862 (08/2015)
#     processes can only be waited for by the parent process, which makes it
#     difficult to control process termination in a process tree if the process
#     chain gets interrupted, aven if the leaf PIDs are known.
#
#   - https://bugs.python.org/issue23395 (02/2015)
#     `SIGINT` signal handlers conflict with the *only* documented inter-thread
#     termination procedure `thread.interrupt_main()`.  This requires us to
#     either not handle `SIGINT`, or to find an alternative approach to thread
#     termination handling.
#
#   - https://bugs.python.org/issue21895 (07/2014)
#     several methods in python are not signal-interruptible, including
#     thread.join() and socket.select().  The reason is that those calls map to
#     libc level calls, but the CPython C-level signal handler is *not* directly
#     invoking the Python level signal handlers, but only sets a flag for later
#     handling.  That handling is supposed to happen at bytecode boundaries, ie.
#     after the any libc-call returns.
#
#     That could be circumvented by always using libc call equivalents with
#     a timeout.  Alas, that is not always possible -- for example, join() does
#     not have a timeout parameter.
#
#   - https://bugs.python.org/issue1856  (01/2008)
#     sys.exit can segfault Python if daemon threads are active.  This is fixed 
#     in python3, but will not be backported to 2.x, because...
#
#   - https://bugs.python.org/issue21963 (07/2014)
#     ... it would hang up for daemon threads which don't ever re-acquire the
#     GIL.  That is not an issue for us - but alas, no backport thus.  So, we
#     need to make sure our watcher threads (which are daemons) terminate 
#     on their own.
#
#   - https://bugs.python.org/issue27889 (08/2016)
#     signals can not reliably be translated into exceptions, as the delayed
#     signal handling implies races on the exception handling.  A nested
#     exception loop seems to avoid that problem -- but that cannot be enforced
#     in application code or 3rd party modules (and is very cumbersome to
#     consistently apply throughout the code stack).
#
#   - https://bugs.python.org/issue6634  (08/2009)
#     When called in a sub-thread, `sys.exit()` will, other than documented,
#     not exit the Python interpreter, nor will it (other than documented) print
#     any error to `stderr`.  The MainThread will not be notified of the exit
#     request.
#
#   - https://bugs.python.org/issue6642 (08/2009)
#     We can never fork in a sub-thread, as the fork will not clean out the
#     Python interpreter.
#
#
# Not errors, but expected behavior which makes life difficult:
#
#   - https://joeshaw.org/python-daemon-threads-considered-harmful/
#     Python's daemon threads can still be alive while the interpreter shuts
#     down.  The shutdown will remove all loaded modules -- which will lead to
#     the dreaded 
#       'AttributeError during shutdown -- can likely be ignored'
#     exceptions.  There seems no clean solution for that, but we can try to
#     catch & discard the exception in the watchers main loop (which possibly
#     masks real errors though).
#
#   - cpython's delayed signal handling can lead to signals being ignored when
#     they are translated into exceptions.
#     Assume this pseudo-code loop in a low-level 3rd party module:
# 
#     data = None
#     while not data:
#         try:
#             if fd.select(timeout):
#                 data = read(size)
#         except:
#             # select timed out - retry
#             pass
#
#     Due to the verly generous except clauses, a signal interrupting the select
#     would be interpreted as select timeout.  Those clauses *do* exist in
#     modules and core libs.
#     (This race is different from https://bugs.python.org/issue27889)
#
#   - a cpython-level API call exists to inject exceptions into other threads:
#
#       import ctypes
#       ctypes.pythonapi.PyThreadState_SetAsyncExc(ctypes.c_long(thread_id),
#                                                  ctypes.py_object(e))
#
#     Alas, almost the same problems apply as for signal handling: exceptions
#     thus inserted are interpreted delayed, and are thus prone to the same
#     races as signal handlers.  Further, they can easily get lost in
#     too-generous except clauses in low level modules and core libraries.
#     Further, unlike signals, they will not interrupt any libc calls.
#     That method is thus inferior to signal handling.
#
#   - mp.join() can miss starting child processes:
#     When start() is called, join can be called immediately after.  At that
#     point, the child may, however, not yet be alive, and join would *silently*
#     return immediately.  If between that failed join and process termination
#     the child process *actually* comes up, the process termination will hang,
#     as the child has not been waited upon.
#
#   - we actually can't really use fork() either, unless it is *immediately* (as
#     in *first call*) followed by an exec, because core python modules don't
#     free locks on fork.  We monkeypatch the logging module though and also
#     ensure unlock at-fork for our own stack, but the problem remains (zmq
#     comes to mind).
#     This problem could be addressed - but this is useless unless the other
#     problems are addressed, too (the problem applies to process-bootstrapping
#     only, and is quite easy to distinguish from other bugs / races).
#
# NOTE: For some GIL details, see http://www.dabeaz.com/python/GIL.pdf
#     This focuses on performance, but contains some details relevant to
#     signal handling.  Note this is from 2009, mentions that  GIL management
#     has not changed for the past 10 years.  It has not changed by now
#     either, FWIW.
#
#
# Bottom Line: We Can't Use:
# --------------------------
#
#   - signal handlers which raise exceptions
#   - exception injects into other threads
#   - thread.interrupt_main() in combination with SIGINT(CTRL-C) handlers
#   - daemon threads
#   - multiprocessing with a method target
#
#
# Chosen Approach
# ---------------
#
# We distinguish two termination 'directions' for each component: 
#
# i)  external, where a component's termination gets triggered by calling
#     `component.stop()` on the original component object instance.
#
# ii) internal, where a component's termination gets triggered from its main
#     thread, one of its sub-threads, or one of its child processes;
#
# Any external termination will ultimately trigger an internal one.
#
# Internal termination conditions need to be communicated to the component's
# MainThread.  This happens in one of two ways:
#
# sub-threads and child processes will terminate themself if they meet a 
# termination condition, and the MainThread will be notified by a thread
# and process watcherm (which itself is a sub-thread of the MainThread).
# Upon such a notification, the component's MainThread will raise an
# exception.
#
# TODO: clarify how termination causes are communicated to the main
#       thread, to include that information in the exception.
#
# Before the MainThread raises its exception, it communicates a termination
# command to (a) its remaining sub-threads, and (b) its remaining child 
# processes.
#
# a) a `mt.Event()` (`self._thread_term`) is set, and all threads are
#    `join()`ed
#    On timeout (default: 60s), a `SYSTEM_EXIT` exception is injected into
#    the sub-thread, and it is `join()`ed again.
#
# b) a `mp.Event()` (`self._proc_term`) is set, and all child processes are
#    `join()`ed.  
#    On timeout (default: 60s), a `SIGTERM` is sent to the child process,
#    and it is `join()`ed again.
#
# Despite the mentioned problems, we *must* install a `SIGTERM` signal handler,
# as SIGTERM will be used by the OS or middleware to communicate termination to
# the pilot agents.  Those signal handlers though cannot use exceptions, and
# will thus only set the termination events.  If the event is already set, the
# signal handler will invoke `os.exit()`
#
# NOTE: The timeout fallback mechanisms are error prone per discussion above,
#       and thus should only get triggered in exceptional circumstances.  No
#       guarantees can be made on overall clean termination in those cases!
#
#       This is complicated by the fact that we cannot (reliably) interrupt any
#       operation in sub-threads and child processes, so the wait for timeout
#       will also include the time until the terminee will discover the
#       termination request, which can be an arbitrary amount of time (consider
#       the child thread is transferring a large file).  It will be up to the
#       individual component implementations to try to mitigate this effect, and
#       to check for termination signals as frequently as possible.  
#
# NOTE: The timeout approach has a hierarchy problem: a child of a child of
#       a process is waited on for 60 seconds -- but at that point the
#       original process' `join()` will already have timed out, triggering
#       a hard termination of the intermediate child, thus skipping the
#       intermediate `join()`.  The timeout should thus take the hierarchy
#       depth into account.  
#       This is ignored for now, mainly because the depth of the hierarchy
#       is not communicated / known in all places.  The above mechanism will
#       thus only be able to handle at most one hierarchy layer of unclean
#       process or thread termination, and also only if thread and process
#       termination are triggered concurrently.
# 
################################################################################
# 
#
# This code demonstrates our approach to termination, and serves as a test for
# the general problem space.
#
# We create the followin process/thread hirarchy:
#
#   - main:        'child   1'   test  1:  process 0, MainThread
#                  'thread  2'   test  2:  process 0, WatcherThread
#                  'thread  3'   test  3:  process 0, WorkerThread 1
#                  'thread  4'   test  4:  process 0, WorkerThread 2
#     - child 1:   'child   5'   test  5:  process 1, MainThread
#                  'thread  6'   test  6:  process 1, WatcherThread
#                  'thread  7'   test  7:  process 1, WorkerThread
#                  'thread  8'   test  8:  process 1, WorkerThread
#       - child 2: 'child   9'   test  9:  process 2, MainThread
#                  'thread 10'   test 10:  process 2, WatcherThread
#                  'thread 11'   test 11:  process 2, WorkerThread
#                  'thread 12'   test 12:  process 2, WorkerThread
#       - child 3: 'child  13'   test  -:  process 3, MainThread
#                  'thread 14'   test  -:  process 3, WatcherThread
#                  'thread 15'   test  -:  process 3, WorkerThread
#                  'thread 16'   test  -:  process 3, WorkerThread
#     - child 4:   'child  17'   test  -:  process 4, MainThread
#                  'thread 18'   test  -:  process 4, WatcherThread
#                  'thread 19'   test  -:  process 4, WorkerThread
#                  'thread 20'   test  -:  process 4, WorkerThread
#       - child 5: 'child  21'   test  -:  process 5, MainThread
#                  'thread 22'   test  -:  process 5, WatcherThread
#                  'thread 23'   test  -:  process 5, WorkerThread
#                  'thread 24'   test  -:  process 5, WorkerThread
#       - child 6: 'child  25'   test  -:  process 6, MainThread
#                  'thread 26'   test  -:  process 6, WatcherThread
#                  'thread 27'   test  -:  process 6, WorkerThread
#                  'thread 28'   test  -:  process 6, WorkerThread
#
# Worker threads will work on random items, consuming between 1 and 90 seconds
# of time each.  The enumerated entities will raise exceptions after 2 minutes,
# if the environment variable `RU_RAISE_ON_<N>` is set to `1`, where `<N>` is
# the respecitve enumeration value.  An additional test is defined by pressing
# `CONTROL-C`.
#
# A test is considered successful when all of the following conditions apply:
#
#   - the resulting log files contain termination notifications for all entities
#   - the application catches a `RuntimeError('terminated')` exception or a
#     `KeyboardInterrupt` exception
#   - no processes or threads remain (also, no zombies)
#
# ==============================================================================


import os
import sys
import time
import random
import signal
import setproctitle

import threading       as mt
import multiprocessing as mp

import radical.utils   as ru


# ------------------------------------------------------------------------------
#
config = {
        'watcher  0' : None, 
        'child    1' : {
            'watcher  2' : None, 
            'worker   3' : None, 
            'worker   4' : None, 
            'child    5' : {
                'watcher  6' : None, 
                'worker   7' : None, 
                'worker   8' : None, 
                'child    9' : {
                    'watcher 10' : None, 
                    'worker  11' : None, 
                    'worker  12' : None, 
                },
                'child  13' : {
                    'watcher 14' : None, 
                    'worker  15' : None, 
                    'worker  16' : None, 
                }
            },
            'child   17' : {
                'watcher 18' : None, 
                'worker  19' : None, 
                'worker  20' : None, 
                'child   21' : {
                    'watcher 22' : None, 
                    'worker  23' : None, 
                    'worker  24' : None, 
                },
                'child   25' : {
                    'watcher 26' : None, 
                    'worker  27' : None, 
                    'worker  28' : None, 
                }
            }
        }
    }


# ------------------------------------------------------------------------------
#
def work(worker):

    try:

        print '%-10s : start' % worker.uid

        while not worker.term.is_set():

            item = random.randint(2,2)
            print '%-10s : %3ds start' % (worker.uid, item)
            time.sleep(item)
            print '%-10s : %3ds stop'  % (worker.uid, item)

        print '%-10s : term requested' % worker.uid

    except Exception as e:
        print '%-10s : fail [%s]' % (worker.uid, e)

    print '%-10s : stop' % worker.uid


# ------------------------------------------------------------------------------
#
class Child(mp.Process):
    
    def __init__(self, name, cfg, term):
        mp.Process.__init__(self)
        self.is_parent = True
        self.uid       = name
        self.cfg       = cfg
        self.term      = term
        self.dh        = ru.DebugHelper()
        self.stopped   = False
        self.killed    = False
        self.watcher   = Watcher(cfg)
        self.watcher.start()


    def stop(self):

        assert(ru.is_main_thread())
        assert(self.is_parent)
        assert(not self.stopped)
        self.stopped = True

        self.term.set()
        print '%-10s : stop watcher' % self.uid
        self.watcher.stop()
        ret = ru.watch_condition(target=False, cond=self.watcher.is_alive, timeout=15)
        if not ret:
            print '%-10s : could not stop watcher - kill' % self.uid
            self.watcher.kill()
        self.watcher.join()
        print '%-10s : watcher stopped' % self.uid


    def kill(self):

        assert(ru.is_main_thread())
        assert(self.is_parent)
        assert(not self.killed)
        self.killed = True

        signal.kill(self.child, signal.SIGUSR2)


    def run(self):

        self.is_parent = False
        setproctitle.setproctitle('%s.child' % self.uid)

        def handler(signum, sigframe):
            print '%-10s : signal handled' % self.uid
            self.term.set()
        signal.signal(signal.SIGUSR2, handler)

        work(self)


# ------------------------------------------------------------------------------
#
class Worker(mt.Thread):

    def __init__(self, name, cfg, term):
        mt.Thread.__init__(self)
        self.uid  = name
        self.cfg  = cfg
        self.term = term

    def stop(self):
        # TODO: make sure this is only done once
        self.term.set()


    def kill(self):
        # TODO: make sure this is only done once
        # TODO: make sure this is called in thread parent
        # TODO: inject exception into child main thread
        pass


    def run(self):
        # TODO: except for kill
        work(self)



# ------------------------------------------------------------------------------
#
class Watcher(mt.Thread):

    def __init__(self, cfg):
        mt.Thread.__init__(self)
        self.cfg    = cfg
        self.term   = mt.Event()
        self.uid    = None
        self.things = list()

        self._thread_term = mt.Event()
        self._proc_term   = mp.Event()

        # first create threads and procs to be watched
        for name,_cfg in cfg.iteritems():
            print name, _cfg
            if 'child' in name:
                child = Child(name=name, cfg=_cfg, term=self._proc_term)
                child.start()
                self.things.append(child)
            elif 'worker' in name:
                worker = Worker(name=name, cfg=_cfg, term=self._thread_term)
                worker.start()
                self.things.append(worker)

      # if not self.things:
      #     raise ValueError('nothing to watch')

        # then create watchers to watch those
        for name,cfg in cfg.iteritems():
            if 'watcher' in name:
                if self.uid:
                    raise ValueError('only one watcher supported')
                self.uid = name

      # if not self.uid:
      #     raise ValueError('no watcher in config')
        

    def stop(self):
        # FIXME: make sure this is only done once

        # make sure the watcher loop is gone
        self.term.set()

        # tell children whats up
        self._proc_term.set()
        self._thread_term.set()

        for t in self.things:
            print '%-10s :  join    %s' % (self.uid, t.uid)
            # FIXME: implement timeout
            t.stop()
            t.join()
            print '%-10s :  joined  %s' % (self.uid, t.uid)

        print '%-10s :  stopped' % self.uid

        # FIXME: implement kill on timeout


    def check(self):
        return bool(self.term.is_set())


    def kill(self):
        # TODO: make sure this is only done once
        # TODO: make sure this is called in thread parent
        # TODO: inject exception into child main thread
        pass


    def run(self):
        # TODO: except for kill

        try:
            print '%-10s : start' % self.uid
            while not self.term.is_set():
                time.sleep(2)
                for t in self.things:
                    if not t.is_alive():
                        print '%-10s : %s died' % (self.uid, t.uid)
<<<<<<< HEAD
=======
                        # TODO: we could send a signal to parent before
                        # spending time in stop
                        # FIXME: CONT
                      # self.stop()
>>>>>>> 7bd1064d
                        return
                    print '%-10s : %s ok' % (self.uid, t.uid)


        finally:
            print '%-10s : stop' % self.uid


# ------------------------------------------------------------------------------
#
if __name__ == '__main__':

    dh = ru.DebugHelper()

    watcher = Watcher(config)
    watcher.start()
    time.sleep(5)
    print '===================================='
    watcher.stop()
    print 'after stop'
    watcher.join()
    print 'after join 2'

# ------------------------------------------------------------------------------
<|MERGE_RESOLUTION|>--- conflicted
+++ resolved
@@ -505,13 +505,10 @@
                 for t in self.things:
                     if not t.is_alive():
                         print '%-10s : %s died' % (self.uid, t.uid)
-<<<<<<< HEAD
-=======
                         # TODO: we could send a signal to parent before
                         # spending time in stop
                         # FIXME: CONT
                       # self.stop()
->>>>>>> 7bd1064d
                         return
                     print '%-10s : %s ok' % (self.uid, t.uid)
 
